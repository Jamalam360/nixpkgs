--- conflicted
+++ resolved
@@ -17,13 +17,8 @@
   nativeBuildInputs = [ autoreconfHook makeWrapper pkgconfig wrapGAppsHook ];
   buildInputs = [ gtk2 gtk3 mednafen ];
 
-<<<<<<< HEAD
-  nativeBuildInputs = [ pkgconfig ];
-  buildInputs = [ gtk2 mednafen ];
-=======
   configureFlags = [ (enableFeature (gtk3 != null) "gtk3") ];
   postInstall = "wrapProgram $out/bin/mednaffe --set PATH ${mednafen}/bin";
->>>>>>> 6b8806df
 
   meta = {
     description = "GTK-based frontend for mednafen emulator";
