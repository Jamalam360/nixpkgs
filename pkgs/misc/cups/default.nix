{ stdenv, fetchurl, pkgconfig, zlib, libjpeg, libpng, libtiff, pam
, dbus, acl, gmp
, libusb ? null, gnutls ? null, avahi ? null, libpaper ? null
}:

let version = "2.0.4"; in

with stdenv.lib;
stdenv.mkDerivation {
  name = "cups-${version}";

  passthru = { inherit version; };

  src = fetchurl {
    url = "https://www.cups.org/software/${version}/cups-${version}-source.tar.bz2";
    sha256 = "1gaakz24k6x5nc09rmpiq0xq20j1qdjc3szag8qwmyi4ky6ydmg1";
  };

<<<<<<< HEAD
  # FIXME: Split off the cups client library.
  outputs = [ "dev" "out" "doc" "man" ];

  buildInputs = [ pkgconfig zlib libjpeg libpng libtiff libusb ]
    ++ stdenv.lib.optionals stdenv.isLinux [ pam dbus.libs acl ] ;
=======
  buildInputs = [ pkgconfig zlib libjpeg libpng libtiff libusb gnutls avahi libpaper ]
    ++ optionals stdenv.isLinux [ pam dbus.libs acl ];
>>>>>>> 33373d93

  propagatedBuildInputs = [ gmp ];

  configureFlags = [
    "--localstatedir=/var"
    "--sysconfdir=/etc"
    "--with-systemd=\${out}/lib/systemd/system"
    "--enable-raw-printing"
    "--enable-threads"
  ] ++ optionals stdenv.isLinux [
    "--enable-dbus"
    "--enable-pam"
  ] ++ optional (libusb != null) "--enable-libusb"
    ++ optional (gnutls != null) "--enable-ssl"
    ++ optional (avahi != null) "--enable-avahi"
    ++ optional (libpaper != null) "--enable-libpaper";

  installFlags =
    [ # Don't try to write in /var at build time.
      "CACHEDIR=$(TMPDIR)/dummy"
      "LOGDIR=$(TMPDIR)/dummy"
      "REQUESTS=$(TMPDIR)/dummy"
      "STATEDIR=$(TMPDIR)/dummy"
      # Idem for /etc.
      "PAMDIR=$(out)/etc/pam.d"
      "DBUSDIR=$(out)/etc/dbus-1"
      "INITDIR=$(out)/etc/rc.d"
      "XINETD=$(out)/etc/xinetd.d"
      "SERVERROOT=$(out)/etc/cups"
      # Idem for /usr.
      "MENUDIR=$(out)/share/applications"
      "ICONDIR=$(out)/share/icons"
      # Work around a Makefile bug.
      "CUPS_PRIMARY_SYSTEM_GROUP=root"
    ];

  postInstall = ''
      # Delete obsolete stuff that conflicts with cups-filters.
      rm -rf $out/share/cups/banners $out/share/cups/data/testprint

<<<<<<< HEAD
      mkdir $dev/bin
      mv $out/bin/cups-config $dev/bin/
=======
      # Rename systemd files provided by CUPS
      for f in $out/lib/systemd/system/*; do
        substituteInPlace "$f" \
          --replace "org.cups.cupsd" "cups" \
          --replace "org.cups." ""

        if [[ "$f" =~ .*cupsd\..* ]]; then
          mv "$f" "''${f/org\.cups\.cupsd/cups}"
        else
          mv "$f" "''${f/org\.cups\./}"
        fi
      done
    '' + optionalString stdenv.isLinux ''
      # Use xdg-open when on Linux
      substituteInPlace $out/share/applications/cups.desktop \
        --replace "Exec=htmlview" "Exec=xdg-open"
>>>>>>> 33373d93
    '';

  meta = {
    homepage = https://cups.org/;
    description = "A standards-based printing system for UNIX";
    license = licenses.gpl2; # actually LGPL for the library and GPL for the rest
    maintainers = with maintainers; [ urkud simons jgeerds ];
    platforms = platforms.linux;
  };
}<|MERGE_RESOLUTION|>--- conflicted
+++ resolved
@@ -16,16 +16,11 @@
     sha256 = "1gaakz24k6x5nc09rmpiq0xq20j1qdjc3szag8qwmyi4ky6ydmg1";
   };
 
-<<<<<<< HEAD
   # FIXME: Split off the cups client library.
   outputs = [ "dev" "out" "doc" "man" ];
 
-  buildInputs = [ pkgconfig zlib libjpeg libpng libtiff libusb ]
-    ++ stdenv.lib.optionals stdenv.isLinux [ pam dbus.libs acl ] ;
-=======
   buildInputs = [ pkgconfig zlib libjpeg libpng libtiff libusb gnutls avahi libpaper ]
     ++ optionals stdenv.isLinux [ pam dbus.libs acl ];
->>>>>>> 33373d93
 
   propagatedBuildInputs = [ gmp ];
 
@@ -66,10 +61,9 @@
       # Delete obsolete stuff that conflicts with cups-filters.
       rm -rf $out/share/cups/banners $out/share/cups/data/testprint
 
-<<<<<<< HEAD
       mkdir $dev/bin
       mv $out/bin/cups-config $dev/bin/
-=======
+
       # Rename systemd files provided by CUPS
       for f in $out/lib/systemd/system/*; do
         substituteInPlace "$f" \
@@ -86,7 +80,6 @@
       # Use xdg-open when on Linux
       substituteInPlace $out/share/applications/cups.desktop \
         --replace "Exec=htmlview" "Exec=xdg-open"
->>>>>>> 33373d93
     '';
 
   meta = {
