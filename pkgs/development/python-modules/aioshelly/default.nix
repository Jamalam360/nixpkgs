--- conflicted
+++ resolved
@@ -16,11 +16,7 @@
   src = fetchFromGitHub {
     owner = "home-assistant-libs";
     repo = pname;
-<<<<<<< HEAD
-    rev = version;
-=======
     rev = "refs/tags/${version}";
->>>>>>> e494a908
     hash = "sha256-BUKuZza9Jer334LUmU5zmfjg1ISuxg7HETEbUMB80KY=";
   };
 
