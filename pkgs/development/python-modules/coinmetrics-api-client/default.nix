{ lib
, buildPythonPackage
, fetchPypi
, nix-update-script
, orjson
, pandas
, poetry-core
, pytest-mock
, pytestCheckHook
, python-dateutil
, pythonOlder
, pythonRelaxDepsHook
, requests
, tqdm
, typer
, websocket-client
}:

buildPythonPackage rec {
  pname = "coinmetrics-api-client";
<<<<<<< HEAD
  version = "2023.9.11.14";
=======
  version = "2023.9.29.14";
>>>>>>> 9649bf85
  format = "pyproject";

  disabled = pythonOlder "3.9";

  __darwinAllowLocalNetworking = true;

  src = fetchPypi {
    inherit version;
    pname = "coinmetrics_api_client";
<<<<<<< HEAD
    hash = "sha256-hp1z8XvK02M+AMMKB9pox6yVWBhxcxtiZEL3oPkj/7k=";
=======
    hash = "sha256-88tNPg/0U5ZC2OvH8Bh9EzKzRFF2YClS2tyrswBaUZw=";
>>>>>>> 9649bf85
  };

  pythonRelaxDeps = [
    "typer"
  ];

  nativeBuildInputs = [
    poetry-core
    pythonRelaxDepsHook
  ];

  propagatedBuildInputs = [
    orjson
    python-dateutil
    requests
    typer
    tqdm
    websocket-client
  ];

  nativeCheckInputs = [
    pytestCheckHook
    pytest-mock
  ] ++ passthru.optional-dependencies.pandas;

  pythonImportsCheck = [
    "coinmetrics.api_client"
  ];

  passthru = {
    optional-dependencies = {
      pandas = [
        pandas
      ];
    };
    updateScript = nix-update-script { };
  };

  meta = with lib; {
    description = "Coin Metrics API v4 client library";
    homepage = "https://coinmetrics.github.io/api-client-python/site/index.html";
    license = licenses.mit;
    maintainers = with maintainers; [ centromere ];
  };
}<|MERGE_RESOLUTION|>--- conflicted
+++ resolved
@@ -18,11 +18,7 @@
 
 buildPythonPackage rec {
   pname = "coinmetrics-api-client";
-<<<<<<< HEAD
-  version = "2023.9.11.14";
-=======
   version = "2023.9.29.14";
->>>>>>> 9649bf85
   format = "pyproject";
 
   disabled = pythonOlder "3.9";
@@ -32,11 +28,7 @@
   src = fetchPypi {
     inherit version;
     pname = "coinmetrics_api_client";
-<<<<<<< HEAD
-    hash = "sha256-hp1z8XvK02M+AMMKB9pox6yVWBhxcxtiZEL3oPkj/7k=";
-=======
     hash = "sha256-88tNPg/0U5ZC2OvH8Bh9EzKzRFF2YClS2tyrswBaUZw=";
->>>>>>> 9649bf85
   };
 
   pythonRelaxDeps = [
