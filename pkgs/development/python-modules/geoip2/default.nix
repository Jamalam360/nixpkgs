--- conflicted
+++ resolved
@@ -14,11 +14,7 @@
 
   src = fetchPypi {
     inherit pname version;
-<<<<<<< HEAD
     sha256 = "4afb5d899eac08444e461239c8afb165c90234adc0b5dc952792d9da74c9091b";
-=======
-    sha256 = "06q9r5sdmncj4yaxrdf0mls05jb5n6pwhf8j8r74825cks4mvysa";
->>>>>>> 91104b54
   };
 
   patchPhase = ''
