{ lib
, buildPythonPackage
, fetchPypi
, pythonOlder
, setuptools
, pytestrunner
, pytest
, pytest-asyncio
, twisted
, treq
, tornado
, aiohttp
, uritemplate
, pyjwt
}:

buildPythonPackage rec {
  pname = "gidgethub";
  version = "4.1.1";

  disabled = pythonOlder "3.6";

  src = fetchPypi {
    inherit pname version;
<<<<<<< HEAD
    sha256 = "cfabfa696d422ee91eaf1e3f01ea75e576721233cc3ea8badc7d86c30061df8e";
=======
    sha256 = "13nzc40c71kxvjxahgnc6c974xp5fpm02gqymwgfjbj2dmlzmayg";
>>>>>>> 15233821
  };

  nativeBuildInputs = [ setuptools pytestrunner ];
  checkInputs = [ pytest pytest-asyncio twisted treq tornado aiohttp ];
  propagatedBuildInputs = [
    uritemplate
    pyjwt
  ];

  postPatch = ''
    substituteInPlace setup.py \
      --replace "extras_require=extras_require," "extras_require=None,"
  '';

  # requires network (reqests github.com)
  doCheck = false;

  meta = with lib; {
    description = "An async GitHub API library";
    homepage = "https://github.com/brettcannon/gidgethub";
    license = licenses.asl20;
    maintainers = [ maintainers.costrouc ];
  };
}<|MERGE_RESOLUTION|>--- conflicted
+++ resolved
@@ -22,11 +22,7 @@
 
   src = fetchPypi {
     inherit pname version;
-<<<<<<< HEAD
     sha256 = "cfabfa696d422ee91eaf1e3f01ea75e576721233cc3ea8badc7d86c30061df8e";
-=======
-    sha256 = "13nzc40c71kxvjxahgnc6c974xp5fpm02gqymwgfjbj2dmlzmayg";
->>>>>>> 15233821
   };
 
   nativeBuildInputs = [ setuptools pytestrunner ];
