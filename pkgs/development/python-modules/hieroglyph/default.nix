{ stdenv, fetchPypi, buildPythonPackage, isPy27, sphinx }:

buildPythonPackage rec {
  pname = "hieroglyph";
  version = "2.1.0";
<<<<<<< HEAD
=======
  disabled = isPy27; # python2 compatible sphinx is too low
>>>>>>> 52095e17

  src = fetchPypi {
    inherit pname version;
    sha256 = "b4b5db13a9d387438e610c2ca1d81386ccd206944d9a9dd273f21874486cddaf";
  };

  propagatedBuildInputs = [ sphinx ];

  # all tests fail; don't know why:
  # test_absolute_paths_made_relative (hieroglyph.tests.test_path_fixing.PostProcessImageTests) ... ERROR
  doCheck = false;

  meta = with stdenv.lib; {
    description = "Generate HTML presentations from plain text sources";
    homepage = "https://github.com/nyergler/hieroglyph/";
    license = licenses.bsd3;
    maintainers = with maintainers; [ juliendehos ];
  };
}
<|MERGE_RESOLUTION|>--- conflicted
+++ resolved
@@ -3,10 +3,7 @@
 buildPythonPackage rec {
   pname = "hieroglyph";
   version = "2.1.0";
-<<<<<<< HEAD
-=======
   disabled = isPy27; # python2 compatible sphinx is too low
->>>>>>> 52095e17
 
   src = fetchPypi {
     inherit pname version;
