{ stdenv, buildPythonPackage, fetchPypi,
  asgiref, autobahn, twisted, hypothesis
}:
buildPythonPackage rec {
  pname = "daphne";
  name = "${pname}-${version}";
<<<<<<< HEAD
  version = "2.0.3";

  src = fetchPypi {
    inherit pname version;
    sha256 = "bb2075ce35ca00f2e5440cc034dfebd5c00d346de62ea45f099db089b868c31f";
=======
  version = "2.1.0";

  src = fetchPypi {
    inherit pname version;
    sha256 = "13jv8jn8nf522smwpqdy4lq6cpd06fcgwvgl67i622rid51fj5gb";
>>>>>>> da86dadb
  };

  buildInputs = [ hypothesis ];
  propagatedBuildInputs = [ asgiref autobahn twisted ];

  meta = with stdenv.lib; {
    description = "Django ASGI (HTTP/WebSocket) server";
    license = licenses.bsd3;
    homepage = https://github.com/django/daphne;
  };
}<|MERGE_RESOLUTION|>--- conflicted
+++ resolved
@@ -4,19 +4,11 @@
 buildPythonPackage rec {
   pname = "daphne";
   name = "${pname}-${version}";
-<<<<<<< HEAD
-  version = "2.0.3";
-
-  src = fetchPypi {
-    inherit pname version;
-    sha256 = "bb2075ce35ca00f2e5440cc034dfebd5c00d346de62ea45f099db089b868c31f";
-=======
   version = "2.1.0";
 
   src = fetchPypi {
     inherit pname version;
     sha256 = "13jv8jn8nf522smwpqdy4lq6cpd06fcgwvgl67i622rid51fj5gb";
->>>>>>> da86dadb
   };
 
   buildInputs = [ hypothesis ];
