--- conflicted
+++ resolved
@@ -1,18 +1,18 @@
 {
   lib,
-  bluepy,
   buildPythonPackage,
-  cryptography,
   fetchPypi,
-  pytestCheckHook,
   pythonOlder,
-<<<<<<< HEAD
 
   # build-system
-=======
-  pythonRelaxDepsHook,
->>>>>>> 8b6ea8eb
   setuptools,
+
+  # dependencies
+  bluepy,
+  cryptography,
+
+  # checks
+  pytestCheckHook,
 }:
 
 buildPythonPackage rec {
@@ -27,15 +27,7 @@
     hash = "sha256-2/4nFInpdY8fb/b+sXhgT6ZPtEgBV+KHMyLnxIp6y/U=";
   };
 
-<<<<<<< HEAD
-  nativeBuildInputs = [
-    setuptools
-  ];
-=======
   build-system = [ setuptools ];
-
-  nativeBuildInputs = [ pythonRelaxDepsHook ];
->>>>>>> 8b6ea8eb
 
   pythonRelaxDeps = [ "cryptography" ];
 
