{ lib
, aiohttp
<<<<<<< HEAD
, aresponses
, awesomeversion
, backoff
, buildPythonPackage
, cachetools
, fetchFromGitHub
, poetry-core
=======
, awesomeversion
, backoff
, cachetools
, poetry-core
, yarl
, aresponses
>>>>>>> 92d83948
, pytest-asyncio
, pytestCheckHook
, pythonOlder
, yarl
}:

buildPythonPackage rec {
  pname = "wled";
<<<<<<< HEAD
  version = "0.10.0";
=======
  version = "0.10.2";
  disabled = pythonOlder "3.8";
>>>>>>> 92d83948
  format = "pyproject";

  disabled = pythonOlder "3.8";

  src = fetchFromGitHub {
    owner = "frenck";
    repo = "python-wled";
    rev = "v${version}";
<<<<<<< HEAD
    sha256 = "0ivh6yxpswz730i33fwr4hj8nwdmdyw4n6p89x9sxmvjmd7ihkgm";
=======
    sha256 = "sha256-tqR/edkBFseldSXGoekfRmw//h6Z/Xcg1W0HXJvLhtk=";
>>>>>>> 92d83948
  };

  nativeBuildInputs = [
    poetry-core
  ];

  propagatedBuildInputs = [
    aiohttp
    awesomeversion
    backoff
    cachetools
    yarl
  ];

  checkInputs = [
    aresponses
    pytest-asyncio
    pytestCheckHook
  ];

  postPatch = ''
    # Upstream doesn't set a version for the pyproject.toml
    substituteInPlace pyproject.toml \
      --replace "0.0.0" "${version}" \
      --replace "--cov" ""
  '';

  pythonImportsCheck = [
    "wled"
  ];

  meta = with lib; {
    description = "Asynchronous Python client for WLED";
    homepage = "https://github.com/frenck/python-wled";
    license = licenses.mit;
    maintainers = with maintainers; [ hexa ];
  };
}<|MERGE_RESOLUTION|>--- conflicted
+++ resolved
@@ -1,21 +1,11 @@
 { lib
 , aiohttp
-<<<<<<< HEAD
-, aresponses
-, awesomeversion
-, backoff
-, buildPythonPackage
-, cachetools
-, fetchFromGitHub
-, poetry-core
-=======
 , awesomeversion
 , backoff
 , cachetools
 , poetry-core
 , yarl
 , aresponses
->>>>>>> 92d83948
 , pytest-asyncio
 , pytestCheckHook
 , pythonOlder
@@ -24,12 +14,8 @@
 
 buildPythonPackage rec {
   pname = "wled";
-<<<<<<< HEAD
-  version = "0.10.0";
-=======
   version = "0.10.2";
   disabled = pythonOlder "3.8";
->>>>>>> 92d83948
   format = "pyproject";
 
   disabled = pythonOlder "3.8";
@@ -38,11 +24,7 @@
     owner = "frenck";
     repo = "python-wled";
     rev = "v${version}";
-<<<<<<< HEAD
-    sha256 = "0ivh6yxpswz730i33fwr4hj8nwdmdyw4n6p89x9sxmvjmd7ihkgm";
-=======
     sha256 = "sha256-tqR/edkBFseldSXGoekfRmw//h6Z/Xcg1W0HXJvLhtk=";
->>>>>>> 92d83948
   };
 
   nativeBuildInputs = [
