--- conflicted
+++ resolved
@@ -11,12 +11,7 @@
 , pkgs-docker
 , python-json-logger
 , pythonOlder
-<<<<<<< HEAD
-, pyyaml
 , ruamel-yaml
-=======
-, ruamel_yaml
->>>>>>> 126db930
 , semver
 , toml
 , traitlets
