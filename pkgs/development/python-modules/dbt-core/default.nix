--- conflicted
+++ resolved
@@ -31,22 +31,14 @@
 
 buildPythonPackage rec {
   pname = "dbt-core";
-<<<<<<< HEAD
-  version = "1.7.3";
-=======
   version = "1.7.4";
->>>>>>> 9ea3a3cf
   format = "setuptools";
 
   src = fetchFromGitHub {
     owner = "dbt-labs";
     repo = pname;
     rev = "refs/tags/v${version}";
-<<<<<<< HEAD
-    hash = "sha256-sz5d5tV6OP8TJMq73gYwCas+jizGzGEnywmOddgpSJQ=";
-=======
     hash = "sha256-+2tmLclBZrY9SDCKvQ4QNbI4665BtsrEI1sBSY3GVGM=";
->>>>>>> 9ea3a3cf
   };
 
   sourceRoot = "${src.name}/core";
