--- conflicted
+++ resolved
@@ -17,11 +17,7 @@
     owner = "Danielhiversen";
     repo = "pyMillLocal";
     rev = version;
-<<<<<<< HEAD
-    sha256 = "1qkv5a1fadxpfdw6cgyp9n5va4d9y5hi49micrd1jm2d3b9939iq";
-=======
     sha256 = "sha256-OKaR0hpNVBlaZrEmEmHxqRG1i03XP2Z4c7c35YIqe+I=";
->>>>>>> 2d666e4b
   };
 
   propagatedBuildInputs = [
