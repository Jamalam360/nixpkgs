<<<<<<< HEAD
{ stdenv, buildPythonPackage, fetchPypi, python
, gfortran, glibcLocales, joblib, pythonOlder
, numpy, scipy, pytest, pillow, cython
=======
{ stdenv
, lib
, buildPythonPackage
, fetchPypi
, gfortran, glibcLocales
, numpy, scipy, pytest, pillow
, cython
, joblib
, llvmPackages
>>>>>>> ba7e7aed
}:

buildPythonPackage rec {
  pname = "scikit-learn";
  version = "0.21.2";
  # UnboundLocalError: local variable 'message' referenced before assignment
  disabled = stdenv.isi686 || (pythonOlder "3.5");  # https://github.com/scikit-learn/scikit-learn/issues/5534

  src = fetchPypi {
    inherit pname version;
<<<<<<< HEAD
    sha256 = "0aafc312a55ebf58073151b9308761a5fcfa45b7f7730cea4b1f066f824c72db";
  };

  buildInputs = [ pillow gfortran glibcLocales ];
  propagatedBuildInputs = [ numpy scipy numpy.blas joblib ];
=======
    sha256 = "1nvj9j16y1hz9gm0qwzpnx2zmz55c63k1fai643migsyll9c7bqa";
  };

  buildInputs = [
    pillow
    gfortran
    glibcLocales
  ] ++ lib.optionals stdenv.cc.isClang [
    llvmPackages.openmp
  ];

  nativeBuildInputs = [
    cython
  ];

  propagatedBuildInputs = [
    numpy
    scipy
    numpy.blas
    joblib
  ];
>>>>>>> ba7e7aed
  checkInputs = [ pytest ];
  nativeBuildInputs = [ cython ];

  LC_ALL="en_US.UTF-8";

  doCheck = !stdenv.isAarch64;
  # Skip test_feature_importance_regression - does web fetch
  checkPhase = ''
    cd $TMPDIR
    HOME=$TMPDIR OMP_NUM_THREADS=1 pytest -k "not test_feature_importance_regression" --pyargs sklearn
  '';

  meta = with stdenv.lib; {
    description = "A set of python modules for machine learning and data mining";
    homepage = http://scikit-learn.org;
    license = licenses.bsd3;
    maintainers = with maintainers; [ ];
  };
}<|MERGE_RESOLUTION|>--- conflicted
+++ resolved
@@ -1,8 +1,3 @@
-<<<<<<< HEAD
-{ stdenv, buildPythonPackage, fetchPypi, python
-, gfortran, glibcLocales, joblib, pythonOlder
-, numpy, scipy, pytest, pillow, cython
-=======
 { stdenv
 , lib
 , buildPythonPackage
@@ -12,7 +7,7 @@
 , cython
 , joblib
 , llvmPackages
->>>>>>> ba7e7aed
+, pythonOlder
 }:
 
 buildPythonPackage rec {
@@ -23,13 +18,6 @@
 
   src = fetchPypi {
     inherit pname version;
-<<<<<<< HEAD
-    sha256 = "0aafc312a55ebf58073151b9308761a5fcfa45b7f7730cea4b1f066f824c72db";
-  };
-
-  buildInputs = [ pillow gfortran glibcLocales ];
-  propagatedBuildInputs = [ numpy scipy numpy.blas joblib ];
-=======
     sha256 = "1nvj9j16y1hz9gm0qwzpnx2zmz55c63k1fai643migsyll9c7bqa";
   };
 
@@ -51,9 +39,7 @@
     numpy.blas
     joblib
   ];
->>>>>>> ba7e7aed
   checkInputs = [ pytest ];
-  nativeBuildInputs = [ cython ];
 
   LC_ALL="en_US.UTF-8";
 
