{
  stdenv,
  lib,
  buildPythonPackage,
  click,
  colorama,
  fetchPypi,
  git,
  gnugrep,
  gnupg,
  pbr,
  pexpect,
  pythonAtLeast,
  pytestCheckHook,
  setuptools,
  substituteAll,
  tree,
  xclip,
}:

# Use the `pypass` top-level attribute, if you're interested in the
# application
buildPythonPackage rec {
  pname = "pypass";
  version = "0.2.1";
  pyproject = true;

  src = fetchPypi {
    inherit pname version;
    hash = "sha256-+dAQiufpULdU26or4EKDqazQbOZjGRbhI/+ddo+spNo=";
  };

  # Set absolute nix store paths to the executables that pypass uses
  patches = [
    (substituteAll {
      src = ./mark-executables.patch;
      git_exec = "${git}/bin/git";
      grep_exec = "${gnugrep}/bin/grep";
      gpg_exec = "${gnupg}/bin/gpg2";
      tree_exec = "${tree}/bin/tree";
      xclip_exec = "${xclip}/bin/xclip";
    })
  ];

  # Remove enum34 requirement if Python >= 3.4
  postPatch = lib.optionalString (pythonAtLeast "3.4") ''
    substituteInPlace requirements.txt --replace "enum34" ""
  '';

  build-system = [ setuptools ];

  nativeBuildInputs = [ pbr ];

  dependencies = [
    click
    colorama
    pexpect
  ];

<<<<<<< HEAD
  nativeCheckInputs = [ nose ];
=======
  nativeCheckInputs = [ pytestCheckHook ];
>>>>>>> b73c2221

  # Configuration so that the tests work
  preCheck = ''
    export HOME=$(mktemp -d)
    export GNUPGHOME=pypass/tests/gnupg
    ${git}/bin/git config --global user.email "nix-builder@nixos.org"
    ${git}/bin/git config --global user.name "Nix Builder"
    ${git}/bin/git config --global pull.ff only
    make setup_gpg
  '';

  # Presumably this test needs the X clipboard, which we don't have
  # as the test environment is non-graphical.
  disabledTests = [ "test_show_clip" ];

  meta = {
    broken = stdenv.isDarwin;
    description = "Password manager pass in Python";
    mainProgram = "pypass";
    homepage = "https://github.com/aviau/python-pass";
    license = lib.licenses.gpl3Plus;
    platforms = lib.platforms.all;
    maintainers = with lib.maintainers; [ jluttine ];
  };
}<|MERGE_RESOLUTION|>--- conflicted
+++ resolved
@@ -57,11 +57,7 @@
     pexpect
   ];
 
-<<<<<<< HEAD
-  nativeCheckInputs = [ nose ];
-=======
   nativeCheckInputs = [ pytestCheckHook ];
->>>>>>> b73c2221
 
   # Configuration so that the tests work
   preCheck = ''
