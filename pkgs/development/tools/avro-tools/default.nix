--- conflicted
+++ resolved
@@ -3,10 +3,6 @@
 stdenv.mkDerivation rec {
   pname = "avro-tools";
   version = "1.9.0";
-<<<<<<< HEAD
-  pname = "avro-tools";
-=======
->>>>>>> 8943fb5f
 
   src = fetchurl {
     url =
@@ -23,18 +19,10 @@
   installPhase = ''
     mkdir -p $out/bin
     mkdir -p $out/libexec/avro-tools
-<<<<<<< HEAD
-    mv $src ${pname}-${version}.jar
-    cp ${pname}-${version}.jar $out/libexec/avro-tools
-
-    makeWrapper ${jre}/bin/java $out/bin/avro-tools \
-    --add-flags "-jar $out/libexec/avro-tools/${pname}-${version}.jar"
-=======
     cp $src $out/libexec/avro-tools/${pname}.jar
 
     makeWrapper ${jre}/bin/java $out/bin/avro-tools \
     --add-flags "-jar $out/libexec/avro-tools/${pname}.jar"
->>>>>>> 8943fb5f
   '';
 
   meta = with stdenv.lib; {
