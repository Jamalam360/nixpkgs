{ stdenv, buildGoPackage, fetchFromGitHub }:

buildGoPackage rec {
<<<<<<< HEAD
  pname = "easyjson-unstable";
  version = "2019-02-21";
=======
  pname = "easyjson";
  version = "unstable-2019-06-26";
>>>>>>> 8943fb5f
  goPackagePath = "github.com/mailru/easyjson";
  goDeps = ./deps.nix;

  src = fetchFromGitHub {
    owner = "mailru";
    repo = "easyjson";
    rev = "b2ccc519800e761ac8000b95e5d57c80a897ff9e";
    sha256 = "0q85h383mhbkcjm2vqm72bi8n2252fv3c56q3lclzb8n2crnjcdk";
  };

  enableParallelBuilding = true;

  meta = with stdenv.lib; {
    homepage = "https://github.com/mailru/easyjson";
    description = "Fast JSON serializer for golang";
    license = licenses.mit;
    maintainers = with maintainers; [ chiiruno ];
    platforms = platforms.all;
  };
}<|MERGE_RESOLUTION|>--- conflicted
+++ resolved
@@ -1,13 +1,8 @@
 { stdenv, buildGoPackage, fetchFromGitHub }:
 
 buildGoPackage rec {
-<<<<<<< HEAD
-  pname = "easyjson-unstable";
-  version = "2019-02-21";
-=======
   pname = "easyjson";
   version = "unstable-2019-06-26";
->>>>>>> 8943fb5f
   goPackagePath = "github.com/mailru/easyjson";
   goDeps = ./deps.nix;
 
