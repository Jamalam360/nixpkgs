{ autoPatchelfHook
, pkgs
, lib
, python
, buildPythonPackage
, poetryLib
, evalPep508
}:
{ name
, version
, files
, source
, dependencies ? { }
, pythonPackages
, python-versions
, pwd
, sourceSpec
, supportedExtensions ? lib.importJSON ./extensions.json
, preferWheels ? false
, __isBootstrap ? false  # Hack: Always add Poetry as a build input unless bootstrapping
, ...
}:

pythonPackages.callPackage
  (
    { preferWheel ? preferWheels
    , ...
    }@args:
    let
      inherit (pkgs) stdenv;
      inherit (poetryLib) isCompatible getManyLinuxDeps fetchFromLegacy fetchFromPypi moduleName;

      inherit (import ./pep425.nix {
        inherit lib poetryLib python;
        inherit (pkgs) stdenv;
      }) selectWheel
        ;
      fileCandidates =
        let
          supportedRegex = ("^.*(" + builtins.concatStringsSep "|" supportedExtensions + ")");
          matchesVersion = fname: builtins.match ("^.*" + builtins.replaceStrings [ "." "+" ] [ "\\." "\\+" ] version + ".*$") fname != null;
          hasSupportedExtension = fname: builtins.match supportedRegex fname != null;
          isCompatibleEgg = fname: ! lib.strings.hasSuffix ".egg" fname || lib.strings.hasSuffix "py${python.pythonVersion}.egg" fname;
        in
        builtins.filter (f: matchesVersion f.file && hasSupportedExtension f.file && isCompatibleEgg f.file) files;
      toPath = s: pwd + "/${s}";
      isSource = source != null;
      isGit = isSource && source.type == "git";
      isUrl = isSource && source.type == "url";
      isDirectory = isSource && source.type == "directory";
      isFile = isSource && source.type == "file";
      isLegacy = isSource && source.type == "legacy";
      localDepPath = toPath source.url;

      buildSystemPkgs =
        let
          pyProjectPath = localDepPath + "/pyproject.toml";
          pyProject = poetryLib.readTOML pyProjectPath;
        in
        if builtins.pathExists pyProjectPath then
          poetryLib.getBuildSystemPkgs
            {
              inherit pythonPackages pyProject;
            } else [ ];

      fileInfo =
        let
          isBdist = f: lib.strings.hasSuffix "whl" f.file;
          isSdist = f: ! isBdist f && ! isEgg f;
          isEgg = f: lib.strings.hasSuffix ".egg" f.file;
          binaryDist = selectWheel fileCandidates;
          sourceDist = builtins.filter isSdist fileCandidates;
          eggs = builtins.filter isEgg fileCandidates;
          entries = (if preferWheel then binaryDist ++ sourceDist else sourceDist ++ binaryDist) ++ eggs;
          lockFileEntry = (
            if lib.length entries > 0 then builtins.head entries
            else throw "Missing suitable source/wheel file entry for ${name}"
          );
          _isEgg = isEgg lockFileEntry;
        in
        rec {
          inherit (lockFileEntry) file hash;
          name = file;
          format =
            if _isEgg then "egg"
            else if lib.strings.hasSuffix ".whl" name then "wheel"
            else "pyproject";
          kind =
            if _isEgg then python.pythonVersion
            else if format == "pyproject" then "source"
            else (builtins.elemAt (lib.strings.splitString "-" name) 2);
        };

      # Prevent infinite recursion
      skipSetupToolsSCM = [
        "setuptools_scm"
        "setuptools-scm"
        "toml" # Toml is an extra for setuptools-scm
<<<<<<< HEAD
=======
        "tomli" # tomli is an extra for later versions of setuptools-scm
>>>>>>> 188dad47
        "packaging"
        "six"
        "pyparsing"
      ];
      baseBuildInputs = lib.optional (! lib.elem name skipSetupToolsSCM) pythonPackages.setuptools-scm;
      format = if isDirectory || isGit || isUrl then "pyproject" else fileInfo.format;
    in
    buildPythonPackage {
      pname = moduleName name;
      version = version;

      inherit format;

      doCheck = false; # We never get development deps

      # Stripping pre-built wheels lead to `ELF load command address/offset not properly aligned`
      dontStrip = format == "wheel";

      nativeBuildInputs = [
        pythonPackages.poetry2nixFixupHook
      ]
      ++ lib.optional (!isSource && (getManyLinuxDeps fileInfo.name).str != null) autoPatchelfHook
      ++ lib.optional (format == "pyproject") pythonPackages.removePathDependenciesHook
      ;

      buildInputs = (
        baseBuildInputs
        ++ lib.optional (stdenv.buildPlatform != stdenv.hostPlatform) pythonPackages.setuptools
        ++ lib.optional (!isSource) (getManyLinuxDeps fileInfo.name).pkg
        ++ lib.optional isDirectory buildSystemPkgs
        ++ lib.optional (!__isBootstrap) pythonPackages.poetry
      );

      propagatedBuildInputs =
        let
          compat = isCompatible (poetryLib.getPythonVersion python);
          deps = lib.filterAttrs
            (n: v: v)
            (
              lib.mapAttrs
                (
                  n: v:
                    let
                      constraints = v.python or "";
                      pep508Markers = v.markers or "";
                    in
                    compat constraints && evalPep508 pep508Markers
                )
                dependencies
            );
          depAttrs = lib.attrNames deps;
        in
        builtins.map (n: pythonPackages.${moduleName n}) depAttrs;

      meta = {
        broken = ! isCompatible (poetryLib.getPythonVersion python) python-versions;
        license = [ ];
        inherit (python.meta) platforms;
      };

      passthru = {
        inherit args;
      };

      # We need to retrieve kind from the interpreter and the filename of the package
      # Interpreters should declare what wheel types they're compatible with (python type + ABI)
      # Here we can then choose a file based on that info.
      src =
        if isGit then
          (
            builtins.fetchGit {
              inherit (source) url;
              rev = source.resolved_reference or source.reference;
              ref = sourceSpec.branch or sourceSpec.rev or (if sourceSpec?tag then "refs/tags/${sourceSpec.tag}" else "HEAD");
            }
          )
        else if isUrl then
          builtins.fetchTarball
            {
              inherit (source) url;
            }
        else if isDirectory then
          (poetryLib.cleanPythonSources { src = localDepPath; })
        else if isFile then
          localDepPath
        else if isLegacy then
          fetchFromLegacy
            {
              pname = name;
              inherit python;
              inherit (fileInfo) file hash;
              inherit (source) url;
            }
        else
          fetchFromPypi {
            pname = name;
            inherit (fileInfo) file hash kind;
            inherit version;
          };
    }
  )
{ }<|MERGE_RESOLUTION|>--- conflicted
+++ resolved
@@ -96,10 +96,7 @@
         "setuptools_scm"
         "setuptools-scm"
         "toml" # Toml is an extra for setuptools-scm
-<<<<<<< HEAD
-=======
         "tomli" # tomli is an extra for later versions of setuptools-scm
->>>>>>> 188dad47
         "packaging"
         "six"
         "pyparsing"
