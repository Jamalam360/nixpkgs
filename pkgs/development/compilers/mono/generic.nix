--- conflicted
+++ resolved
@@ -23,12 +23,7 @@
 
   propagatedBuildInputs = [glib];
 
-<<<<<<< HEAD
-  # To overcome the bug https://bugzilla.novell.com/show_bug.cgi?id=644723
-  dontDisableStatic = true;
-=======
   NIX_LDFLAGS = if stdenv.isDarwin then "" else "-lgcc_s" ;
->>>>>>> fec3dd24
 
   configureFlags = [
     "--x-includes=${libX11.dev}/include"
