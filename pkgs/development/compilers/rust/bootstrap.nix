<<<<<<< HEAD
{ stdenv, fetchurl, makeWrapper, cacert, zlib, curl, darwin }:
=======
{ stdenv, fetchurl, callPackage }:
>>>>>>> 399a22e9

let
  # Note: the version MUST be one version prior to the version we're
  # building
  version = "1.20.0";

  # fetch hashes by running `print-hashes.sh 1.20.0`
  hashes = {
    i686-unknown-linux-gnu = "abe592e06616cdc2fcca56ddbe482050dd49a1fada35e2af031c64fe6eb14668";
    x86_64-unknown-linux-gnu = "ca1cf3aed73ff03d065a7d3e57ecca92228d35dc36d9274a6597441319f18eb8";
    i686-apple-darwin = "b3c2470f8f132d285e6c989681e251592b67071bc9d93cac8a2e6b66f7bdfcb5";
    x86_64-apple-darwin = "fa1fb8896d5e327cbe6deeb50e6e9a3346de629f2e6bcbd8c10f19f3e2ed67d5";
  };

  platform =
    if stdenv.system == "i686-linux"
    then "i686-unknown-linux-gnu"
    else if stdenv.system == "x86_64-linux"
    then "x86_64-unknown-linux-gnu"
    else if stdenv.system == "i686-darwin"
    then "i686-apple-darwin"
    else if stdenv.system == "x86_64-darwin"
    then "x86_64-apple-darwin"
    else throw "missing bootstrap url for platform ${stdenv.system}";

  src = fetchurl {
     url = "https://static.rust-lang.org/dist/rust-${version}-${platform}.tar.gz";
     sha256 = hashes."${platform}";
  };

<<<<<<< HEAD
in import ./binaryBuild.nix
  { inherit stdenv fetchurl makeWrapper cacert zlib curl darwin;
=======
in callPackage ./binaryBuild.nix
  { inherit version src platform;
>>>>>>> 399a22e9
    buildRustPackage = null;
    versionType = "bootstrap";
  }<|MERGE_RESOLUTION|>--- conflicted
+++ resolved
@@ -1,8 +1,4 @@
-<<<<<<< HEAD
-{ stdenv, fetchurl, makeWrapper, cacert, zlib, curl, darwin }:
-=======
 { stdenv, fetchurl, callPackage }:
->>>>>>> 399a22e9
 
 let
   # Note: the version MUST be one version prior to the version we're
@@ -33,13 +29,8 @@
      sha256 = hashes."${platform}";
   };
 
-<<<<<<< HEAD
-in import ./binaryBuild.nix
-  { inherit stdenv fetchurl makeWrapper cacert zlib curl darwin;
-=======
 in callPackage ./binaryBuild.nix
   { inherit version src platform;
->>>>>>> 399a22e9
     buildRustPackage = null;
     versionType = "bootstrap";
   }