{ stdenv, targetPackages, fetchurl, noSysDirs
, langC ? true, langCC ? true, langFortran ? false
, langObjC ? targetPlatform.isDarwin
, langObjCpp ? targetPlatform.isDarwin
, langJava ? false
, langAda ? false
, langVhdl ? false
, langGo ? false
, profiledCompiler ? false
, staticCompiler ? false
, enableShared ? true
, texinfo ? null
, perl ? null # optional, for texi2pod (then pod2man); required for Java
, gmp, mpfr, libmpc, gettext, which
, libelf                      # optional, for link-time optimizations (LTO)
, isl ? null # optional, for the Graphite optimization framework.
, zlib ? null, boehmgc ? null
, zip ? null, unzip ? null, pkgconfig ? null
, gtk2 ? null, libart_lgpl ? null
, libX11 ? null, libXt ? null, libSM ? null, libICE ? null, libXtst ? null
, libXrender ? null, xproto ? null, renderproto ? null, xextproto ? null
, libXrandr ? null, libXi ? null, inputproto ? null, randrproto ? null
, x11Support ? langJava
, gnatboot ? null
, enableMultilib ? false
, enablePlugin ? hostPlatform == buildPlatform # Whether to support user-supplied plug-ins
, name ? "gcc"
, libcCross ? null
, crossStageStatic ? false
, gnat ? null
, libpthread ? null, libpthreadCross ? null  # required for GNU/Hurd
, stripped ? true
, gnused ? null
, cloog # unused; just for compat with gcc4, as we override the parameter on some places
, darwin ? null
, buildPlatform, hostPlatform, targetPlatform
, buildPackages
}:

assert langJava     -> zip != null && unzip != null
                       && zlib != null && boehmgc != null
                       && perl != null;  # for `--enable-java-home'
assert langAda      -> gnatboot != null;
assert langVhdl     -> gnat != null;

# LTO needs libelf and zlib.
assert libelf != null -> zlib != null;

# Make sure we get GNU sed.
assert hostPlatform.isDarwin -> gnused != null;

# The go frontend is written in c++
assert langGo -> langCC;

with stdenv.lib;
with builtins;

let version = "7.2.0";

    # Whether building a cross-compiler for GNU/Hurd.
    crossGNU = targetPlatform != hostPlatform && targetPlatform.config == "i586-pc-gnu";

    enableParallelBuilding = true;

    patches =
      [ ]
      ++ optional (targetPlatform != hostPlatform) ../libstdc++-target.patch
      ++ optional noSysDirs ../no-sys-dirs.patch
      # The GNAT Makefiles did not pay attention to CFLAGS_FOR_TARGET for its
      # target libraries and tools.
      ++ optional langAda ../gnat-cflags.patch
      ++ optional langFortran ../gfortran-driving.patch;

    javaEcj = fetchurl {
      # The `$(top_srcdir)/ecj.jar' file is automatically picked up at
      # `configure' time.

      # XXX: Eventually we might want to take it from upstream.
      url = "ftp://sourceware.org/pub/java/ecj-4.3.jar";
      sha256 = "0jz7hvc0s6iydmhgh5h2m15yza7p2rlss2vkif30vm9y77m97qcx";
    };

    # Antlr (optional) allows the Java `gjdoc' tool to be built.  We want a
    # binary distribution here to allow the whole chain to be bootstrapped.
    javaAntlr = fetchurl {
      url = http://www.antlr.org/download/antlr-4.4-complete.jar;
      sha256 = "02lda2imivsvsis8rnzmbrbp8rh1kb8vmq4i67pqhkwz7lf8y6dz";
    };

    xlibs = [
      libX11 libXt libSM libICE libXtst libXrender libXrandr libXi
      xproto renderproto xextproto inputproto randrproto
    ];

    javaAwtGtk = langJava && x11Support;

    /* Platform flags */
    platformFlags = let
        gccArch = targetPlatform.platform.gcc.arch or null;
        gccCpu = targetPlatform.platform.gcc.cpu or null;
        gccAbi = targetPlatform.platform.gcc.abi or null;
        gccFpu = targetPlatform.platform.gcc.fpu or null;
        gccFloat = targetPlatform.platform.gcc.float or null;
        gccMode = targetPlatform.platform.gcc.mode or null;
      in
        optional (gccArch != null) "--with-arch=${gccArch}" ++
        optional (gccCpu != null) "--with-cpu=${gccCpu}" ++
        optional (gccAbi != null) "--with-abi=${gccAbi}" ++
        optional (gccFpu != null) "--with-fpu=${gccFpu}" ++
        optional (gccFloat != null) "--with-float=${gccFloat}" ++
        optional (gccMode != null) "--with-mode=${gccMode}";

    /* Cross-gcc settings (build == host != target) */
    crossMingw = targetPlatform != hostPlatform && targetPlatform.libc == "msvcrt";
    crossDarwin = targetPlatform != hostPlatform && targetPlatform.libc == "libSystem";
<<<<<<< HEAD
    crossConfigureFlags = let
        gccArch = targetPlatform.gcc.arch or null;
        gccCpu = targetPlatform.gcc.cpu or null;
        gccAbi = targetPlatform.gcc.abi or null;
        gccFpu = targetPlatform.gcc.fpu or null;
        gccFloat = targetPlatform.gcc.float or null;
        gccMode = targetPlatform.gcc.mode or null;
        withArch = if gccArch != null then " --with-arch=${gccArch}" else "";
        withCpu = if gccCpu != null then " --with-cpu=${gccCpu}" else "";
        withAbi = if gccAbi != null then " --with-abi=${gccAbi}" else "";
        withFpu = if gccFpu != null then " --with-fpu=${gccFpu}" else "";
        withFloat = if gccFloat != null then " --with-float=${gccFloat}" else "";
        withMode = if gccMode != null then " --with-mode=${gccMode}" else "";
      in
        withArch +
        withCpu +
        withAbi +
        withFpu +
        withFloat +
        withMode +
        # Ensure that -print-prog-name is able to find the correct programs.
        " --with-as=${targetPackages.stdenv.cc.bintools}/bin/${targetPlatform.config}-as" +
        " --with-ld=${targetPackages.stdenv.cc.bintools}/bin/${targetPlatform.config}-ld" +
        (if crossMingw && crossStageStatic then
          " --with-headers=${libcCross}/include" +
          " --with-gcc" +
          " --with-gnu-as" +
          " --with-gnu-ld" +
          " --with-gnu-ld" +
          " --disable-shared" +
          " --disable-nls" +
          " --disable-debug" +
          " --enable-sjlj-exceptions" +
          " --enable-threads=win32" +
          " --disable-win32-registry"
          else if crossStageStatic then
          " --disable-libssp --disable-nls" +
          " --without-headers" +
          " --disable-threads " +
          " --disable-libgomp " +
          " --disable-libquadmath" +
          " --disable-shared" +
          " --disable-libatomic " +  # libatomic requires libc
          " --disable-decimal-float" # libdecnumber requires libc
          else
          (if crossDarwin then " --with-sysroot=${getLib libcCross}/share/sysroot"
           else                " --with-headers=${getDev libcCross}/include") +
          " --enable-__cxa_atexit" +
          " --enable-long-long" +
          (if crossMingw then
            " --enable-threads=win32" +
            " --enable-sjlj-exceptions" +
            " --enable-hash-synchronization" +
            " --disable-libssp" +
            " --disable-nls" +
            " --with-dwarf2" +
            # I think noone uses shared gcc libs in mingw, so we better do the same.
            # In any case, mingw32 g++ linking is broken by default with shared libs,
            # unless adding "-lsupc++" to any linking command. I don't know why.
            " --disable-shared" +
            # To keep ABI compatibility with upstream mingw-w64
            " --enable-fully-dynamic-string"
            else (if targetPlatform.libc == "uclibc" then
              # libsanitizer requires netrom/netrom.h which is not
              # available in uclibc.
              " --disable-libsanitizer" +
              # In uclibc cases, libgomp needs an additional '-ldl'
              # and as I don't know how to pass it, I disable libgomp.
              " --disable-libgomp" else "") +
            " --enable-threads=posix" +
            " --enable-nls" +
            " --disable-decimal-float") # No final libdecnumber (it may work only in 386)
          );
=======
    crossConfigureFlags =
      # Ensure that -print-prog-name is able to find the correct programs.
      [ "--with-as=${targetPackages.stdenv.cc.bintools}/bin/${targetPlatform.config}-as"
        "--with-ld=${targetPackages.stdenv.cc.bintools}/bin/${targetPlatform.config}-ld" ] ++
      (if crossMingw && crossStageStatic then [
        "--with-headers=${libcCross}/include"
        "--with-gcc"
        "--with-gnu-as"
        "--with-gnu-ld"
        "--with-gnu-ld"
        "--disable-shared"
        "--disable-nls"
        "--disable-debug"
        "--enable-sjlj-exceptions"
        "--enable-threads=win32"
        "--disable-win32-registry"
      ] else if crossStageStatic then [
        "--disable-libssp"
        "--disable-nls"
        "--without-headers"
        "--disable-threads"
        "--disable-libgomp"
        "--disable-libquadmath"
        "--disable-shared"
        "--disable-libatomic"  # libatomic requires libc
        "--disable-decimal-float" # libdecnumber requires libc
      ] else [
        (if crossDarwin then "--with-sysroot=${getLib libcCross}/share/sysroot"
         else                "--with-headers=${getDev libcCross}/include")
        "--enable-__cxa_atexit"
        "--enable-long-long"
      ] ++
        (if crossMingw then [
          "--enable-threads=win32"
          "--enable-sjlj-exceptions"
          "--enable-hash-synchronization"
          "--enable-libssp"
          "--disable-nls"
          "--with-dwarf2"
          # To keep ABI compatibility with upstream mingw-w64
          "--enable-fully-dynamic-string"
        ] else
          optionals (targetPlatform.libc == "uclibc") [
            # libsanitizer requires netrom/netrom.h which is not
            # available in uclibc.
            "--disable-libsanitizer"
            # In uclibc cases, libgomp needs an additional '-ldl'
            # and as I don't know how to pass it, I disable libgomp.
            "--disable-libgomp"
          ] ++ [
          "--enable-threads=posix"
          "--enable-nls"
          "--disable-decimal-float" # No final libdecnumber (it may work only in 386)
        ]));
>>>>>>> 4a2f7a73
    stageNameAddon = if crossStageStatic then "-stage-static" else "-stage-final";
    crossNameAddon = if targetPlatform != hostPlatform then "-${targetPlatform.config}" + stageNameAddon else "";

    bootstrap = targetPlatform == hostPlatform;

in

# We need all these X libraries when building AWT with GTK+.
assert x11Support -> (filter (x: x == null) ([ gtk2 libart_lgpl ] ++ xlibs)) == [];

stdenv.mkDerivation ({
  name = "${name}${if stripped then "" else "-debug"}-${version}" + crossNameAddon;

  builder = ../builder.sh;

  src = fetchurl {
    url = "mirror://gcc/releases/gcc-${version}/gcc-${version}.tar.xz";
    sha256 = "16j7i0888j2f1yp9l0nhji6cq65dy6y4nwy8868a8njbzzwavxqw";
  };

  inherit patches;

  outputs = [ "out" "lib" "man" "info" ];
  setOutputFlags = false;
  NIX_NO_SELF_RPATH = true;

  libc_dev = stdenv.cc.libc_dev;

  hardeningDisable = [ "format" ];

  # This should kill all the stdinc frameworks that gcc and friends like to
  # insert into default search paths.
  prePatch = stdenv.lib.optionalString hostPlatform.isDarwin ''
    substituteInPlace gcc/config/darwin-c.c \
      --replace 'if (stdinc)' 'if (0)'

    substituteInPlace libgcc/config/t-slibgcc-darwin \
      --replace "-install_name @shlib_slibdir@/\$(SHLIB_INSTALL_NAME)" "-install_name $lib/lib/\$(SHLIB_INSTALL_NAME)"

    substituteInPlace libgfortran/configure \
      --replace "-install_name \\\$rpath/\\\$soname" "-install_name $lib/lib/\\\$soname"
  '';

  postPatch =
    if (hostPlatform.isHurd
        || (libcCross != null                  # e.g., building `gcc.crossDrv'
            && libcCross ? crossConfig
            && libcCross.crossConfig == "i586-pc-gnu")
        || (crossGNU && libcCross != null))
    then
      # On GNU/Hurd glibc refers to Hurd & Mach headers and libpthread is not
      # in glibc, so add the right `-I' flags to the default spec string.
      assert libcCross != null -> libpthreadCross != null;
      let
        libc = if libcCross != null then libcCross else stdenv.glibc;
        gnu_h = "gcc/config/gnu.h";
        extraCPPDeps =
             libc.propagatedBuildInputs
          ++ stdenv.lib.optional (libpthreadCross != null) libpthreadCross
          ++ stdenv.lib.optional (libpthread != null) libpthread;
        extraCPPSpec =
          concatStrings (intersperse " "
                          (map (x: "-I${x.dev or x}/include") extraCPPDeps));
        extraLibSpec =
          if libpthreadCross != null
          then "-L${libpthreadCross}/lib ${libpthreadCross.TARGET_LDFLAGS}"
          else "-L${libpthread}/lib";
      in
        '' echo "augmenting \`CPP_SPEC' in \`${gnu_h}' with \`${extraCPPSpec}'..."
           sed -i "${gnu_h}" \
               -es'|CPP_SPEC *"\(.*\)$|CPP_SPEC "${extraCPPSpec} \1|g'

           echo "augmenting \`LIB_SPEC' in \`${gnu_h}' with \`${extraLibSpec}'..."
           sed -i "${gnu_h}" \
               -es'|LIB_SPEC *"\(.*\)$|LIB_SPEC "${extraLibSpec} \1|g'

           echo "setting \`NATIVE_SYSTEM_HEADER_DIR' and \`STANDARD_INCLUDE_DIR' to \`${libc.dev}/include'..."
           sed -i "${gnu_h}" \
               -es'|#define STANDARD_INCLUDE_DIR.*$|#define STANDARD_INCLUDE_DIR "${libc.dev}/include"|g'
        ''
    else if targetPlatform != hostPlatform || stdenv.cc.libc != null then
      # On NixOS, use the right path to the dynamic linker instead of
      # `/lib/ld*.so'.
      let
        libc = if libcCross != null then libcCross else stdenv.cc.libc;
      in
        '' echo "fixing the \`GLIBC_DYNAMIC_LINKER' and \`UCLIBC_DYNAMIC_LINKER' macros..."
           for header in "gcc/config/"*-gnu.h "gcc/config/"*"/"*.h
           do
             grep -q LIBC_DYNAMIC_LINKER "$header" || continue
             echo "  fixing \`$header'..."
             sed -i "$header" \
                 -e 's|define[[:blank:]]*\([UCG]\+\)LIBC_DYNAMIC_LINKER\([0-9]*\)[[:blank:]]"\([^\"]\+\)"$|define \1LIBC_DYNAMIC_LINKER\2 "${libc.out}\3"|g'
           done
        ''
    else null;

  # TODO(@Ericson2314): Make passthru instead. Weird to avoid mass rebuild,
  crossStageStatic = targetPlatform == hostPlatform || crossStageStatic;
  inherit noSysDirs staticCompiler langJava
    libcCross crossMingw;

  depsBuildBuild = [ buildPackages.stdenv.cc ];
  nativeBuildInputs = [ texinfo which gettext ]
    ++ (optional (perl != null) perl)
    ++ (optional javaAwtGtk pkgconfig);

<<<<<<< HEAD
  buildInputs = [ gmp mpfr libmpc libelf ]
    ++ (optional (isl != null) isl)
=======
  # For building runtime libs
  depsBuildTarget =
    if hostPlatform == buildPlatform then [
      targetPackages.stdenv.cc.bintools # newly-built gcc will be used
    ] else assert targetPlatform == hostPlatform; [ # build != host == target
      stdenv.cc
    ];

  buildInputs = [
    gmp mpfr libmpc libelf flex
    targetPackages.stdenv.cc.bintools # For linking code at run-time
  ] ++ (optional (isl != null) isl)
>>>>>>> 4a2f7a73
    ++ (optional (zlib != null) zlib)
    ++ (optionals langJava [ boehmgc zip unzip ])
    ++ (optionals javaAwtGtk ([ gtk2 libart_lgpl ] ++ xlibs))
    ++ (optionals (targetPlatform != hostPlatform) [targetPackages.stdenv.cc.bintools])
    ++ (optionals langAda [gnatboot])
    ++ (optionals langVhdl [gnat])

    # The builder relies on GNU sed (for instance, Darwin's `sed' fails with
    # "-i may not be used with stdin"), and `stdenvNative' doesn't provide it.
    ++ (optional hostPlatform.isDarwin gnused)
    ++ (optional hostPlatform.isDarwin targetPackages.stdenv.cc.bintools)
    ;

  NIX_LDFLAGS = stdenv.lib.optionalString  hostPlatform.isSunOS "-lm -ldl";

  preConfigure = stdenv.lib.optionalString (hostPlatform.isSunOS && hostPlatform.is64bit) ''
    export NIX_LDFLAGS=`echo $NIX_LDFLAGS | sed -e s~$prefix/lib~$prefix/lib/amd64~g`
    export LDFLAGS_FOR_TARGET="-Wl,-rpath,$prefix/lib/amd64 $LDFLAGS_FOR_TARGET"
    export CXXFLAGS_FOR_TARGET="-Wl,-rpath,$prefix/lib/amd64 $CXXFLAGS_FOR_TARGET"
    export CFLAGS_FOR_TARGET="-Wl,-rpath,$prefix/lib/amd64 $CFLAGS_FOR_TARGET"
  '';

  dontDisableStatic = true;

  # TODO(@Ericson2314): Always pass "--target" and always prefix.
  configurePlatforms =
    # TODO(@Ericson2314): Figure out what's going wrong with Arm
    if buildPlatform == hostPlatform && hostPlatform == targetPlatform && targetPlatform.isArm
    then []
    else [ "build" "host" ] ++ stdenv.lib.optional (targetPlatform != hostPlatform) "target";

  configureFlags =
    # Basic dependencies
    [
      "--with-gmp-include=${gmp.dev}/include"
      "--with-gmp-lib=${gmp.out}/lib"
      "--with-mpfr-include=${mpfr.dev}/include"
      "--with-mpfr-lib=${mpfr.out}/lib"
      "--with-mpc=${libmpc}"
    ] ++
    optional (libelf != null) "--with-libelf=${libelf}" ++
    optional (!(crossMingw && crossStageStatic))
      "--with-native-system-header-dir=${getDev stdenv.cc.libc}/include" ++

    # Basic configuration
    [
      "--enable-lto"
      "--disable-libstdcxx-pch"
      "--without-included-gettext"
      "--with-system-zlib"
      "--enable-static"
      "--enable-languages=${
        concatStrings (intersperse ","
          (  optional langC        "c"
          ++ optional langCC       "c++"
          ++ optional langFortran  "fortran"
          ++ optional langJava     "java"
          ++ optional langAda      "ada"
          ++ optional langVhdl     "vhdl"
          ++ optional langGo       "go"
          ++ optional langObjC     "objc"
          ++ optional langObjCpp   "obj-c++"
          ++ optionals crossDarwin [ "objc" "obj-c++" ]
          )
        )
      }"
    ] ++

    (if enableMultilib
      then ["--enable-multilib" "--disable-libquadmath"]
      else ["--disable-multilib"]) ++
    optional (!enableShared) "--disable-shared" ++
    (if enablePlugin
      then ["--enable-plugin"]
      else ["--disable-plugin"]) ++

    # Optional features
    optional (isl != null) "--with-isl=${isl}" ++

    # Java options
    optionals langJava [
      "--with-ecj-jar=${javaEcj}"

      # Follow Sun's layout for the convenience of IcedTea/OpenJDK.  See
      # <http://mail.openjdk.java.net/pipermail/distro-pkg-dev/2010-April/008888.html>.
      "--enable-java-home"
      "--with-java-home=\${prefix}/lib/jvm/jre"
    ] ++
    optional javaAwtGtk "--enable-java-awt=gtk" ++
    optional (langJava && javaAntlr != null) "--with-antlr-jar=${javaAntlr}" ++

    # Ada
    optional langAda "--enable-libada" ++

    platformFlags ++
    optional (targetPlatform != hostPlatform) crossConfigureFlags ++
    optional (!bootstrap) "--disable-bootstrap" ++

    # Platform-specific flags
    optional (targetPlatform == hostPlatform && targetPlatform.isi686) "--with-arch=i686" ++
    optionals hostPlatform.isSunOS [
      "--enable-long-long" "--enable-libssp" "--enable-threads=posix" "--disable-nls" "--enable-__cxa_atexit"
      # On Illumos/Solaris GNU as is preferred
      "--with-gnu-as" "--without-gnu-ld"
    ]
  ;

  targetConfig = if targetPlatform != hostPlatform then targetPlatform.config else null;

  buildFlags = if bootstrap then
    (if profiledCompiler then "profiledbootstrap" else "bootstrap")
    else "";

  installTargets =
    if stripped
    then "install-strip"
    else "install";

<<<<<<< HEAD
  crossAttrs = let
    xgccArch = targetPlatform.gcc.arch or null;
    xgccCpu = targetPlatform.gcc.cpu or null;
    xgccAbi = targetPlatform.gcc.abi or null;
    xgccFpu = targetPlatform.gcc.fpu or null;
    xgccFloat = targetPlatform.gcc.float or null;
    xwithArch = if xgccArch != null then " --with-arch=${xgccArch}" else "";
    xwithCpu = if xgccCpu != null then " --with-cpu=${xgccCpu}" else "";
    xwithAbi = if xgccAbi != null then " --with-abi=${xgccAbi}" else "";
    xwithFpu = if xgccFpu != null then " --with-fpu=${xgccFpu}" else "";
    xwithFloat = if xgccFloat != null then " --with-float=${xgccFloat}" else "";
  in {
    AR = "${targetPlatform.config}-ar";
    LD = "${targetPlatform.config}-ld";
    CC = "${targetPlatform.config}-gcc";
    CXX = "${targetPlatform.config}-gcc";
    AR_FOR_TARGET = "${targetPlatform.config}-ar";
    LD_FOR_TARGET = "${targetPlatform.config}-ld";
    CC_FOR_TARGET = "${targetPlatform.config}-gcc";
    NM_FOR_TARGET = "${targetPlatform.config}-nm";
    CXX_FOR_TARGET = "${targetPlatform.config}-g++";
    # If we are making a cross compiler, cross != null
    NIX_CC_CROSS = optionalString (targetPlatform == hostPlatform) builtins.toString stdenv.cc;
=======
  /* For cross-built gcc (build != host == target) */
  crossAttrs = {
>>>>>>> 4a2f7a73
    dontStrip = true;
    buildFlags = "";
  };

  # http://gcc.gnu.org/install/specific.html#x86-64-x-solaris210
  ${if hostPlatform.system == "x86_64-solaris" then "CC" else null} = "gcc -m64";

  # Setting $CPATH and $LIBRARY_PATH to make sure both `gcc' and `xgcc' find the
  # library headers and binaries, regarless of the language being compiled.
  #
  # Note: When building the Java AWT GTK+ peer, the build system doesn't honor
  # `--with-gmp' et al., e.g., when building
  # `libjava/classpath/native/jni/java-math/gnu_java_math_GMP.c', so we just add
  # them to $CPATH and $LIBRARY_PATH in this case.
  #
  # Likewise, the LTO code doesn't find zlib.
  #
  # Cross-compiling, we need gcc not to read ./specs in order to build the g++
  # compiler (after the specs for the cross-gcc are created). Having
  # LIBRARY_PATH= makes gcc read the specs from ., and the build breaks.

  CPATH = optionals (targetPlatform == hostPlatform) (makeSearchPathOutput "dev" "include" ([]
    ++ optional (zlib != null) zlib
    ++ optional langJava boehmgc
    ++ optionals javaAwtGtk xlibs
    ++ optionals javaAwtGtk [ gmp mpfr ]
    ++ optional (libpthread != null) libpthread
    ++ optional (libpthreadCross != null) libpthreadCross

    # On GNU/Hurd glibc refers to Mach & Hurd
    # headers.
    ++ optionals (libcCross != null && libcCross ? propagatedBuildInputs)
                 libcCross.propagatedBuildInputs
  ));

  LIBRARY_PATH = optionals (targetPlatform == hostPlatform) (makeLibraryPath ([]
    ++ optional (zlib != null) zlib
    ++ optional langJava boehmgc
    ++ optionals javaAwtGtk xlibs
    ++ optionals javaAwtGtk [ gmp mpfr ]
    ++ optional (libpthread != null) libpthread)
  );

  EXTRA_TARGET_FLAGS = optionals
    (targetPlatform != hostPlatform && libcCross != null)
    ([
      "-idirafter ${getDev libcCross}/include"
    ] ++ optionals (! crossStageStatic) [
      "-B${libcCross.out}/lib"
    ]);

  EXTRA_TARGET_LDFLAGS = optionals
    (targetPlatform != hostPlatform && libcCross != null)
    ([
      "-Wl,-L${libcCross.out}/lib"
    ] ++ (if crossStageStatic then [
        "-B${libcCross.out}/lib"
      ] else [
        "-Wl,-rpath,${libcCross.out}/lib"
        "-Wl,-rpath-link,${libcCross.out}/lib"
    ]) ++ optionals (libpthreadCross != null) [
      "-L${libpthreadCross}/lib"
      "-Wl,${libpthreadCross.TARGET_LDFLAGS}"
    ]);

  passthru =
    { inherit langC langCC langObjC langObjCpp langAda langFortran langVhdl langGo version; isGNU = true; };

  inherit enableParallelBuilding enableMultilib;

  inherit (stdenv) is64bit;

  meta = {
    homepage = http://gcc.gnu.org/;
    license = stdenv.lib.licenses.gpl3Plus;  # runtime support libraries are typically LGPLv3+
    description = "GNU Compiler Collection, version ${version}"
      + (if stripped then "" else " (with debugging info)");

    longDescription = ''
      The GNU Compiler Collection includes compiler front ends for C, C++,
      Objective-C, Fortran, OpenMP for C/C++/Fortran, Java, and Ada, as well
      as libraries for these languages (libstdc++, libgcj, libgomp,...).

      GCC development is a part of the GNU Project, aiming to improve the
      compiler used in the GNU system including the GNU/Linux variant.
    '';

    maintainers = with stdenv.lib.maintainers; [ ];

    # gnatboot is not available out of linux platforms, so we disable the darwin build
    # for the gnat (ada compiler).
    platforms =
      stdenv.lib.platforms.linux ++
      stdenv.lib.platforms.freebsd ++
      optionals (langAda == false) stdenv.lib.platforms.darwin;
  };
}

// optionalAttrs (targetPlatform != hostPlatform && targetPlatform.libc == "msvcrt" && crossStageStatic) {
  makeFlags = [ "all-gcc" "all-target-libgcc" ];
  installTargets = "install-gcc install-target-libgcc";
}

# Strip kills static libs of other archs (hence targetPlatform != hostPlatform)
// optionalAttrs (!stripped || targetPlatform != hostPlatform) { dontStrip = true; }

// optionalAttrs (enableMultilib) { dontMoveLib64 = true; }
)<|MERGE_RESOLUTION|>--- conflicted
+++ resolved
@@ -33,6 +33,7 @@
 , gnused ? null
 , cloog # unused; just for compat with gcc4, as we override the parameter on some places
 , darwin ? null
+, flex ? null
 , buildPlatform, hostPlatform, targetPlatform
 , buildPackages
 }:
@@ -113,81 +114,6 @@
     /* Cross-gcc settings (build == host != target) */
     crossMingw = targetPlatform != hostPlatform && targetPlatform.libc == "msvcrt";
     crossDarwin = targetPlatform != hostPlatform && targetPlatform.libc == "libSystem";
-<<<<<<< HEAD
-    crossConfigureFlags = let
-        gccArch = targetPlatform.gcc.arch or null;
-        gccCpu = targetPlatform.gcc.cpu or null;
-        gccAbi = targetPlatform.gcc.abi or null;
-        gccFpu = targetPlatform.gcc.fpu or null;
-        gccFloat = targetPlatform.gcc.float or null;
-        gccMode = targetPlatform.gcc.mode or null;
-        withArch = if gccArch != null then " --with-arch=${gccArch}" else "";
-        withCpu = if gccCpu != null then " --with-cpu=${gccCpu}" else "";
-        withAbi = if gccAbi != null then " --with-abi=${gccAbi}" else "";
-        withFpu = if gccFpu != null then " --with-fpu=${gccFpu}" else "";
-        withFloat = if gccFloat != null then " --with-float=${gccFloat}" else "";
-        withMode = if gccMode != null then " --with-mode=${gccMode}" else "";
-      in
-        withArch +
-        withCpu +
-        withAbi +
-        withFpu +
-        withFloat +
-        withMode +
-        # Ensure that -print-prog-name is able to find the correct programs.
-        " --with-as=${targetPackages.stdenv.cc.bintools}/bin/${targetPlatform.config}-as" +
-        " --with-ld=${targetPackages.stdenv.cc.bintools}/bin/${targetPlatform.config}-ld" +
-        (if crossMingw && crossStageStatic then
-          " --with-headers=${libcCross}/include" +
-          " --with-gcc" +
-          " --with-gnu-as" +
-          " --with-gnu-ld" +
-          " --with-gnu-ld" +
-          " --disable-shared" +
-          " --disable-nls" +
-          " --disable-debug" +
-          " --enable-sjlj-exceptions" +
-          " --enable-threads=win32" +
-          " --disable-win32-registry"
-          else if crossStageStatic then
-          " --disable-libssp --disable-nls" +
-          " --without-headers" +
-          " --disable-threads " +
-          " --disable-libgomp " +
-          " --disable-libquadmath" +
-          " --disable-shared" +
-          " --disable-libatomic " +  # libatomic requires libc
-          " --disable-decimal-float" # libdecnumber requires libc
-          else
-          (if crossDarwin then " --with-sysroot=${getLib libcCross}/share/sysroot"
-           else                " --with-headers=${getDev libcCross}/include") +
-          " --enable-__cxa_atexit" +
-          " --enable-long-long" +
-          (if crossMingw then
-            " --enable-threads=win32" +
-            " --enable-sjlj-exceptions" +
-            " --enable-hash-synchronization" +
-            " --disable-libssp" +
-            " --disable-nls" +
-            " --with-dwarf2" +
-            # I think noone uses shared gcc libs in mingw, so we better do the same.
-            # In any case, mingw32 g++ linking is broken by default with shared libs,
-            # unless adding "-lsupc++" to any linking command. I don't know why.
-            " --disable-shared" +
-            # To keep ABI compatibility with upstream mingw-w64
-            " --enable-fully-dynamic-string"
-            else (if targetPlatform.libc == "uclibc" then
-              # libsanitizer requires netrom/netrom.h which is not
-              # available in uclibc.
-              " --disable-libsanitizer" +
-              # In uclibc cases, libgomp needs an additional '-ldl'
-              # and as I don't know how to pass it, I disable libgomp.
-              " --disable-libgomp" else "") +
-            " --enable-threads=posix" +
-            " --enable-nls" +
-            " --disable-decimal-float") # No final libdecnumber (it may work only in 386)
-          );
-=======
     crossConfigureFlags =
       # Ensure that -print-prog-name is able to find the correct programs.
       [ "--with-as=${targetPackages.stdenv.cc.bintools}/bin/${targetPlatform.config}-as"
@@ -242,7 +168,6 @@
           "--enable-nls"
           "--disable-decimal-float" # No final libdecnumber (it may work only in 386)
         ]));
->>>>>>> 4a2f7a73
     stageNameAddon = if crossStageStatic then "-stage-static" else "-stage-final";
     crossNameAddon = if targetPlatform != hostPlatform then "-${targetPlatform.config}" + stageNameAddon else "";
 
@@ -350,10 +275,6 @@
     ++ (optional (perl != null) perl)
     ++ (optional javaAwtGtk pkgconfig);
 
-<<<<<<< HEAD
-  buildInputs = [ gmp mpfr libmpc libelf ]
-    ++ (optional (isl != null) isl)
-=======
   # For building runtime libs
   depsBuildTarget =
     if hostPlatform == buildPlatform then [
@@ -366,7 +287,6 @@
     gmp mpfr libmpc libelf flex
     targetPackages.stdenv.cc.bintools # For linking code at run-time
   ] ++ (optional (isl != null) isl)
->>>>>>> 4a2f7a73
     ++ (optional (zlib != null) zlib)
     ++ (optionals langJava [ boehmgc zip unzip ])
     ++ (optionals javaAwtGtk ([ gtk2 libart_lgpl ] ++ xlibs))
@@ -485,34 +405,8 @@
     then "install-strip"
     else "install";
 
-<<<<<<< HEAD
-  crossAttrs = let
-    xgccArch = targetPlatform.gcc.arch or null;
-    xgccCpu = targetPlatform.gcc.cpu or null;
-    xgccAbi = targetPlatform.gcc.abi or null;
-    xgccFpu = targetPlatform.gcc.fpu or null;
-    xgccFloat = targetPlatform.gcc.float or null;
-    xwithArch = if xgccArch != null then " --with-arch=${xgccArch}" else "";
-    xwithCpu = if xgccCpu != null then " --with-cpu=${xgccCpu}" else "";
-    xwithAbi = if xgccAbi != null then " --with-abi=${xgccAbi}" else "";
-    xwithFpu = if xgccFpu != null then " --with-fpu=${xgccFpu}" else "";
-    xwithFloat = if xgccFloat != null then " --with-float=${xgccFloat}" else "";
-  in {
-    AR = "${targetPlatform.config}-ar";
-    LD = "${targetPlatform.config}-ld";
-    CC = "${targetPlatform.config}-gcc";
-    CXX = "${targetPlatform.config}-gcc";
-    AR_FOR_TARGET = "${targetPlatform.config}-ar";
-    LD_FOR_TARGET = "${targetPlatform.config}-ld";
-    CC_FOR_TARGET = "${targetPlatform.config}-gcc";
-    NM_FOR_TARGET = "${targetPlatform.config}-nm";
-    CXX_FOR_TARGET = "${targetPlatform.config}-g++";
-    # If we are making a cross compiler, cross != null
-    NIX_CC_CROSS = optionalString (targetPlatform == hostPlatform) builtins.toString stdenv.cc;
-=======
   /* For cross-built gcc (build != host == target) */
   crossAttrs = {
->>>>>>> 4a2f7a73
     dontStrip = true;
     buildFlags = "";
   };
@@ -617,7 +511,7 @@
 }
 
 # Strip kills static libs of other archs (hence targetPlatform != hostPlatform)
-// optionalAttrs (!stripped || targetPlatform != hostPlatform) { dontStrip = true; }
+// optionalAttrs (!stripped || targetPlatform != hostPlatform) { dontStrip = true; NIX_STRIP_DEBUG = 0; }
 
 // optionalAttrs (enableMultilib) { dontMoveLib64 = true; }
 )