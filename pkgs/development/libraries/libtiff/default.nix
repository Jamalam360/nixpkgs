{ stdenv, fetchurl, fetchsvn, pkgconfig, zlib, libjpeg, xz }:

let
  version = "4.0.3";
  patchDir = fetchsvn {
    url = svn://svn.archlinux.org/packages/libtiff/trunk;
    rev = "198247";
    sha256 = "0a47l0zkc1zz7wxg64cyjv9z1djdvfyxgmwd03znlsac4zijkcy4";
  };
in
stdenv.mkDerivation rec {
  name = "libtiff-${version}";

  src = fetchurl {
    urls =
      [ "ftp://ftp.remotesensing.org/pub/libtiff/tiff-${version}.tar.gz"
        "http://download.osgeo.org/libtiff/tiff-${version}.tar.gz"
      ];
    sha256 = "0wj8d1iwk9vnpax2h29xqc2hwknxg3s0ay2d5pxkg59ihbifn6pa";
  };

  patchPhase = ''
    for p in ${patchDir}/*-{2013-4244,2012-4447,2012-4564,2013-1960,2013-1961,libjpeg-turbo}.patch; do
      patch -p1 < "$p"
    done
    (
    cd tools
    for p in ${patchDir}/*-CVE-{2013-4231,2013-4232}.patch; do
      patch -p0 < "$p"
    done
    )
    patch -p0 < ${patchDir}/${if stdenv.isDarwin then "tiff-4.0.3" else "*"}-tiff2pdf-colors.patch
  ''; # ^ sh on darwin seems not to expand globs in redirects, and I don't want to rebuild all again elsewhere

  nativeBuildInputs = [ pkgconfig ];

  propagatedBuildInputs = [ zlib libjpeg xz ]; #TODO: opengl support (bogus configure detection)

  enableParallelBuilding = true;

  doCheck = true;

  meta = with stdenv.lib; {
    description = "Library and utilities for working with the TIFF image file format";
    homepage = http://www.remotesensing.org/libtiff/;
<<<<<<< HEAD
    license = "bsd";
    platforms = stdenv.lib.platforms.unix;
=======
    license = licenses.libtiff;
>>>>>>> 905b163b
  };
}<|MERGE_RESOLUTION|>--- conflicted
+++ resolved
@@ -43,11 +43,7 @@
   meta = with stdenv.lib; {
     description = "Library and utilities for working with the TIFF image file format";
     homepage = http://www.remotesensing.org/libtiff/;
-<<<<<<< HEAD
-    license = "bsd";
-    platforms = stdenv.lib.platforms.unix;
-=======
     license = licenses.libtiff;
->>>>>>> 905b163b
+    platforms = platforms.unix;
   };
 }