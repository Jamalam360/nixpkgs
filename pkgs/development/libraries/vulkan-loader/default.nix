--- conflicted
+++ resolved
@@ -24,29 +24,8 @@
 
   outputs = [ "out" "dev" ];
 
-<<<<<<< HEAD
-  installPhase = ''
-    mkdir -p $out/lib $out/bin
-    cp -d loader/libvulkan.so* $out/lib
-    cp demos/vulkaninfo $out/bin
-    mkdir -p $out/etc/vulkan/explicit_layer.d
-    ln -s $out/etc $out/share
-    cp -L layers/*.so $out/lib/
-    cp -L layers/*.json $out/etc/vulkan/explicit_layer.d/
-    sed -i "s:\\./lib:$out/lib/lib:g" "$out/etc/vulkan/"*/*.json
-    mkdir -p $dev/include
-    cp -rv ../include $dev/
-    mkdir -p $demos/share/vulkan-demos
-    cp demos/*.spv demos/*.ppm $demos/share/vulkan-demos
-    mkdir -p $demos/bin
-    find demos -type f -executable -not -name vulkaninfo -exec cp -v {} $demos/bin \;
-    for p in cube cubepp; do
-      wrapProgram $demos/bin/$p --run "cd $demos/share/vulkan-demos"
-    done
-=======
   postInstall = ''
     cp -r "${vulkan-headers}/include" "$dev"
->>>>>>> 2059bf9e
   '';
 
   meta = with stdenv.lib; {
