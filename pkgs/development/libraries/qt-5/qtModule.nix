--- conflicted
+++ resolved
@@ -22,10 +22,7 @@
 
   nativeBuildInputs = (args.nativeBuildInputs or []) ++ [ perl self.qmake ];
   propagatedBuildInputs = (args.qtInputs or []) ++ (args.propagatedBuildInputs or []);
-<<<<<<< HEAD
-=======
   depsBuildBuild = [ buildPackages.stdenv.cc ];
->>>>>>> a7d27e87
 
   outputs = args.outputs or [ "out" "dev" ];
   setOutputFlags = args.setOutputFlags or false;
