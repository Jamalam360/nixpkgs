--- conflicted
+++ resolved
@@ -19,14 +19,9 @@
     sed -i -e '/$(LDCONFIG)/d' common/include/lib.mak.in
   '';
 
-<<<<<<< HEAD
-  nativeBuildInputs = [ autoreconfHook pkgconfig ];
-  buildInputs = [ bison flex bluez gtk2 ];
-=======
   buildInputs = [ bison flex bluez gtk2 ];
 
   nativeBuildInputs = [ autoreconfHook pkgconfig ];
->>>>>>> 4e22e88b
 
   postInstall = ''
     # Some programs (for example, cabal-install) have problems with the double 0
