{ lib, stdenv, fetchurl, nspr, perl, zlib
, sqlite, ninja
, darwin, fixDarwinDylibNames, buildPackages
, useP11kit ? true, p11-kit
, # allow FIPS mode. Note that this makes the output non-reproducible.
  # https://developer.mozilla.org/en-US/docs/Mozilla/Projects/NSS/NSS_Tech_Notes/nss_tech_note6
  enableFIPS ? false
}:

let
  nssPEM = fetchurl {
    url = "http://dev.gentoo.org/~polynomial-c/mozilla/nss-3.15.4-pem-support-20140109.patch.xz";
    sha256 = "10ibz6y0hknac15zr6dw4gv9nb5r5z9ym6gq18j3xqx7v7n3vpdw";
  };

  # NOTE: Whenever you updated this version check if the `cacert` package also
  #       needs an update. You can run the regular updater script for cacerts.
  #       It will rebuild itself using the version of this package (NSS) and if
  #       an update is required do the required changes to the expression.
  #       Example: nix-shell ./maintainers/scripts/update.nix --argstr package cacert
<<<<<<< HEAD
  version = "3.61";
=======
  version = "3.62";
>>>>>>> 8d3254c5
  underscoreVersion = builtins.replaceStrings ["."] ["_"] version;

in stdenv.mkDerivation rec {
  pname = "nss";
  inherit version;

  src = fetchurl {
    url = "mirror://mozilla/security/nss/releases/NSS_${underscoreVersion}_RTM/src/${pname}-${version}.tar.gz";
<<<<<<< HEAD
    sha256 = "0w0k1v6pn2mv1vim7pv0xn63z1dcss6cymqbqzzg1k1l9f02sbii";
=======
    sha256 = "0y2ld90bncjjggrn64c7g7mq9i03z6dc3r2kz978snz2xiydzml6";
>>>>>>> 8d3254c5
  };

  depsBuildBuild = [ buildPackages.stdenv.cc ];

  nativeBuildInputs = [ perl ninja (buildPackages.python3.withPackages (ps: with ps; [ gyp ])) ]
    ++ lib.optionals stdenv.hostPlatform.isDarwin [ darwin.cctools fixDarwinDylibNames ];

  buildInputs = [ zlib sqlite ];

  propagatedBuildInputs = [ nspr ];

  prePatch = ''
    # strip the trailing whitespace from the patch line and the renamed CKO_NETSCAPE_ enum to CKO_NSS_
    xz -d < ${nssPEM} | sed \
       -e 's/-DIRS = builtins $/-DIRS = . builtins/g' \
       -e 's/CKO_NETSCAPE_/CKO_NSS_/g' \
       -e 's/CKT_NETSCAPE_/CKT_NSS_/g' \
       | patch -p1

    patchShebangs nss

    for f in nss/coreconf/config.gypi nss/build.sh nss/coreconf/config.gypi; do
      substituteInPlace "$f" --replace "/usr/bin/env" "${buildPackages.coreutils}/bin/env"
    done

    substituteInPlace nss/coreconf/config.gypi --replace "/usr/bin/grep" "${buildPackages.coreutils}/bin/env grep"
  '';

  patches =
    [
      # Based on http://patch-tracker.debian.org/patch/series/dl/nss/2:3.15.4-1/85_security_load.patch
      ./85_security_load.patch
      ./ckpem.patch
      ./fix-cross-compilation.patch
    ];

  patchFlags = [ "-p0" ];

  postPatch = lib.optionalString stdenv.hostPlatform.isDarwin ''
     substituteInPlace nss/coreconf/Darwin.mk --replace '@executable_path/$(notdir $@)' "$out/lib/\$(notdir \$@)"
     substituteInPlace nss/coreconf/config.gypi --replace "'DYLIB_INSTALL_NAME_BASE': '@executable_path'" "'DYLIB_INSTALL_NAME_BASE': '$out/lib'"
   '';

  outputs = [ "out" "dev" "tools" ];

  preConfigure = "cd nss";

  buildPhase = let
    getArch = platform: if platform.isx86_64 then "x64"
          else if platform.isx86_32 then "ia32"
          else if platform.isAarch32 then "arm"
          else if platform.isAarch64 then "arm64"
          else if platform.isPower && platform.is64bit then (
            if platform.isLittleEndian then "ppc64le" else "ppc64"
          )
          else platform.parsed.cpu.name;
    # yes, this is correct. nixpkgs uses "host" for the platform the binary will run on whereas nss uses "host" for the platform that the build is running on
    target = getArch stdenv.hostPlatform;
    host = getArch stdenv.buildPlatform;
  in ''
    runHook preBuild

    sed -i 's|nss_dist_dir="$dist_dir"|nss_dist_dir="'$out'"|;s|nss_dist_obj_dir="$obj_dir"|nss_dist_obj_dir="'$out'"|' build.sh
    ./build.sh -v --opt \
      --with-nspr=${nspr.dev}/include:${nspr.out}/lib \
      --system-sqlite \
      --enable-legacy-db \
      --target ${target} \
      -Dhost_arch=${host} \
      -Duse_system_zlib=1 \
      --enable-libpkix \
      ${lib.optionalString enableFIPS "--enable-fips"} \
      ${lib.optionalString stdenv.isDarwin "--clang"} \
      ${lib.optionalString (stdenv.hostPlatform != stdenv.buildPlatform) "--disable-tests"}

    runHook postBuild
  '';

  NIX_CFLAGS_COMPILE = "-Wno-error -DNIX_NSS_LIBDIR=\"${placeholder "out"}/lib/\"";

  installPhase = ''
    runHook preInstall

    rm -rf $out/private
    find $out -name "*.TOC" -delete
    mv $out/public $out/include

    ln -s lib $out/lib64

    # Upstream issue: https://bugzilla.mozilla.org/show_bug.cgi?id=530672
    # https://gitweb.gentoo.org/repo/gentoo.git/plain/dev-libs/nss/files/nss-3.32-gentoo-fixups.patch?id=af1acce6c6d2c3adb17689261dfe2c2b6771ab8a
    NSS_MAJOR_VERSION=`grep "NSS_VMAJOR" lib/nss/nss.h | awk '{print $3}'`
    NSS_MINOR_VERSION=`grep "NSS_VMINOR" lib/nss/nss.h | awk '{print $3}'`
    NSS_PATCH_VERSION=`grep "NSS_VPATCH" lib/nss/nss.h | awk '{print $3}'`
    PREFIX="$out"

    mkdir -p $out/lib/pkgconfig
    sed -e "s,%prefix%,$PREFIX," \
        -e "s,%exec_prefix%,$PREFIX," \
        -e "s,%libdir%,$PREFIX/lib64," \
        -e "s,%includedir%,$dev/include/nss," \
        -e "s,%NSS_VERSION%,$NSS_MAJOR_VERSION.$NSS_MINOR_VERSION.$NSS_PATCH_VERSION,g" \
        -e "s,%NSPR_VERSION%,4.16,g" \
        pkg/pkg-config/nss.pc.in > $out/lib/pkgconfig/nss.pc
    chmod 0644 $out/lib/pkgconfig/nss.pc

    sed -e "s,@prefix@,$PREFIX," \
        -e "s,@MOD_MAJOR_VERSION@,$NSS_MAJOR_VERSION," \
        -e "s,@MOD_MINOR_VERSION@,$NSS_MINOR_VERSION," \
        -e "s,@MOD_PATCH_VERSION@,$NSS_PATCH_VERSION," \
        pkg/pkg-config/nss-config.in > $out/bin/nss-config
    chmod 0755 $out/bin/nss-config
  '';

  postInstall = lib.optionalString useP11kit ''
    # Replace built-in trust with p11-kit connection
    ln -sf ${p11-kit}/lib/pkcs11/p11-kit-trust.so $out/lib/libnssckbi.so
  '';

  postFixup = let
    isCross = stdenv.hostPlatform != stdenv.buildPlatform;
    nss = if isCross then buildPackages.nss.tools else "$out";
  in
  (lib.optionalString enableFIPS (''
    for libname in freebl3 nssdbm3 softokn3
    do '' +
    (if stdenv.isDarwin
     then ''
       libfile="$out/lib/lib$libname.dylib"
       DYLD_LIBRARY_PATH=$out/lib:${nspr.out}/lib \
     '' else ''
       libfile="$out/lib/lib$libname.so"
       LD_LIBRARY_PATH=$out/lib:${nspr.out}/lib \
     '') + ''
        ${nss}/bin/shlibsign -v -i "$libfile"
    done
  '')) +
  ''
    moveToOutput bin "$tools"
    moveToOutput bin/nss-config "$dev"
    moveToOutput lib/libcrmf.a "$dev" # needed by firefox, for example
    rm -f "$out"/lib/*.a

    runHook postInstall
  '';

  meta = with lib; {
    homepage = "https://developer.mozilla.org/en-US/docs/NSS";
    description = "A set of libraries for development of security-enabled client and server applications";
    license = licenses.mpl20;
    platforms = platforms.all;
  };
}<|MERGE_RESOLUTION|>--- conflicted
+++ resolved
@@ -18,11 +18,7 @@
   #       It will rebuild itself using the version of this package (NSS) and if
   #       an update is required do the required changes to the expression.
   #       Example: nix-shell ./maintainers/scripts/update.nix --argstr package cacert
-<<<<<<< HEAD
-  version = "3.61";
-=======
   version = "3.62";
->>>>>>> 8d3254c5
   underscoreVersion = builtins.replaceStrings ["."] ["_"] version;
 
 in stdenv.mkDerivation rec {
@@ -31,11 +27,7 @@
 
   src = fetchurl {
     url = "mirror://mozilla/security/nss/releases/NSS_${underscoreVersion}_RTM/src/${pname}-${version}.tar.gz";
-<<<<<<< HEAD
-    sha256 = "0w0k1v6pn2mv1vim7pv0xn63z1dcss6cymqbqzzg1k1l9f02sbii";
-=======
     sha256 = "0y2ld90bncjjggrn64c7g7mq9i03z6dc3r2kz978snz2xiydzml6";
->>>>>>> 8d3254c5
   };
 
   depsBuildBuild = [ buildPackages.stdenv.cc ];
