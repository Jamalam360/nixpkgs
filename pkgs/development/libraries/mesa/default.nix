{ stdenv, fetchurl, pkgconfig, intltool, flex, bison, autoconf, automake, libtool
, python, libxml2Python, file, expat, makedepend
, libdrm, xorg, wayland, udev, llvm, libffi
, libvdpau
, enableTextureFloats ? false # Texture floats are patented, see docs/patents.txt
<<<<<<< HEAD
, enableR600LlvmCompiler ? false # current llvm-3.3 + mesa-9.1.5 don't compile this
=======
, enableR600LlvmCompiler ? false # current llvm-3.3 + mesa-9.1.6 don't configure
>>>>>>> 0fc3e281
, enableExtraFeatures ? false # add ~15 MB to mesa_drivers
}:

if ! stdenv.lib.lists.elem stdenv.system stdenv.lib.platforms.mesaPlatforms then
  throw "unsupported platform for Mesa"
else

/** Packaging design:
  - The basic mesa ($out) contains headers and libraries (GLU is in mesa_glu now).
    This or the mesa attribute (which also contains GLU) are small (~ 2.2 MB, mostly headers)
    and are designed to be the buildInput of other packages.
  - DRI and EGL drivers are compiled into $drivers output,
    which is bigger (~13 MB) and depends on LLVM (~40 MB).
    These should be searched at runtime in /run/current-system/sw/lib/*
    and so are kind-of impure (given by NixOS).
    (I suppose on non-NixOS one would create the appropriate symlinks from there.)
*/

let
<<<<<<< HEAD
  version = "9.1.5";
=======
  version = "9.1.6";
>>>>>>> 0fc3e281
  driverLink = "/run/opengl-driver" + stdenv.lib.optionalString stdenv.isi686 "-32";
in
stdenv.mkDerivation {
  name = "mesa-noglu-${version}";

  src = fetchurl {
    url = "ftp://ftp.freedesktop.org/pub/mesa/${version}/MesaLib-${version}.tar.bz2";
<<<<<<< HEAD
    sha256="1zclw6rzcj9bra3i9p8ai6ill3422kjbyxrp4nmpva4hzld0vsl9";
=======
    sha256 = "0gay00fy84hrnp25hpacz5cbvxrpvgg1d390vichmbdgmkqdycp6";
>>>>>>> 0fc3e281
  };

  prePatch = "patchShebangs .";

  patches = [
    ./static-gallium.patch
    ./dricore-gallium.patch
    ./fix-rounding.patch
  ];

  # Change the search path for EGL drivers from $drivers/* to driverLink
  postPatch = ''
    sed '/D_EGL_DRIVER_SEARCH_DIR=/s,EGL_DRIVER_INSTALL_DIR,${driverLink}/lib/egl,' \
      -i src/egl/main/Makefile.am
  '';

  outputs = ["out" "drivers"];

  preConfigure = "./autogen.sh";

  configureFlags = with stdenv.lib; [
    "--with-dri-driverdir=$(drivers)/lib/dri"
    "--with-egl-driver-dir=$(drivers)/lib/egl"
    "--with-dri-searchpath=${driverLink}/lib/dri"

    "--enable-dri"
    "--enable-glx-tls"
    "--enable-shared-glapi" "--enable-shared-gallium"
    "--enable-driglx-direct" # seems enabled anyway
    "--enable-gallium-llvm" "--with-llvm-shared-libs"
    "--enable-xa" # used in vmware driver

    "--with-dri-drivers=i965,r200,radeon"
    "--with-gallium-drivers=i915,nouveau,r300,r600,svga,swrast" # radeonsi complains about R600 missing in LLVM
    "--with-egl-platforms=x11,wayland,drm" "--enable-gbm" "--enable-shared-glapi"
  ]
    ++ optional enableR600LlvmCompiler "--enable-r600-llvm-compiler" # complains about R600 missing in LLVM
    ++ optional enableTextureFloats "--enable-texture-float"
    ++ optionals enableExtraFeatures [
      "--enable-gles1" "--enable-gles2"
      "--enable-osmesa"
      "--enable-openvg" "--enable-gallium-egl" # not needed for EGL in Gallium, but OpenVG might be useful
      #"--enable-xvmc" # tests segfault with 9.1.{1,2,3}
      "--enable-vdpau"
      #"--enable-opencl" # ToDo: opencl seems to need libclc for clover
    ];

  nativeBuildInputs = [ pkgconfig python makedepend file flex bison ];

  propagatedBuildInputs = with xorg; [ libXdamage libXxf86vm ]
  ++
  stdenv.lib.optionals stdenv.isLinux [libdrm]
  ;
  buildInputs = with xorg; [
    autoconf automake libtool intltool expat libxml2Python llvm
    libXfixes glproto dri2proto libX11 libXext libxcb libXt
    libffi wayland
  ] ++ stdenv.lib.optionals enableExtraFeatures [ /*libXvMC*/ libvdpau ]
  ++ stdenv.lib.optional stdenv.isLinux [udev]
  ;

  enableParallelBuilding = true;
  doCheck = true;

  # move gallium-related stuff to $drivers, so $out doesn't depend on LLVM
  # ToDo: probably not all .la files are completely fixed, but it shouldn't matter
  postInstall = with stdenv.lib; ''
    mv -t "$drivers/lib/" \
  '' + optionalString enableExtraFeatures ''
      `#$out/lib/libXvMC*` \
      $out/lib/vdpau \
      $out/lib/libOSMesa* \
      $out/lib/gbm $out/lib/libgbm* \
      $out/lib/gallium-pipe \
  '' + ''
      $out/lib/libdricore* \
      $out/lib/libgallium* \
      $out/lib/libxatracker*

  '' + /* now fix references in .la files */ ''
    sed "/^libdir=/s,$out,$drivers," -i \
  '' + optionalString enableExtraFeatures ''
      `#$drivers/lib/libXvMC*.la` \
      $drivers/lib/vdpau/*.la \
      $drivers/lib/libOSMesa*.la \
      $drivers/lib/gallium-pipe/*.la \
  '' + ''
      $drivers/lib/libgallium.la \
      $drivers/lib/libdricore*.la

    sed "s,$out\(/lib/\(libdricore[0-9\.]*\|libgallium\).la\),$drivers\1,g" \
      -i $drivers/lib/*.la $drivers/lib/*/*.la

  '' + /* work around bug #529, but maybe $drivers should also be patchelf-ed */ ''
    find $drivers/ -type f -executable -print0 | xargs -0 strip -S || true

  '' + /* add RPATH so the drivers can find the moved libgallium and libdricore9 */ ''
    for lib in $drivers/lib/*.so* $drivers/lib/*/*.so*; do
      if [[ ! -L "$lib" ]]; then
        patchelf --set-rpath "$(patchelf --print-rpath $lib):$drivers/lib" "$lib"
      fi
    done
  '';
  #ToDo: @vcunat isn't sure if drirc will be found when in $out/etc/, but it doesn't seem important ATM

  passthru = { inherit libdrm version driverLink; };

  meta = {
    description = "An open source implementation of OpenGL";
    homepage = http://www.mesa3d.org/;
    license = "bsd";
    platforms = stdenv.lib.platforms.mesaPlatforms;
    maintainers = [ stdenv.lib.maintainers.simons ];
  };
}<|MERGE_RESOLUTION|>--- conflicted
+++ resolved
@@ -3,11 +3,7 @@
 , libdrm, xorg, wayland, udev, llvm, libffi
 , libvdpau
 , enableTextureFloats ? false # Texture floats are patented, see docs/patents.txt
-<<<<<<< HEAD
-, enableR600LlvmCompiler ? false # current llvm-3.3 + mesa-9.1.5 don't compile this
-=======
 , enableR600LlvmCompiler ? false # current llvm-3.3 + mesa-9.1.6 don't configure
->>>>>>> 0fc3e281
 , enableExtraFeatures ? false # add ~15 MB to mesa_drivers
 }:
 
@@ -27,11 +23,7 @@
 */
 
 let
-<<<<<<< HEAD
-  version = "9.1.5";
-=======
   version = "9.1.6";
->>>>>>> 0fc3e281
   driverLink = "/run/opengl-driver" + stdenv.lib.optionalString stdenv.isi686 "-32";
 in
 stdenv.mkDerivation {
@@ -39,11 +31,7 @@
 
   src = fetchurl {
     url = "ftp://ftp.freedesktop.org/pub/mesa/${version}/MesaLib-${version}.tar.bz2";
-<<<<<<< HEAD
-    sha256="1zclw6rzcj9bra3i9p8ai6ill3422kjbyxrp4nmpva4hzld0vsl9";
-=======
     sha256 = "0gay00fy84hrnp25hpacz5cbvxrpvgg1d390vichmbdgmkqdycp6";
->>>>>>> 0fc3e281
   };
 
   prePatch = "patchShebangs .";
