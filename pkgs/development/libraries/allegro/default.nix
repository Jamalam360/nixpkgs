x@{builderDefsPackage
  , texinfo, libXext, xextproto, libX11, xproto, libXpm, libXt, libXcursor
  , alsaLib, cmake, zlib, libpng, libvorbis, libXxf86dga, libXxf86misc
  , xf86dgaproto, xf86miscproto, xf86vidmodeproto, libXxf86vm, openal, mesa
  , ...}:
builderDefsPackage
(a :  
let 
  helperArgNames = ["stdenv" "fetchurl" "builderDefsPackage"] ++ 
    [];

  buildInputs = map (n: builtins.getAttr n x)
    (builtins.attrNames (builtins.removeAttrs x helperArgNames));
  sourceInfo = rec {
    baseName="allegro";
    version="4.4.2";
    name="${baseName}-${version}";
    project="alleg";
<<<<<<< HEAD
    url="mirror://sourceforge/project/${project}/${name}.tar.gz";
=======
    url="mirror://sourceforge/project/${project}/${baseName}/${version}/${name}.tar.gz";
>>>>>>> 1d9c2ff4
    hash="1p0ghkmpc4kwij1z9rzxfv7adnpy4ayi0ifahlns1bdzgmbyf88v";
  };
in
rec {
  src = a.fetchurl {
    url = sourceInfo.url;
    sha256 = sourceInfo.hash;
  };

  inherit (sourceInfo) name version;
  inherit buildInputs;

  /* doConfigure should be removed if not needed */
  phaseNames = ["doCmake" "doMakeInstall"];

  doCmake = a.fullDepEntry (''
    export NIX_LDFLAGS="$NIX_LDFLAGS -lXext -lX11 -lXpm -lXcursor -lXxf86vm"
    cmake -D CMAKE_INSTALL_PREFIX=$out -D CMAKE_SKIP_RPATH=ON .
  '') ["minInit" "doUnpack" "addInputs"];
      
  makeFlags = [
  ];

  meta = {
    description = "A game programming library";
    license = "free-noncopyleft"; # giftware
    maintainers = with a.lib.maintainers;
    [
      raskin
    ];
    platforms = with a.lib.platforms;
      linux;
  };
  passthru = {
    updateInfo = {
      downloadPage = "http://sourceforge.net/projects/alleg/files/";
    };
  };
}) x
<|MERGE_RESOLUTION|>--- conflicted
+++ resolved
@@ -16,11 +16,7 @@
     version="4.4.2";
     name="${baseName}-${version}";
     project="alleg";
-<<<<<<< HEAD
-    url="mirror://sourceforge/project/${project}/${name}.tar.gz";
-=======
     url="mirror://sourceforge/project/${project}/${baseName}/${version}/${name}.tar.gz";
->>>>>>> 1d9c2ff4
     hash="1p0ghkmpc4kwij1z9rzxfv7adnpy4ayi0ifahlns1bdzgmbyf88v";
   };
 in
