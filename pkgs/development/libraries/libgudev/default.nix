{ stdenv
, fetchurl
, pkgconfig
, udev
, glib
, gobject-introspection
, gnome3
}:

stdenv.mkDerivation rec {
  pname = "libgudev";
  version = "233";

  outputs = [ "out" "dev" ];

  src = fetchurl {
    url = "mirror://gnome/sources/${pname}/${stdenv.lib.versions.majorMinor version}/${pname}-${version}.tar.xz";
    sha256 = "00xvva04lgqamhnf277lg32phjn971wgpc9cxvgf5x13xdq4jz2q";
  };

  nativeBuildInputs = [ pkgconfig gobject-introspection ];
  buildInputs = [ udev glib ];

  # There's a dependency cycle with umockdev and the tests fail to LD_PRELOAD anyway.
  configureFlags = [ "--disable-umockdev" ];

  passthru = {
    updateScript = gnome3.updateScript {
      packageName = pname;
      versionPolicy = "none";
    };
  };

  meta = with stdenv.lib; {
    description = "A library that provides GObject bindings for libudev";
<<<<<<< HEAD
    homepage = https://wiki.gnome.org/Projects/libgudev;
    maintainers = [ maintainers.eelco ] ++ teams.gnome.members;
=======
    homepage = "https://wiki.gnome.org/Projects/libgudev";
    maintainers = [ maintainers.eelco ] ++ gnome3.maintainers;
>>>>>>> 6f6d2124
    platforms = platforms.linux;
    license = licenses.lgpl2Plus;
  };
}<|MERGE_RESOLUTION|>--- conflicted
+++ resolved
@@ -33,13 +33,8 @@
 
   meta = with stdenv.lib; {
     description = "A library that provides GObject bindings for libudev";
-<<<<<<< HEAD
-    homepage = https://wiki.gnome.org/Projects/libgudev;
+    homepage = "https://wiki.gnome.org/Projects/libgudev";
     maintainers = [ maintainers.eelco ] ++ teams.gnome.members;
-=======
-    homepage = "https://wiki.gnome.org/Projects/libgudev";
-    maintainers = [ maintainers.eelco ] ++ gnome3.maintainers;
->>>>>>> 6f6d2124
     platforms = platforms.linux;
     license = licenses.lgpl2Plus;
   };
