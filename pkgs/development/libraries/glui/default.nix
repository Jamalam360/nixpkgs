--- conflicted
+++ resolved
@@ -1,10 +1,5 @@
-<<<<<<< HEAD
-{stdenv, fetchurl, freeglut, libGLU, libGL, libXmu, libXext, libX11, libXi}:
-stdenv.mkDerivation {
-  name = "glui-2.35";
-  buildInputs = [freeglut libGLU libGL libXmu libXext libX11 libXi];
-=======
-{ stdenv, fetchurl
+{ stdenv
+, fetchurl
 , freeglut
 , libGL
 , libGLU
@@ -25,7 +20,6 @@
 
   buildInputs = [ freeglut libGLU libGL libXmu libXext libX11 libXi ];
 
->>>>>>> ab0a8286
   preConfigure = ''cd src'';
 
   installPhase = ''
