{ lib
, stdenv
, fetchFromGitHub
, cmake
, git
, ninja
, openssl
, openjdk11
, unixODBC
, withJdbc ? false
, withOdbc ? false
}:

let
  enableFeature = yes: if yes then "ON" else "OFF";
in
stdenv.mkDerivation rec {
  pname = "duckdb";
  version = "0.9.0";

  src = fetchFromGitHub {
    owner = pname;
    repo = pname;
    deepClone = true;
    rev = "v${version}";
    hash = "sha256-EKvDH7RwOC4Gu/lturrfnGpzXnJ9azIwAFeuVoa6L/Y=";
  };

  nativeBuildInputs = [ cmake git ninja ];

  buildInputs = [ openssl ]
    ++ lib.optionals withJdbc [ openjdk11 ]
    ++ lib.optionals withOdbc [ unixODBC ];

  cmakeFlags = [
<<<<<<< HEAD
    # use similar flags to what is defined in ${src}/.github/workflow/{LinuxRelease,OSX}.yml
    "-DBUILD_ICU_EXTENSION=ON"
    "-DDEBUG_STACKTRACE=1"
    "-DBUILD_PARQUET_EXTENSION=ON"
    "-DDUCKDB_EXTENSION_CONFIGS=${src}/.github/config/bundled_extensions.cmake"
    "-DBUILD_TPCH_EXTENSION=ON"
=======
    "-DDUCKDB_EXTENSION_CONFIGS=${src}/.github/config/in_tree_extensions.cmake"
>>>>>>> a9d95ded
    "-DBUILD_ODBC_DRIVER=${enableFeature withOdbc}"
    "-DJDBC_DRIVER=${enableFeature withJdbc}"
  ] ++ lib.optionals doInstallCheck [
    # development settings
    "-DBUILD_UNITTESTS=ON"
  ];

  doInstallCheck = true;

  preInstallCheck = ''
    export HOME="$(mktemp -d)"
  '' + lib.optionalString stdenv.isDarwin ''
    export DYLD_LIBRARY_PATH="$out/lib''${DYLD_LIBRARY_PATH:+:}''${DYLD_LIBRARY_PATH}"
  '';

  installCheckPhase =
    let
      excludes = map (pattern: "exclude:'${pattern}'") ([
        "Test using a remote optimizer pass in case thats important to someone"
        "Test closing database during long running query"
<<<<<<< HEAD
=======
        "Test using a remote optimizer pass in case thats important to someone"
        "test/common/test_cast_hugeint.test"
        "test/sql/copy/csv/test_csv_remote.test"
        "test/sql/copy/parquet/test_parquet_remote.test"
        "test/sql/copy/parquet/test_parquet_remote_foreign_files.test"
        "test/sql/storage/compression/chimp/chimp_read.test"
        "test/sql/storage/compression/chimp/chimp_read_float.test"
        "test/sql/storage/compression/patas/patas_compression_ratio.test_coverage"
        "test/sql/storage/compression/patas/patas_read.test"
        "test/sql/json/read_json_objects.test"
        "test/sql/json/read_json.test"
        "test/sql/json/table/read_json_objects.test"
        "test/sql/json/table/read_json.test"
        "test/sql/copy/parquet/parquet_5968.test"
>>>>>>> a9d95ded
        "test/fuzzer/pedro/buffer_manager_out_of_memory.test"
        "test/sql/copy/csv/parallel/csv_parallel_httpfs.test"
        "test/sql/copy/csv/parallel/test_parallel_csv.test"
        "test/sql/copy/csv/test_csv_httpfs_prepared.test"
        "test/sql/copy/csv/test_csv_httpfs.test"
        "test/sql/copy/csv/test_csv_remote.test"
        "test/sql/copy/parquet/delta_byte_array_length_mismatch.test"
        "test/sql/copy/parquet/delta_byte_array_multiple_pages.test"
        "test/sql/copy/parquet/parquet_5968.test"
        "test/sql/copy/parquet/snowflake_lineitem.test"
        "test/sql/copy/parquet/test_parquet_force_download.test"
<<<<<<< HEAD
        "test/sql/copy/parquet/test_parquet_remote_foreign_files.test"
        "test/sql/copy/parquet/test_parquet_remote.test"
        "test/sql/json/table/read_json_objects.test"
        "test/sql/json/table/read_json.test"
        "test/sql/settings/test_disabled_file_system_httpfs.test"
        "test/sql/storage/compression/bitpacking/bitpacking_size_calculation.test"

=======
        "test/sql/copy/parquet/delta_byte_array_multiple_pages.test"
        "test/sql/copy/csv/test_csv_httpfs_prepared.test"
        "test/sql/copy/csv/test_csv_httpfs.test"
        "test/sql/settings/test_disabled_file_system_httpfs.test"
        "test/sql/copy/csv/parallel/test_parallel_csv.test"
        "test/sql/copy/csv/parallel/csv_parallel_httpfs.test"
        "test/common/test_cast_struct.test"
        # test is order sensitive
        "test/sql/copy/parquet/parquet_glob.test"
>>>>>>> a9d95ded
        # these are only hidden if no filters are passed in
        "[!hide]"
      ] ++ lib.optionals stdenv.isAarch64 [
        "test/sql/aggregate/aggregates/test_kurtosis.test"
        "test/sql/aggregate/aggregates/test_skewness.test"
        "test/sql/function/list/aggregates/skewness.test"
      ]);
    in
    ''
      runHook preInstallCheck

      $PWD/test/unittest ${lib.concatStringsSep " " excludes}

      runHook postInstallCheck
    '';

  meta = with lib; {
    homepage = "https://github.com/duckdb/duckdb";
    description = "Embeddable SQL OLAP Database Management System";
    license = licenses.mit;
    platforms = platforms.all;
    maintainers = with maintainers; [ costrouc cpcloud ];
  };
}<|MERGE_RESOLUTION|>--- conflicted
+++ resolved
@@ -33,16 +33,7 @@
     ++ lib.optionals withOdbc [ unixODBC ];
 
   cmakeFlags = [
-<<<<<<< HEAD
-    # use similar flags to what is defined in ${src}/.github/workflow/{LinuxRelease,OSX}.yml
-    "-DBUILD_ICU_EXTENSION=ON"
-    "-DDEBUG_STACKTRACE=1"
-    "-DBUILD_PARQUET_EXTENSION=ON"
-    "-DDUCKDB_EXTENSION_CONFIGS=${src}/.github/config/bundled_extensions.cmake"
-    "-DBUILD_TPCH_EXTENSION=ON"
-=======
     "-DDUCKDB_EXTENSION_CONFIGS=${src}/.github/config/in_tree_extensions.cmake"
->>>>>>> a9d95ded
     "-DBUILD_ODBC_DRIVER=${enableFeature withOdbc}"
     "-DJDBC_DRIVER=${enableFeature withJdbc}"
   ] ++ lib.optionals doInstallCheck [
@@ -61,10 +52,8 @@
   installCheckPhase =
     let
       excludes = map (pattern: "exclude:'${pattern}'") ([
-        "Test using a remote optimizer pass in case thats important to someone"
+        "[s3]"
         "Test closing database during long running query"
-<<<<<<< HEAD
-=======
         "Test using a remote optimizer pass in case thats important to someone"
         "test/common/test_cast_hugeint.test"
         "test/sql/copy/csv/test_csv_remote.test"
@@ -79,27 +68,13 @@
         "test/sql/json/table/read_json_objects.test"
         "test/sql/json/table/read_json.test"
         "test/sql/copy/parquet/parquet_5968.test"
->>>>>>> a9d95ded
         "test/fuzzer/pedro/buffer_manager_out_of_memory.test"
-        "test/sql/copy/csv/parallel/csv_parallel_httpfs.test"
-        "test/sql/copy/csv/parallel/test_parallel_csv.test"
-        "test/sql/copy/csv/test_csv_httpfs_prepared.test"
-        "test/sql/copy/csv/test_csv_httpfs.test"
-        "test/sql/copy/csv/test_csv_remote.test"
+        "test/sql/storage/compression/bitpacking/bitpacking_size_calculation.test"
         "test/sql/copy/parquet/delta_byte_array_length_mismatch.test"
-        "test/sql/copy/parquet/delta_byte_array_multiple_pages.test"
-        "test/sql/copy/parquet/parquet_5968.test"
+        "test/sql/function/timestamp/test_icu_strptime.test"
+        "test/sql/timezone/test_icu_timezone.test"
         "test/sql/copy/parquet/snowflake_lineitem.test"
         "test/sql/copy/parquet/test_parquet_force_download.test"
-<<<<<<< HEAD
-        "test/sql/copy/parquet/test_parquet_remote_foreign_files.test"
-        "test/sql/copy/parquet/test_parquet_remote.test"
-        "test/sql/json/table/read_json_objects.test"
-        "test/sql/json/table/read_json.test"
-        "test/sql/settings/test_disabled_file_system_httpfs.test"
-        "test/sql/storage/compression/bitpacking/bitpacking_size_calculation.test"
-
-=======
         "test/sql/copy/parquet/delta_byte_array_multiple_pages.test"
         "test/sql/copy/csv/test_csv_httpfs_prepared.test"
         "test/sql/copy/csv/test_csv_httpfs.test"
@@ -109,9 +84,10 @@
         "test/common/test_cast_struct.test"
         # test is order sensitive
         "test/sql/copy/parquet/parquet_glob.test"
->>>>>>> a9d95ded
         # these are only hidden if no filters are passed in
         "[!hide]"
+        # this test apparently never terminates
+        "test/sql/copy/csv/auto/test_csv_auto.test"
       ] ++ lib.optionals stdenv.isAarch64 [
         "test/sql/aggregate/aggregates/test_kurtosis.test"
         "test/sql/aggregate/aggregates/test_skewness.test"
