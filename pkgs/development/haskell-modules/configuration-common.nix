--- conflicted
+++ resolved
@@ -210,11 +210,6 @@
   # currently, cabal-plan seems to get not much maintenance
   cabal-plan = doJailbreak super.cabal-plan;
 
-<<<<<<< HEAD
-=======
-  # Too strict bounds on optparse-applicative
-  weeder = lib.warnIf (lib.versionAtLeast super.weeder.version "2.8.0") "jailbreak on weeder may be obsolete" doJailbreak super.weeder;
-
   # test dependency has incorrect upper bound but still supports the newer dependency
   # https://github.com/fused-effects/fused-effects/issues/451
   # https://github.com/fused-effects/fused-effects/pull/452
@@ -224,7 +219,6 @@
   fused-effects-random = doJailbreak super.fused-effects-random;
   fused-effects-readline = doJailbreak super.fused-effects-readline;
 
->>>>>>> 04e15baa
   # Allow scotty < 0.21
   # For < 0.22 add https://github.com/taffybar/taffybar/commit/71fe820d892a85e49ad2f2843eac0a59e01f3fd4
   taffybar = appendPatches [
