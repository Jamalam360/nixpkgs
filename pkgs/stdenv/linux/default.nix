# This file constructs the standard build environment for the
# Linux/i686 platform.  It's completely pure; that is, it relies on no
# external (non-Nix) tools, such as /usr/bin/gcc, and it contains a C
# compiler and linker that do not search in default locations,
# ensuring purity of components produced by it.

# The function defaults are for easy testing.
{ system ? builtins.currentSystem
, allPackages ? import ../../..
, platform ? null, config ? {}, lib ? (import ../../../lib)
, bootstrapFiles ?
    if system == "i686-linux" then import ./bootstrap/i686.nix
    else if system == "x86_64-linux" then import ./bootstrap/x86_64.nix
    else if system == "armv5tel-linux" then import ./bootstrap/armv5tel.nix
    else if system == "armv6l-linux" then import ./bootstrap/armv6l.nix
    else if system == "armv7l-linux" then import ./bootstrap/armv7l.nix
    else if system == "mips64el-linux" then import ./bootstrap/loongson2f.nix
    else abort "unsupported platform for the pure Linux stdenv"
}:

rec {

  commonPreHook =
    ''
      export NIX_ENFORCE_PURITY="''${NIX_ENFORCE_PURITY-1}"
      export NIX_ENFORCE_NO_NATIVE="''${NIX_ENFORCE_NO_NATIVE-1}"
      ${if system == "x86_64-linux" then "NIX_LIB64_IN_SELF_RPATH=1" else ""}
      ${if system == "mips64el-linux" then "NIX_LIB32_IN_SELF_RPATH=1" else ""}
    '';


  # The bootstrap process proceeds in several steps.


  # Create a standard environment by downloading pre-built binaries of
  # coreutils, GCC, etc.


  # Download and unpack the bootstrap tools (coreutils, GCC, Glibc, ...).
  bootstrapTools = derivation {
    name = "bootstrap-tools";

    builder = bootstrapFiles.busybox;

    args = if system == "armv5tel-linux" then
        [ "ash" "-e" ./scripts/unpack-bootstrap-tools-arm.sh ]
      else
        [ "ash" "-e" ./scripts/unpack-bootstrap-tools.sh ];

    tarball = bootstrapFiles.bootstrapTools;

    inherit system;

    # Needed by the GCC wrapper.
    langC = true;
    langCC = true;
    isGNU = true;
  };


  # This function builds the various standard environments used during
  # the bootstrap.  In all stages, we build an stdenv and the package
  # set that can be built with that stdenv.
  stageFun =
    {gccPlain, glibc, binutils, coreutils, gnugrep, name, overrides ? (pkgs: {}), extraBuildInputs ? []}:

    let

      thisStdenv = import ../generic {
        inherit system config extraBuildInputs;
        name = "stdenv-linux-boot";
        preHook =
          ''
            # Don't patch #!/interpreter because it leads to retained
            # dependencies on the bootstrapTools in the final stdenv.
            dontPatchShebangs=1
            ${commonPreHook}
          '';
        shell = "${bootstrapTools}/bin/bash";
        initialPath = [bootstrapTools];

        fetchurlBoot = import ../../build-support/fetchurl/boot.nix {
          inherit system;
        };

        cc = if isNull gccPlain
             then null
             else lib.makeOverridable (import ../../build-support/cc-wrapper) {
          nativeTools = false;
          nativeLibc = false;
          cc = gccPlain;
          isGNU = true;
          libc = glibc;
          inherit binutils coreutils gnugrep;
          name = name;
          stdenv = stage0.stdenv;
        };

        extraAttrs = {
          # Having the proper 'platform' in all the stdenvs allows getting proper
          # linuxHeaders for example.
          inherit platform;

          # stdenv.glibc is used by GCC build to figure out the system-level
          # /usr/include directory.
          inherit glibc;
        };
        overrides = pkgs: (overrides pkgs) // { fetchurl = thisStdenv.fetchurlBoot; };
      };

      thisPkgs = allPackages {
        inherit system platform;
        bootStdenv = thisStdenv;
      };

    in { stdenv = thisStdenv; pkgs = thisPkgs; };


  # Build a dummy stdenv with no GCC or working fetchurl.  This is
  # because we need a stdenv to build the GCC wrapper and fetchurl.
  stage0 = stageFun {
    gccPlain = null;
    glibc = null;
    binutils = null;
    coreutils = null;
    gnugrep = null;
    name = null;

    overrides = pkgs: {
      # The Glibc include directory cannot have the same prefix as the
      # GCC include directory, since GCC gets confused otherwise (it
      # will search the Glibc headers before the GCC headers).  So
      # create a dummy Glibc here, which will be used in the stdenv of
      # stage1.
      glibc = stage0.stdenv.mkDerivation {
        name = "bootstrap-glibc";
        buildCommand = ''
          mkdir -p $out
          ln -s ${bootstrapTools}/lib $out/lib
          ln -s ${bootstrapTools}/include-glibc $out/include
        '';
      };
    };
  };


  # Create the first "real" standard environment.  This one consists
  # of bootstrap tools only, and a minimal Glibc to keep the GCC
  # configure script happy.
  #
  # For clarity, we only use the previous stage when specifying these
  # stages.  So stageN should only ever have references for stage{N-1}.
  #
  # If we ever need to use a package from more than one stage back, we
  # simply re-export those packages in the middle stage(s) using the
  # overrides attribute and the inherit syntax.
  stage1 = stageFun {
    gccPlain = bootstrapTools;
    inherit (stage0.pkgs) glibc;
    binutils = bootstrapTools;
    coreutils = bootstrapTools;
    gnugrep = bootstrapTools;
    name = "bootstrap-gcc-wrapper";

    # Rebuild binutils to use from stage2 onwards.
    overrides = pkgs: {
      binutils = pkgs.binutils.override { gold = false; };
      inherit (stage0.pkgs) glibc;

      # A threaded perl build needs glibc/libpthread_nonshared.a,
      # which is not included in bootstrapTools, so disable threading.
      # This is not an issue for the final stdenv, because this perl
      # won't be included in the final stdenv and won't be exported to
      # top-level pkgs as an override either.
      perl = pkgs.perl.override { enableThreading = false; };
    };
  };


  # 2nd stdenv that contains our own rebuilt binutils and is used for
  # compiling our own Glibc.
  stage2 = stageFun {
    gccPlain = bootstrapTools;
    inherit (stage1.pkgs) glibc;
    binutils = stage1.pkgs.binutils;
    coreutils = bootstrapTools;
    gnugrep = bootstrapTools;
    name = "bootstrap-gcc-wrapper";

    overrides = pkgs: {
      inherit (stage1.pkgs) perl binutils paxctl gnum4 bison;
      # This also contains the full, dynamically linked, final Glibc.
    };
  };


  # Construct a third stdenv identical to the 2nd, except that this
  # one uses the rebuilt Glibc from stage2.  It still uses the recent
  # binutils and rest of the bootstrap tools, including GCC.
  stage3 = stageFun {
    gccPlain = bootstrapTools;
    inherit (stage2.pkgs) glibc binutils;
    coreutils = bootstrapTools;
    gnugrep = bootstrapTools;
    name = "bootstrap-gcc-wrapper";

    overrides = pkgs: rec {
      inherit (stage2.pkgs) binutils glibc perl patchelf linuxHeaders gnum4 bison;
      # Link GCC statically against GMP etc.  This makes sense because
      # these builds of the libraries are only used by GCC, so it
      # reduces the size of the stdenv closure.
      gmp = pkgs.gmp.override { stdenv = pkgs.makeStaticLibraries pkgs.stdenv; };
      mpfr = pkgs.mpfr.override { stdenv = pkgs.makeStaticLibraries pkgs.stdenv; };
      libmpc = pkgs.libmpc.override { stdenv = pkgs.makeStaticLibraries pkgs.stdenv; };
<<<<<<< HEAD
      isl = pkgs.isl.override { stdenv = pkgs.makeStaticLibraries pkgs.stdenv; };
      cloog = pkgs.cloog.override {
        stdenv = pkgs.makeStaticLibraries pkgs.stdenv;
        inherit isl;
      };
      gccPlain = pkgs.gcc.cc.override {
        inherit isl cloog;
=======
      isl_0_14 = pkgs.isl_0_14.override { stdenv = pkgs.makeStaticLibraries pkgs.stdenv; };
      gccPlain = pkgs.gcc.cc.override {
        isl = isl_0_14;
>>>>>>> a26357ee
      };
    };
    extraBuildInputs = [ stage2.pkgs.patchelf stage2.pkgs.paxctl ];
  };


  # Construct a fourth stdenv that uses the new GCC.  But coreutils is
  # still from the bootstrap tools.
  stage4 = stageFun {
    inherit (stage3.pkgs) gccPlain glibc binutils;
    gnugrep = bootstrapTools;
    coreutils = bootstrapTools;
    name = "";

    overrides = pkgs: {
      # Zlib has to be inherited and not rebuilt in this stage,
      # because gcc (since JAR support) already depends on zlib, and
      # then if we already have a zlib we want to use that for the
      # other purposes (binutils and top-level pkgs) too.
      inherit (stage3.pkgs) gettext gnum4 bison gmp perl glibc zlib linuxHeaders;

      gcc = lib.makeOverridable (import ../../build-support/cc-wrapper) {
        nativeTools = false;
        nativeLibc = false;
        isGNU = true;
        cc = stage4.stdenv.cc.cc;
        libc = stage4.pkgs.glibc;
        inherit (stage4.pkgs) binutils coreutils gnugrep;
        name = "";
        stdenv = stage4.stdenv;
        shell = stage4.pkgs.bash + "/bin/bash";
      };
    };
    extraBuildInputs = [ stage3.pkgs.patchelf stage3.pkgs.xz ];
  };


  # Construct the final stdenv.  It uses the Glibc and GCC, and adds
  # in a new binutils that doesn't depend on bootstrap-tools, as well
  # as dynamically linked versions of all other tools.
  #
  # When updating stdenvLinux, make sure that the result has no
  # dependency (`nix-store -qR') on bootstrapTools or the first
  # binutils built.
  stdenvLinux = import ../generic rec {
    inherit system config;

    preHook =
      ''
        # Make "strip" produce deterministic output, by setting
        # timestamps etc. to a fixed value.
        commonStripFlags="--enable-deterministic-archives"
        ${commonPreHook}
      '';

    initialPath =
      ((import ../common-path.nix) {pkgs = stage4.pkgs;});

    extraBuildInputs = [ stage4.pkgs.patchelf stage4.pkgs.paxctl ];

    cc = stage4.pkgs.gcc;

    shell = cc.shell;

    inherit (stage4.stdenv) fetchurlBoot;

    extraAttrs = {
      inherit (stage4.pkgs) glibc;
      inherit platform bootstrapTools;
      shellPackage = stage4.pkgs.bash;
    };

    /* outputs TODO
    allowedRequisites = with stage4.pkgs;
      [ gzip bzip2 xz bash binutils coreutils diffutils findutils gawk
        glibc gnumake gnused gnutar gnugrep gnupatch patchelf attr acl
        paxctl zlib pcre linuxHeaders ed gcc gcc.cc libsigsegv
      ];
      */

    overrides = pkgs: {
      gcc = cc;

      inherit (stage4.pkgs)
        gzip bzip2 xz bash binutils coreutils diffutils findutils gawk
        glibc gnumake gnused gnutar gnugrep gnupatch patchelf
        attr acl paxctl zlib pcre;
    };
  };

}<|MERGE_RESOLUTION|>--- conflicted
+++ resolved
@@ -212,19 +212,9 @@
       gmp = pkgs.gmp.override { stdenv = pkgs.makeStaticLibraries pkgs.stdenv; };
       mpfr = pkgs.mpfr.override { stdenv = pkgs.makeStaticLibraries pkgs.stdenv; };
       libmpc = pkgs.libmpc.override { stdenv = pkgs.makeStaticLibraries pkgs.stdenv; };
-<<<<<<< HEAD
-      isl = pkgs.isl.override { stdenv = pkgs.makeStaticLibraries pkgs.stdenv; };
-      cloog = pkgs.cloog.override {
-        stdenv = pkgs.makeStaticLibraries pkgs.stdenv;
-        inherit isl;
-      };
-      gccPlain = pkgs.gcc.cc.override {
-        inherit isl cloog;
-=======
       isl_0_14 = pkgs.isl_0_14.override { stdenv = pkgs.makeStaticLibraries pkgs.stdenv; };
       gccPlain = pkgs.gcc.cc.override {
         isl = isl_0_14;
->>>>>>> a26357ee
       };
     };
     extraBuildInputs = [ stage2.pkgs.patchelf stage2.pkgs.paxctl ];
