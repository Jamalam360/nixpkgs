######################################################################
# Helper functions that might be useful in setup hooks.


addToSearchPathWithCustomDelimiter() {
    local delimiter=$1
    local varName=$2
    local needDir=$3
    local addDir=${4:-$needDir}
    local prefix=$5
    if [ -d $prefix$needDir ]; then
        if [ -z ${!varName} ]; then
            eval export ${varName}=${prefix}$addDir
        else
            eval export ${varName}=${!varName}${delimiter}${prefix}$addDir
        fi
    fi
}

addToSearchPath()
{
    addToSearchPathWithCustomDelimiter "${PATH_DELIMITER}" "$@"
}


######################################################################
# Initialisation.

set -e

test -z $NIX_GCC && NIX_GCC=@gcc@


# Set up the initial path.
PATH=
for i in $NIX_GCC @initialPath@; do
    PATH=$PATH${PATH:+:}$i/bin
done

if test "$NIX_DEBUG" = "1"; then
    echo "initial path: $PATH"
fi


# Execute the pre-hook.
export SHELL=@shell@
PATH_DELIMITER=':'
if test -z "$shell"; then
    export shell=@shell@
fi
param1=@param1@
param2=@param2@
param3=@param3@
param4=@param4@
param5=@param5@
if test -n "@preHook@"; then source @preHook@; fi
eval "$preHook"


# Check that the pre-hook initialised SHELL.
if test -z "$SHELL"; then echo "SHELL not set"; exit 1; fi


# Hack: run gcc's setup hook.
envHooks=()
if test -f $NIX_GCC/nix-support/setup-hook; then
    source $NIX_GCC/nix-support/setup-hook
fi


# Ensure that the given directories exists.
ensureDir() {
    local dir
    for dir in "$@"; do
        if ! test -x "$dir"; then mkdir -p "$dir"; fi
    done
}

installBin() {
  ensureDir $out/bin
  cp "$@" $out/bin
}

assertEnvExists(){
  if test -z "${!1}"; then
      msg=${2:-error: assertion failed: env var $1 is required}
      echo $msg >&2; exit 1
  fi
}

# Called when some build action fails.  If $succeedOnFailure is set,
# create the file `$out/nix-support/failed' to signal failure, and
# exit normally.  Otherwise, exit with failure.
fail() {
    exitCode=$?
    if test "$succeedOnFailure" = 1; then
        ensureDir "$out/nix-support"
        touch "$out/nix-support/failed"
        exit 0
    else
        exit $?
    fi
}


# Allow the caller to augment buildInputs (it's not always possible to
# do this before the call to setup.sh, since the PATH is empty at that
# point; here we have a basic Unix environment).
eval "$addInputsHook"


# Recursively find all build inputs.
findInputs()
{
    local pkg=$1

    case $pkgs in
        *\ $pkg\ *)
            return 0
            ;;
    esac

    pkgs="$pkgs $pkg "

    if test -f $pkg/nix-support/setup-hook; then
        source $pkg/nix-support/setup-hook
    fi

    if test -f $pkg/nix-support/propagated-build-inputs; then
        for i in $(cat $pkg/nix-support/propagated-build-inputs); do
            findInputs $i
        done
    fi
}

pkgs=""
if test -n "$buildinputs"; then
    buildInputs="$buildinputs" # compatibility
fi
for i in $buildInputs $propagatedBuildInputs; do
    findInputs $i
done


# Set the relevant environment variables to point to the build inputs
# found above.
addToEnv()
{
    local pkg=$1

    if test "$ignoreFailedInputs" != "1" -a -e $1/nix-support/failed; then
        echo "failed input $1" >&2
        fail
    fi

    if test -d $1/bin; then
        export _PATH=$_PATH${_PATH:+:}$1/bin
    fi

    for i in "${envHooks[@]}"; do
        $i $pkg
    done
}

for i in $pkgs; do
    addToEnv $i
done


# Add the output as an rpath.
if test "$NIX_NO_SELF_RPATH" != "1"; then
    export NIX_LDFLAGS="-rpath $out/lib $NIX_LDFLAGS"
fi


# Strip debug information by default.
if test -z "$NIX_STRIP_DEBUG"; then
    export NIX_STRIP_DEBUG=1
    export NIX_CFLAGS_STRIP="-g0 -Wl,--strip-debug"
fi


assertEnvExists NIX_STORE \
    "Error: you have an old version of Nix that does not set the
     NIX_STORE variable. This is required for purity checking.
     Please upgrade."

assertEnvExists NIX_BUILD_TOP \
    "Error: you have an old version of Nix that does not set the
     NIX_BUILD_TOP variable. This is required for purity checking.
     Please upgrade."


# Set the TZ (timezone) environment variable, otherwise commands like
# `date' will complain (e.g., `Tue Mar 9 10:01:47 Local time zone must
# be set--see zic manual page 2004').
export TZ=UTC


# Set the prefix.  This is generally $out, but it can be overriden,
# for instance if we just want to perform a test build/install to a
# temporary location and write a build report to $out.
if test -z "$prefix"; then
    prefix="$out";
fi

if test "$useTempPrefix" = "1"; then
    prefix="$NIX_BUILD_TOP/tmp_prefix";
fi


PATH=$_PATH${_PATH:+:}$PATH
if test "$NIX_DEBUG" = "1"; then
    echo "final path: $PATH"
fi


######################################################################
# Misc. helper functions.


stripDirs() {
    local dirs="$1"
    local stripFlags="$2"
    local dirsNew=

    for d in ${dirs}; do
        if test -d "$prefix/$d"; then
            dirsNew="${dirsNew} $prefix/$d "
        fi
    done
    dirs=${dirsNew}

    if test -n "${dirs}"; then
        echo "stripping (with flags $stripFlags) in $dirs"
        find $dirs -type f -print0 | xargs -0 strip $stripFlags || true
    fi
}


######################################################################
# Textual substitution functions.


substitute() {
    local input="$1"
    local output="$2"

    local -a params=("$@")
    local -a args=()

    local sedScript=$NIX_BUILD_TOP/.sedargs
    rm -f $sedScript
    touch $sedScript

    local n p pattern replacement varName

    for ((n = 2; n < ${#params[*]}; n += 1)); do
        p=${params[$n]}

        if test "$p" = "--replace"; then
            pattern="${params[$((n + 1))]}"
            replacement="${params[$((n + 2))]}"
            n=$((n + 2))
        fi

        if test "$p" = "--subst-var"; then
            varName="${params[$((n + 1))]}"
            pattern="@$varName@"
            replacement="${!varName}"
            n=$((n + 1))
        fi

        if test "$p" = "--subst-var-by"; then
            pattern="@${params[$((n + 1))]}@"
            replacement="${params[$((n + 2))]}"
            n=$((n + 2))
        fi

        if test ${#args[@]} != 0; then
            args[${#args[@]}]="-a"
        fi
        args[${#args[@]}]="$pattern"
        args[${#args[@]}]="$replacement"
    done

    replace-literal -e -s "${args[@]}" < "$input" > "$output".tmp
    if test -x "$output"; then
        chmod +x "$output".tmp
    fi
    mv -f "$output".tmp "$output"
}


substituteInPlace() {
    local fileName="$1"
    shift
    substitute "$fileName" "$fileName" "$@"
}


substituteAll() {
    local input="$1"
    local output="$2"

    # Select all environment variables that start with a lowercase character.
    for envVar in $(env | sed "s/^[^a-z].*//" | sed "s/^\([^=]*\)=.*/\1/"); do
        if test "$NIX_DEBUG" = "1"; then
            echo "$envVar -> ${!envVar}"
        fi
        args="$args --subst-var $envVar"
    done

    substitute "$input" "$output" $args
}


######################################################################
# What follows is the generic builder.


nestingLevel=0

startNest() {
    nestingLevel=$(($nestingLevel + 1))
    echo -en "\e[$1p"
}

stopNest() {
    nestingLevel=$(($nestingLevel - 1))
    echo -en "\e[q"
}

header() {
    startNest "$2"
    echo "$1"
}

# Make sure that even when we exit abnormally, the original nesting
# level is properly restored.
closeNest() {
    while test $nestingLevel -gt 0; do
        stopNest
    done
}

trap "closeNest" EXIT


# This function is useful for debugging broken Nix builds.  It dumps
# all environment variables to a file `env-vars' in the build
# directory.  If the build fails and the `-K' option is used, you can
# then go to the build directory and source in `env-vars' to reproduce
# the environment used for building.
dumpVars() {
    if test "$noDumpEnvVars" != "1"; then
        export > $NIX_BUILD_TOP/env-vars
    fi
}


# Redirect stdout/stderr to a named pipe connected to a `tee' process
# that writes the specified file (and also to our original stdout).
# The original stdout is saved in descriptor 3.
startLog() {
    local logFile=${logNr}_$1
    logNr=$((logNr + 1))
    if test "$logPhases" = 1; then
        ensureDir $logDir

        exec 3>&1

        if test "$dontLogThroughTee" != 1; then
            # This required named pipes (fifos).
            logFifo=$NIX_BUILD_TOP/log_fifo
            test -p $logFifo || mkfifo $logFifo
            startLogWrite "$logDir/$logFile" "$logFifo"
            exec > $logFifo 2>&1
        else
            exec > $logDir/$logFile 2>&1
        fi
    fi
}

# Factored into a separate function so that it can be overriden.
startLogWrite() {
    tee "$1" < "$2" &
    logWriterPid=$!
}


if test -z "$logDir"; then
    logDir=$out/log
fi

logNr=0

# Restore the original stdout/stderr.
stopLog() {
    if test "$logPhases" = 1; then
        exec >&3 2>&1

        # Wait until the tee process has died.  Otherwise output from
        # different phases may be mixed up.
        if test -n "$logWriterPid"; then
            wait $logWriterPid
            logWriterPid=
            rm $logFifo
        fi
    fi
}


# Utility function: return the base name of the given path, with the
# prefix `HASH-' removed, if present.
stripHash() {
    strippedName=$(basename $1);
    if echo "$strippedName" | grep -q '^[a-z0-9]\{32\}-'; then
        strippedName=$(echo "$strippedName" | cut -c34-)
    fi
}


unpackFile() {
    local file="$1"
    local cmd

    header "unpacking source archive $file" 3

    case "$file" in
        *.tar)
            tar xvf $file || fail
            ;;
        *.tar.gz | *.tgz | *.tar.Z)
            gzip -d < $file | tar xvf - || fail
            ;;
        *.tar.bz2 | *.tbz2)
            bzip2 -d < $file | tar xvf - || fail
            ;;
        *.zip)
            unzip $file || fail
            ;;
        *)
            if test -d "$file"; then
                stripHash $file
                cp -prvd $file $strippedName || fail
            else
                if test -n "$findUnpacker"; then
                    $findUnpacker $1;
                fi
                if test -z "$unpackCmd"; then
                    echo "source archive $file has unknown type"
                    exit 1
                fi
                eval "$unpackCmd" || fail
            fi
            ;;
    esac

    stopNest
}


unpackPhase() {
    if test -n "$unpackPhase"; then
        eval "$unpackPhase"
        return
    fi

    if test -z "$srcs"; then
        if test -z "$src"; then
            echo 'variable $src or $srcs should point to the source'
            exit 1
        fi
        srcs="$src"
    fi

    # To determine the source directory created by unpacking the
    # source archives, we record the contents of the current
    # directory, then look below which directory got added.  Yeah,
    # it's rather hacky.
    local dirsBefore=""
    for i in *; do
        if test -d "$i"; then
            dirsBefore="$dirsBefore $i "
        fi
    done

    # Unpack all source archives.
    for i in $srcs; do
        unpackFile $i
    done

    # Find the source directory.
    if test -n "$setSourceRoot"; then
        eval "$setSourceRoot"
    else
        sourceRoot=
        for i in *; do
            if test -d "$i"; then
                case $dirsBefore in
                    *\ $i\ *)
                        ;;
                    *)
                        if test -n "$sourceRoot"; then
                            echo "unpacker produced multiple directories"
                            exit 1
                        fi
                        sourceRoot=$i
                        ;;
                esac
            fi
        done
    fi

    if test -z "$sourceRoot"; then
        echo "unpacker appears to have produced no directories"
        exit 1
    fi

    echo "source root is $sourceRoot"

    # By default, add write permission to the sources.  This is often
    # necessary when sources have been copied from other store
    # locations.
    if test "dontMakeSourcesWritable" != 1; then
        chmod -R +w $sourceRoot
    fi

    eval "$postUnpack"
}


patchPhase() {
    if test -n "$patchPhase"; then
        eval "$patchPhase"
        return
    fi

    if test -z "$patchPhase" -a -z "$patches"; then return; fi
    
    if test -z "$patchFlags"; then
        patchFlags="-p1"
    fi

    for i in $patches; do
        header "applying patch $i" 3
        local uncompress=cat
        case $i in
            *.gz)
                uncompress="gzip -d"
                ;;
            *.bz2)
                uncompress="bzip2 -d"
                ;;
        esac
        $uncompress < $i | patch $patchFlags || fail
        stopNest
    done
}


fixLibtool() {
    sed 's^eval sys_lib_.*search_path=.*^^' < $1 > $1.tmp
    mv $1.tmp $1
}


configurePhase() {
    if test -n "$configurePhase"; then
        eval "$configurePhase"
        return
    fi

    eval "$preConfigure"

    if test -z "$configureScript"; then
        configureScript=./configure
        if ! test -x $configureScript; then
            echo "no configure script, doing nothing"
            return
        fi
    fi

    if test -z "$dontFixLibtool"; then
        for i in $(find . -name "ltmain.sh"); do
            echo "fixing libtool script $i"
            fixLibtool $i
        done
    fi

    if test -z "$dontAddPrefix"; then
        configureFlags="${prefixKey:---prefix=}$prefix $configureFlags"
    fi

    # Add --disable-dependency-tracking to speed up some builds.
    if test -z "$dontAddDisableDepTrack"; then
        if grep -q dependency-tracking $configureScript; then
            configureFlags="--disable-dependency-tracking ${prefixKey:---prefix=}$prefix $configureFlags"
        fi
    fi

    echo "configure flags: $configureFlags ${configureFlagsArray[@]}"
    $configureScript $configureFlags"${configureFlagsArray[@]}" || fail

    eval "$postConfigure"
}


buildPhase() {
    if test -n "$buildPhase"; then
        eval "$buildPhase"
        return
    fi

    eval "$preBuild"

<<<<<<< HEAD
    if ! test -n "$makefile" -o -e "Makefile" -o -e "makefile" -o -e "GNUmakefile"; then
=======
    if test -z "$makeFlags" ! test -n "$makefile" -o -e "Makefile" -o -e "makefile" -o -e "GNUmakefile"; then
>>>>>>> ed3cf0a4
        echo "no Makefile, doing nothing"
        return
    fi

    echo "make flags: $makeFlags ${makeFlagsArray[@]} $buildFlags ${buildFlagsArray[@]}"
    make ${makefile:+-f $makefile} \
        $makeFlags "${makeFlagsArray[@]}" \
        $buildFlags "${buildFlagsArray[@]}" || fail

    eval "$postBuild"
}


checkPhase() {
    if test -n "$checkPhase"; then
        eval "$checkPhase"
        return
    fi

    if test -z "$checkTarget"; then
        checkTarget="check"
    fi

    echo "check flags: $makeFlags ${makeFlagsArray[@]} $checkFlags ${checkFlagsArray[@]}"
    make ${makefile:+-f $makefile} \
        $makeFlags "${makeFlagsArray[@]}" \
        $checkFlags "${checkFlagsArray[@]}" $checkTarget || fail
}


patchELF() {
    # Patch all ELF executables and shared libraries.
    header "patching ELF executables and libraries"
    find "$prefix" \( \
        \( -type f -a -name "*.so*" \) -o \
        \( -type f -a -perm +0100 \) \
        \) -print -exec patchelf --shrink-rpath {} \;
    stopNest
}


installPhase() {
    if test -n "$installPhase"; then
        eval "$installPhase"
        return
    fi

    eval "$preInstall"

    ensureDir "$prefix"

    if test -z "$installCommand"; then
        if test -z "$installTargets"; then
            installTargets=install
        fi
        echo "install flags: $installTargets $makeFlags ${makeFlagsArray[@]} $installFlags ${installFlagsArray[@]}"
        make ${makefile:+-f $makefile} $installTargets \
            $makeFlags "${makeFlagsArray[@]}" \
            $installFlags "${installFlagsArray[@]}" || fail
    else
        eval "$installCommand"
    fi

    eval "$postInstall"
}


# The fixup phase performs generic, package-independent, Nix-related
# stuff, like running patchelf and setting the
# propagated-build-inputs.  It should rarely be overriden.
fixupPhase() {
    if test -n "$fixupPhase"; then
        eval "$fixupPhase"
        return
    fi

    eval "$preFixup"

    # Put man/doc/info under $out/share.
    forceShare=${forceShare:=man doc info}
    if test -n "$forceShare"; then
        for d in $forceShare; do
            if test -d "$prefix/$d"; then
                if test -d "$prefix/share/$d"; then
                    echo "both $d/ and share/$d/ exists!"
                else
                    echo "fixing location of $d/ subdirectory"
                    ensureDir $prefix/share
                    if test -w $prefix/share; then
                        mv -v $prefix/$d $prefix/share
                        ln -sv share/$d $prefix
                    fi
                fi
            fi
        done;
    fi

    # TODO: strip _only_ ELF executables, and return || fail here...
    if test -z "$dontStrip"; then
<<<<<<< HEAD
        stripDebugList=${stripDebugList:-lib bin sbin}
        if test -n "$stripDebugList"; then
            stripDirs "$stripDebugList" "${stripDebugFlags:--S}"
        fi
        
        stripAllList=${stripAllList:-}
        if test -n "$stripAllList"; then
            stripDirs "$stripAllList" "${stripAllFlags:--s}"
        fi
=======
        stripDebugList=${stripDebugList:-lib}
        echo "stripping debuging symbols from files in $stripDebugList"
        stripDirs "$stripDebugList" -S
        stripAllList=${stripAllList:-bin sbin}
        echo "stripping all symbols from files in $stripAllList"
        stripDirs "$stripAllList" -s
>>>>>>> ed3cf0a4
    fi

    if test "$havePatchELF" = 1 -a -z "$dontPatchELF"; then
        patchELF "$prefix"
    fi

    if test -n "$propagatedBuildInputs"; then
        ensureDir "$out/nix-support"
        echo "$propagatedBuildInputs" > "$out/nix-support/propagated-build-inputs"
    fi

    if test -n "$setupHook"; then
        ensureDir "$out/nix-support"
        substituteAll "$setupHook" "$out/nix-support/setup-hook"
    fi

    eval "$postFixup"
}


distPhase() {
    if test -n "$distPhase"; then
        eval "$distPhase"
        return
    fi

    eval "$preDist"

    if test -z "$distTarget"; then
        distTarget="dist"
    fi

    echo "dist flags: $distFlags ${distFlagsArray[@]}"
    make ${makefile:+-f $makefile} $distFlags "${distFlagsArray[@]}" $distTarget || fail

    if test "$dontCopyDist" != 1; then
        ensureDir "$out/tarballs"

        if test -z "$tarballs"; then
            tarballs="*.tar.gz"
        fi

        # Note: don't quote $tarballs, since we explicitly permit
        # wildcards in there.
        cp -pvd $tarballs $out/tarballs
    fi

    eval "$postDist"
}


showPhaseHeader() {
    local phase="$1"
    case $phase in
        unpackPhase) header "unpacking sources";;
        patchPhase) header "patching sources";;
        configurePhase) header "configuring";;
        buildPhase) header "building";;
        checkPhase) header "running tests";;
        installPhase) header "installing";;
        fixupPhase) header "post-installation fixup";;
        *) header "$phase";;
    esac
}


genericBuild() {
    header "building $out"

    if test -n "$buildCommand"; then
        eval "$buildCommand"
        return
    fi

    if test -z "$phases"; then
        phases="unpackPhase patchPhase configurePhase buildPhase checkPhase \
            installPhase fixupPhase distPhase $extraPhases";
    fi

    for curPhase in $phases; do
        if test "$curPhase" = buildPhase -a -n "$dontBuild"; then continue; fi
        if test "$curPhase" = checkPhase -a -z "$doCheck"; then continue; fi
        if test "$curPhase" = installPhase -a -n "$dontInstall"; then continue; fi
        if test "$curPhase" = fixupPhase -a -n "$dontFixup"; then continue; fi
        if test "$curPhase" = distPhase -a -z "$doDist"; then continue; fi
        
        showPhaseHeader "$curPhase"
        startLog "$curPhase"
        dumpVars
        
        # Evaluate the variable named $curPhase if it exists, otherwise the
        # function named $curPhase.
        eval "${!curPhase:-$curPhase}"

        if test "$curPhase" = unpackPhase; then
            cd "${sourceRoot:-.}"
        fi
        
        stopLog
        stopNest
    done

    stopNest
}


# Execute the post-hook.
if test -n "@postHook@"; then source @postHook@; fi
eval "$postHook"


dumpVars<|MERGE_RESOLUTION|>--- conflicted
+++ resolved
@@ -615,11 +615,7 @@
 
     eval "$preBuild"
 
-<<<<<<< HEAD
-    if ! test -n "$makefile" -o -e "Makefile" -o -e "makefile" -o -e "GNUmakefile"; then
-=======
-    if test -z "$makeFlags" ! test -n "$makefile" -o -e "Makefile" -o -e "makefile" -o -e "GNUmakefile"; then
->>>>>>> ed3cf0a4
+    if test -z "$makeFlags" && ! test -n "$makefile" -o -e "Makefile" -o -e "makefile" -o -e "GNUmakefile"; then
         echo "no Makefile, doing nothing"
         return
     fi
@@ -719,7 +715,6 @@
 
     # TODO: strip _only_ ELF executables, and return || fail here...
     if test -z "$dontStrip"; then
-<<<<<<< HEAD
         stripDebugList=${stripDebugList:-lib bin sbin}
         if test -n "$stripDebugList"; then
             stripDirs "$stripDebugList" "${stripDebugFlags:--S}"
@@ -729,14 +724,6 @@
         if test -n "$stripAllList"; then
             stripDirs "$stripAllList" "${stripAllFlags:--s}"
         fi
-=======
-        stripDebugList=${stripDebugList:-lib}
-        echo "stripping debuging symbols from files in $stripDebugList"
-        stripDirs "$stripDebugList" -S
-        stripAllList=${stripAllList:-bin sbin}
-        echo "stripping all symbols from files in $stripAllList"
-        stripDirs "$stripAllList" -s
->>>>>>> ed3cf0a4
     fi
 
     if test "$havePatchELF" = 1 -a -z "$dontPatchELF"; then
