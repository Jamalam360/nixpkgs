--- conflicted
+++ resolved
@@ -680,13 +680,13 @@
   manpages = man-pages; # Added 2015-12-06
   marathon = throw "marathon has been removed from nixpkgs, as it's unmaintained"; # Added 2020-08-15
   mariadb-client = hiPrio mariadb.client; #added 2019.07.28
-<<<<<<< HEAD
-  matcha = throw "matcha was renamed to matcha-gtk-theme"; # Added 2020-05-09
+  matcha = throw "matcha was renamed to matcha-gtk-theme"; # added 2020-05-09
   mathics = throw "mathics has been removed from nixpkgs, as it's unmaintained"; # Added 2020-08-15
   matrique = spectral; # Added 2020-01-27
   mbedtls_1_3 = throw "mbedtls_1_3 is end of life, see https://tls.mbed.org/kb/how-to/upgrade-2.0"; # Added 2019-12-08
   mcgrid = throw "mcgrid has been removed from nixpkgs, as it's not compatible with rivet 3"; # Added 2020-05-23
   mcomix = throw "mcomix has been removed from nixpkgs, as it's unmaintained; try mcomix3 a Python 3 fork"; # Added 2019-12-10, modified 2020-11-25
+  mediatomb = throw "mediatomb is no longer maintained upstream, use gerbera instead"; # added 2022-01-04
   meme = meme-image-generator; # Added 2021-04-21
   memtest86 = memtest86plus; # Added 2019-05-08
   mercurial_4 = throw "mercurial_4 has been removed as it's unmaintained"; # Added 2021-10-18
@@ -697,8 +697,8 @@
   midoriWrapper = midori; # Added 2015-01
   mime-types = mailcap; # Added 2022-01-21
   mimms = throw "mimms has been removed from nixpkgs as the upstream project is stuck on python2."; # Added 2022-01-01
+  minergate-cli = throw "minergatecli has been removed from nixpkgs, because the package is unmaintained and the site has a bad reputation"; # Added 2021-08-13
   minergate = throw "minergate has been removed from nixpkgs, because the package is unmaintained and the site has a bad reputation"; # Added 2021-08-13
-  minergate-cli = throw "minergatecli has been removed from nixpkgs, because the package is unmaintained and the site has a bad reputation"; # Added 2021-08-13
   minetime = throw "minetime has been removed from nixpkgs, because it was discontinued 2021-06-22"; # Added 2021-10-14
   mirage = throw "mirage has been removed from nixpkgs, as it's unmaintained"; # Added 2019-12-10
   mist = throw "mist has been removed as the upstream project has been abandoned, see https://github.com/ethereum/mist#mist-browser-deprecated"; # Added 2020-08-15
@@ -711,9 +711,10 @@
   mopidy-gmusic = throw "mopidy-gmusic has been removed because Google Play Music was discontinued"; # Added 2021-03-07
   mopidy-local-images = throw "mopidy-local-images has been removed as it's unmaintained. Its functionality has been merged into the mopidy-local extension."; # Added 2020-10-18
   mopidy-local-sqlite = throw "mopidy-local-sqlite has been removed as it's unmaintained. Its functionality has been merged into the mopidy-local extension."; # Added 2020-10-18
+
   morituri = whipper; # Added 2018-09-13
+  mozart-binary = mozart2-binary; # Added 2019-09-23
   mozart = mozart2-binary; # Added 2019-09-23
-  mozart-binary = mozart2-binary; # Added 2019-09-23
   mpc_cli = mpc-cli; # moved from top-level 2022-01-24
   mpd_clientlib = libmpdclient; # Added 2021-02-11
   mpich2 = mpich; # Added 2018-08-06
@@ -721,32 +722,8 @@
   multimc = throw "multimc was removed from nixpkgs; use polymc instead"; # Added 2022-01-08
   mumble_git = pkgs.mumble; # Added 2019-08-01
   murmur_git = pkgs.murmur; # Added 2019-08-01
+  mysql-client = hiPrio mariadb.client;
   mysql = mariadb; # moved from top-level 2021-03-14
-=======
-  matcha = throw "matcha was renamed to matcha-gtk-theme"; # added 2020-05-09
-  mathics = throw "mathics has been removed from nixpkgs, as it's unmaintained"; # added 2020-08-15
-  matrique = spectral; # added 2020-01-27
-  mbedtls_1_3 = throw "mbedtls_1_3 is end of life, see https://tls.mbed.org/kb/how-to/upgrade-2.0"; # added 2019-12-08
-  mediatomb = throw "mediatomb is no longer maintained upstream, use gerbera instead"; # added 2022-01-04
-  meme = meme-image-generator; # added 2021-04-21
-  mess = mame; # added 2019-10-30
-  metamorphose2 = throw "metamorphose2 has been removed from nixpkgs, as it was stuck on python2."; # added 2022-01-12
-  mcgrid = throw "mcgrid has been removed from nixpkgs, as it's not compatible with rivet 3"; # added 2020-05-23
-  mcomix = throw "mcomix has been removed from nixpkgs, as it's unmaintained; try mcomix3 a Python 3 fork"; # added 2019-12-10, modified 2020-11-25
-  mididings = throw "mididings has been removed from nixpkgs as it doesn't support recent python3 versions and its upstream stopped maintaining it."; # added 2022-01-12
-  mimms = throw "mimms has been removed from nixpkgs as the upstream project is stuck on python2."; # added 2022-01-01
-  mirage = throw "mirage has been removed from nixpkgs, as it's unmaintained"; # added 2019-12-10
-  minergate = throw "minergate has been removed from nixpkgs, because the package is unmaintained and the site has a bad reputation"; # added 2021-08-13
-  minergate-cli = throw "minergatecli has been removed from nixpkgs, because the package is unmaintained and the site has a bad reputation"; # added 2021-08-13
-  minetime = throw "minetime has been removed from nixpkgs, because it was discontinued 2021-06-22"; # added 2021-10-14
-  monero = monero-cli; # added 2021-11-28
-  monodevelop = throw "monodevelop has been removed from nixpgks"; # added 2022-01-15
-  mopidy-gmusic = throw "mopidy-gmusic has been removed because Google Play Music was discontinued"; # added 2021-03-07
-  mopidy-local-images = throw "mopidy-local-images has been removed as it's unmaintained. Its functionality has been merged into the mopidy-local extension."; # added 2020-10-18
-  mopidy-local-sqlite = throw "mopidy-local-sqlite has been removed as it's unmaintained. Its functionality has been merged into the mopidy-local extension."; # added 2020-10-18
->>>>>>> 2d666e4b
-  mysql-client = hiPrio mariadb.client;
-
 
   # NOTE: 2018-07-12: legacy alias:
   # grsecurity business is done: https://www.theregister.co.uk/2018/02/08/bruce_perens_grsecurity_anti_slapp/
@@ -1110,28 +1087,28 @@
   source-han-serif-korean = source-han-serif;
   source-han-serif-simplified-chinese = source-han-serif;
   source-han-serif-traditional-chinese = source-han-serif;
-<<<<<<< HEAD
   source-sans-pro = source-sans; # Added 2021-10-20
   source-serif-pro = source-serif; # Added 2021-10-20
 
-  spaceOrbit = space-orbit; # Added 2016-05-23
+  spaceOrbit = space-orbit; # added 2016-05-23
   spectral = neochat; # Added 2020-12-27
-  speech_tools = speech-tools; # Added 2018-04-25
-  speedtest_cli = speedtest-cli; # Added 2015-02-17
-  spice_gtk = spice-gtk; # Added 2018-02-25
-  spice_protocol = spice-protocol; # Added 2018-02-25
-  # spidermonkey is not ABI upwards-compatible, so only allow this for nix-shell
-  spidermonkey = spidermonkey_78; # Added 2020-10-09
-  spidermonkey_1_8_5 = throw "spidermonkey_1_8_5 has been removed, because it is based on Firefox 4.0 from 2011."; # Added 2021-05-03
+  speech_tools = speech-tools; # added 2018-04-25
+  speedtest_cli = speedtest-cli;  # added 2015-02-17
+  spice_gtk = spice-gtk; # added 2018-02-25
+  spice_protocol = spice-protocol; # added 2018-02-25
+  spidermonkey_1_8_5 = throw "spidermonkey_1_8_5 has been removed, because it is based on Firefox 4.0 from 2011."; # added 2021-05-03
   spidermonkey_38 = throw "spidermonkey_38 has been removed. Please use spidermonkey_78 instead."; # Added 2021-03-21
   spidermonkey_52 = throw "spidermonkey_52 has been removed. Please use spidermonkey_78 instead."; # Added 2019-10-16
   spidermonkey_60 = throw "spidermonkey_60 has been removed. Please use spidermonkey_78 instead."; # Added 2021-03-21
-  spring-boot = spring-boot-cli; # Added 2020-04-24
-  sqlite3_analyzer = sqlite-analyzer; # Added 2018-05-22
+  spidermonkey_68 = throw "spidermonkey_68 has been removed. Please use spidermonkey_91 instead."; # added 2022-01-04
+  # spidermonkey is not ABI upwards-compatible, so only allow this for nix-shell
+  spidermonkey = spidermonkey_78; # Added 2020-10-09
+  spring-boot = spring-boot-cli; # added 2020-04-24
+  sqlite3_analyzer = sqlite-analyzer; # added 2018-05-22
   sqliteInteractive = sqlite-interactive; # Added 2014-12-06
-  squid4 = squid; # Added 2019-08-22
-  sshfsFuse = sshfs-fuse; # Added 2016-09
-  stanchion = throw "Stanchion was part of riak-cs which is not maintained anymore"; # Added 2020-10-14
+  squid4 = squid;  # added 2019-08-22
+  sshfsFuse = sshfs-fuse; # added 2016-09
+  stanchion = throw "Stanchion was part of riak-cs which is not maintained anymore"; # added 2020-10-14
   stumpwm-git = throw "stumpwm-git has been broken for a long time and lispPackages.stumpwm follows Quicklisp that is close to git version"; # Added 2021-05-09
   subversion19 = throw "subversion19 has been removed as it has reached its end of life"; # Added 2021-03-31
   sundials_3 = throw "sundials_3 was removed in 2020-02. outdated and no longer needed";
@@ -1151,43 +1128,6 @@
 
   tahoelafs = tahoe-lafs; # Added 2018-03-26
   tangogps = foxtrotgps; # Added 2020-01-26
-=======
-  source-sans-pro = source-sans; # added 2021-10-20
-  source-serif-pro = source-serif; # added 2021-10-20
-
-  net_snmp = net-snmp; # added 2019-12-21
-  oracleXE = throw "oracleXE has been removed, as it's heavily outdated and unmaintained."; # added 2020-10-09
-  spaceOrbit = space-orbit; # added 2016-05-23
-  speech_tools = speech-tools; # added 2018-04-25
-  speedtest_cli = speedtest-cli;  # added 2015-02-17
-  spice_gtk = spice-gtk; # added 2018-02-25
-  spice_protocol = spice-protocol; # added 2018-02-25
-  spidermonkey_1_8_5 = throw "spidermonkey_1_8_5 has been removed, because it is based on Firefox 4.0 from 2011."; # added 2021-05-03
-  spidermonkey_38 = throw "spidermonkey_38 has been removed. Please use spidermonkey_91 instead."; # added 2021-03-21
-  spidermonkey_52 = throw "spidermonkey_52 has been removed. Please use spidermonkey_91 instead."; # added 2019-10-16
-  spidermonkey_60 = throw "spidermonkey_60 has been removed. Please use spidermonkey_91 instead."; # added 2021-03-21
-  spidermonkey_68 = throw "spidermonkey_68 has been removed. Please use spidermonkey_91 instead."; # added 2022-01-04
-  spring-boot = spring-boot-cli; # added 2020-04-24
-  sqlite3_analyzer = sqlite-analyzer; # added 2018-05-22
-  sqliteInteractive = sqlite-interactive;  # added 2014-12-06
-  squid4 = squid;  # added 2019-08-22
-  sshfsFuse = sshfs-fuse; # added 2016-09
-  stanchion = throw "Stanchion was part of riak-cs which is not maintained anymore"; # added 2020-10-14
-  stumpwm-git = throw "stumpwm-git has been broken for a long time and lispPackages.stumpwm follows Quicklisp that is close to git version"; # added 2021-05-09
-  surf-webkit2 = surf; # added 2017-04-02
-  svgcleaner = throw "svgcleaner has been removed."; # added 2021-11-17
-  swec = throw "swec has been removed; broken and abandoned upstream."; # added 2021-10-14
-  swfdec = throw "swfdec has been removed as broken and unmaintained."; # added 2020-08-23
-  swtpm-tpm2 = swtpm; # added 2021-02-26
-  syncthing-cli = syncthing; # added 2021-04-06
-  synology-drive = throw "synology-drive has been superseded by synology-drive-client"; # added 2021-11-26
-  system_config_printer = system-config-printer;  # added 2016-01-03
-  systemd-cryptsetup-generator = throw "systemd-cryptsetup-generator is now included in the systemd package"; # added 2020-07-12
-  systemd_with_lvm2 = throw "systemd_with_lvm2 is obsolete, enabled by default via the lvm module"; # added 2020-07-12
-  systool = sysfsutils; # added 2018-04-25
-  tahoelafs = tahoe-lafs; # added 2018-03-26
-  tangogps = foxtrotgps; # added 2020-01-26
->>>>>>> 2d666e4b
   tdm = throw "tdm has been removed because nobody can figure out how to fix OpenAL integration. Use precompiled binary and `steam-run` instead.";
   telepathy-qt = throw "telepathy-qt no longer supports Qt 4. Please use libsForQt5.telepathy instead."; # Added 2020-07-02
   telepathy_farstream = telepathy-farstream; # Added 2018-02-25
@@ -1340,24 +1280,8 @@
   yarssr = throw "yarssr has been removed as part of the python2 deprecation"; # Added 2022-01-15
   youtubeDL = youtube-dl; # Added 2014-10-26
   ytop = throw "ytop has been abandoned by upstream. Consider switching to bottom instead";
-<<<<<<< HEAD
   yubikey-neo-manager = throw "yubikey-neo-manager has been removed because it was broken. Use yubikey-manager-qt instead."; # Added 2021-03-08
   yuzu = yuzu-mainline; # Added 2021-01-25
-=======
-  yubikey-neo-manager = throw "yubikey-neo-manager has been removed because it was broken. Use yubikey-manager-qt instead."; # added 2021-03-08
-  yuzu = yuzu-mainline; # added 2021-01-25
-  zabbix30 = throw "Zabbix 3.0.x is end of life, see https://www.zabbix.com/documentation/5.0/manual/installation/upgrade/sources for a direct upgrade path to 5.0.x"; # added 2021-04-07
-  zimreader = throw "zimreader has been removed from nixpkgs as it has been replaced by kiwix-serve and stopped working with modern zimlib versions."; # added 2021-03-28
-  zdfmediathk = mediathekview; # added 2019-01-19
-
-  gnome_user_docs = gnome-user-docs; # added 2019-11-20
-  # spidermonkey is not ABI upwards-ompatible, so only allow this for nix-shell
-  spidermonkey = spidermonkey_91; # added 2020-10-09
-  libtorrentRasterbar = libtorrent-rasterbar; # added 2020-12-20
-  libtorrentRasterbar-2_0_x = libtorrent-rasterbar-2_0_x; # added 2020-12-20
-  libtorrentRasterbar-1_2_x = libtorrent-rasterbar-1_2_x; # added 2020-12-20
-  libtorrentRasterbar-1_1_x = libtorrent-rasterbar-1_1_x; # added 2020-12-20
->>>>>>> 2d666e4b
 
   ### Z ###
 
