/* This file composes the Nix Packages collection.  That is, it
   imports the functions that build the various packages, and calls
   them with appropriate arguments.  The result is a set of all the
   packages in the Nix Packages collection for some particular
   platform.

   You want to get to know where to add a new package ?
   Have a look at nixpkgs/maintainers/docs/classification.txt */


{ # The system (e.g., `i686-linux') for which to build the packages.
  system ? __currentSystem

  # Usually, the system type uniquely determines the stdenv and thus
  # how to build the packages.  But on some platforms we have
  # different stdenvs, leading to different ways to build the
  # packages.  For instance, on Windows we support both Cygwin and
  # Mingw builds.  In both cases, `system' is `i686-cygwin'.  The
  # attribute `stdenvType' is used to select the specific kind of
  # stdenv to use, e.g., `i686-mingw'.
, stdenvType ? system

, # The standard environment to use.  Only used for bootstrapping.  If
  # null, the default standard environment is used.
  bootStdenv ? null

  # More flags for the bootstrapping of stdenv.
, noSysDirs ? true
, gccWithCC ? true
, gccWithProfiling ? true

}:


let

  lib = import ../lib;

  # The contents of the configuration file found at $NIXPKGS_CONFIG or
  # $HOME/.nixpkgs/config.nix.
  config =
    let {
      toPath = builtins.toPath;
      getEnv = x: if builtins ? getEnv then builtins.getEnv x else "";
      pathExists = name:
        builtins ? pathExists && builtins.pathExists (toPath name);

      configFile = getEnv "NIXPKGS_CONFIG";
      homeDir = getEnv "HOME";
      configFile2 = homeDir + "/.nixpkgs/config.nix";

      body =
        if configFile != "" && pathExists configFile
        then import (toPath configFile)
        else if homeDir != "" && pathExists configFile2
        then import (toPath configFile2)
        else {};
    };

  # Return an attribute from the Nixpkgs configuration file, or
  # a default value if the attribute doesn't exist.
  getConfig = attrPath: default: lib.getAttr attrPath default config;


  # Allow packages to be overriden globally via the `packageOverrides'
  # configuration option, which must be a function that takes `pkgs'
  # as an argument and returns a set of new or overriden packages.
  # `__overrides' is a magic attribute that causes the attributes in
  # its value to be added to the surrounding `rec'.  The
  # `packageOverrides' function is called with the *original*
  # (un-overriden) set of packages, allowing packageOverrides
  # attributes to refer to the original attributes (e.g. "foo =
  # ... pkgs.foo ...").
  __overrides = (getConfig ["packageOverrides"] (pkgs: {})) pkgsOrig;

  pkgsOrig = pkgsFun {}; # the un-overriden packages, passed to packageOverrides
  pkgsOverriden = pkgsFun __overrides; # the overriden, final packages
  pkgs = pkgsOverriden;


  # The package compositions.  Yes, this isn't properly indented.
  pkgsFun = __overrides: rec {


  inherit __overrides;


  # For convenience, allow callers to get the path to Nixpkgs.
  path = ./..;


  ### Symbolic names.


  x11 = xlibsWrapper;

  # `xlibs' is the set of X library components.  This used to be the
  # old modular X libraries project (called `xlibs') but now it's just
  # the set of packages in the modular X.org tree (which also includes
  # non-library components like the server, drivers, fonts, etc.).
  xlibs = xorg // {xlibs = xlibsWrapper;};


  ### Helper functions.


  inherit lib config getConfig;

  addAttrsToDerivation = extraAttrs: stdenv: stdenv //
    { mkDerivation = args: stdenv.mkDerivation (args // extraAttrs); };

<<<<<<< HEAD
  # Override the setup script of stdenv.  Useful for testing new
  # versions of the setup script without causing a rebuild of
  # everything.
  #
  # Example:
  #   randomPkg = import ../bla { ...
  #     stdenv = overrideSetup stdenv ../stdenv/generic/setup-latest.sh;
  #   };
  overrideSetup = stdenv: setup: stdenv.regenerate setup;

  # Return a modified stdenv that uses dietlibc to create small
  # statically linked binaries.
  useDietLibC = stdenv: stdenv //
    { mkDerivation = args: stdenv.mkDerivation (args // {
        NIX_CFLAGS_LINK = "-static";

        # libcompat.a contains some commonly used functions.
        NIX_LDFLAGS = "-lcompat";

        # These are added *after* the command-line flags, so we'll
        # always optimise for size.
        NIX_CFLAGS_COMPILE =
          (if args ? NIX_CFLAGS_COMPILE then args.NIX_CFLAGS_COMPILE else "")
          + " -Os -s -D_BSD_SOURCE=1";

        configureFlags =
          (if args ? configureFlags then args.configureFlags else "")
          + " --disable-shared"; # brrr...

        NIX_GCC = import ../build-support/gcc-wrapper {
          inherit stdenv;
          libc = dietlibc;
          inherit (gcc) gcc binutils name nativeTools nativePrefix;
          nativeLibc = false;
        };
      });
      isDietLibC = true;
    } // {inherit fetchurl;};

  # Return a modified stdenv that uses klibc to create small
  # statically linked binaries.
  useKlibc = stdenv: klibc: stdenv //
    { mkDerivation = args: stdenv.mkDerivation (args // {
        NIX_CFLAGS_LINK = "-static";

        # These are added *after* the command-line flags, so we'll
        # always optimise for size.
        NIX_CFLAGS_COMPILE =
          (if args ? NIX_CFLAGS_COMPILE then args.NIX_CFLAGS_COMPILE else "")
          + " -Os -s";

        configureFlags =
          (if args ? configureFlags then args.configureFlags else "")
          + " --disable-shared"; # brrr...

        NIX_GCC = runCommand "klibc-wrapper" {} ''
          ensureDir $out/bin
          ln -s ${klibc}/bin/klcc $out/bin/gcc
          ln -s ${klibc}/bin/klcc $out/bin/cc
          ensureDir $out/nix-support
          echo 'PATH=$PATH:${stdenv.gcc.binutils}/bin' > $out/nix-support/setup-hook
        '';
      });
      isKlibc = true;
      isStatic = true;
    } // {inherit fetchurl;};

  # Return a modified stdenv that tries to build statically linked
  # binaries.
  makeStaticBinaries = stdenv: stdenv //
    { mkDerivation = args: stdenv.mkDerivation (args // {
        NIX_CFLAGS_LINK = "-static";

        configureFlags =
          (if args ? configureFlags then args.configureFlags else "")
          + " --disable-shared"; # brrr...
      });
      isStatic = true;
    } // {inherit fetchurl;};
=======
  stdenvNew = overrideSetup stdenv ../stdenv/generic/setup-new.sh;
>>>>>>> 15962e24

  # Applying this to an attribute set will cause nix-env to look
  # inside the set for derivations.
  recurseIntoAttrs = attrs: attrs // {recurseForDerivations = true;};

  useFromStdenv = it : alternative : if (builtins.hasAttr it stdenv) then
    (builtins.getAttr it stdenv) else alternative;

  # Return the first available value in the order: pkg.val, val, or default.
  getPkgConfig = pkg : val : default : (getConfig [ pkg val ] (getConfig [ val ] default));

  # Return user-choosen version of given package. If you define package as
  #
  # pkgname_alts =
  # {
  #   v_0_1 = ();
  #   v_0_2 = ();
  #   default = v_0_1;
  #   recurseForDerivations = true;
  # };
  # pkgname = getVersion "name" pkgname_alts;
  #
  # user will be able to write in his configuration.nix something like
  # name = { version = "0.2"; }; and pkgname will be equal
  # to getAttr pkgname_alts "0.2". Using alts.default by default.
  getVersion = name: alts: builtins.getAttr
    (getConfig [ name "version" ] "default") alts;

  # The same, another syntax.
  # Warning: syntax for configuration.nix changed too
  useVersion = name: f: f {
    version = getConfig [ "environment" "versions" name ];
  };

  # Change the symbolic name of a package for presentation purposes
  # (i.e., so that nix-env users can tell them apart).
  setName = name: drv: drv // {inherit name;};

  updateName = updater: drv: drv // {name = updater (drv.name);};

  # !!! the suffix should really be appended *before* the version, at
  # least most of the time.
  appendToName = suffix: updateName (name: "${name}-${suffix}");

  # Decrease the priority of the package, i.e., other
  # versions/variants will be preferred.
  lowPrio = drv: drv // {
    meta = (if drv ? meta then drv.meta else {}) // {priority = "10";};
  };

  # Check absence of non-used options
  checker = x: flag: opts: config:
    (if flag then let result=(
      (import ../build-support/checker)
      opts config); in
      (if (result=="") then x else
      abort ("Unknown option specified: " + result))
    else x);

  builderDefs = composedArgsAndFun (import ./builder-defs.nix) {
    inherit stringsWithDeps lib stdenv writeScript fetchurl;
  };

  composedArgsAndFun = lib.composedArgsAndFun;

  builderDefsPackage = builderDefs.builderDefsPackage builderDefs;

  stringsWithDeps = import ../lib/strings-with-deps.nix {
    inherit stdenv lib;
  };

  # Call a specific version of a Nix expression, that is,
  # `selectVersion ./foo {version = "0.1.2"; args...}' evaluates to
  # `import ./foo/0.1.2.nix args'.
  selectVersion = dir: defVersion: args:
    let
      pVersion =
        if (args ? version && args.version != "") then
          args.version
        else
          getConfig [ (baseNameOf (toString dir)) "version" ] defVersion;
    in
      import (dir + "/${pVersion}.nix") (args // { version = pVersion; });

  makeOverridable = f: origArgs: f origArgs //
    { function = newArgsFun: makeOverridable f (origArgs // (newArgsFun origArgs));
    };


  ### STANDARD ENVIRONMENT


  allStdenvs = import ../stdenv {
    inherit system stdenvType;
    allPackages = import ./all-packages.nix;
  };

  defaultStdenv = allStdenvs.stdenv;

  stdenv =
    if bootStdenv != null then bootStdenv else
      let changer = getConfig ["replaceStdenv"] null;
      in if changer != null then
        changer {
          stdenv = defaultStdenv;
          overrideSetup = overrideSetup;
        }
      else defaultStdenv;

  # A stdenv capable of building 32-bit binaries.  On x86_64-linux,
  # it uses GCC compiled with multilib support; on i686-linux, it's
  # just the plain stdenv.
  stdenv_32bit =
    if system == "x86_64-linux" then
      overrideGCC stdenv gcc43multi
    else
      stdenv;

  inherit (import ../stdenv/adapters.nix {inherit (pkgs) dietlibc fetchurl runCommand;})
    overrideGCC overrideInStdenv overrideSetup
    useDietLibC useKlibc makeStaticBinaries;


  ### BUILD SUPPORT


  buildEnv = import ../build-support/buildenv {
    inherit stdenv perl;
  };

  debPackage = {
    debBuild = lib.sumTwoArgs(import ../build-support/deb-package) {
      inherit builderDefs;
    };
    inherit fetchurl stdenv;
  };

  fetchbzr = import ../build-support/fetchbzr {
    inherit stdenv bazaar;
  };

  fetchcvs = import ../build-support/fetchcvs {
    inherit stdenv cvs;
  };

  fetchdarcs = import ../build-support/fetchdarcs {
    inherit stdenv darcs nix;
  };

  # only temporarely  / don't know yet wether it's save to switch
  # but I have trouble getting HAppS repos
  fetchdarcs2 = import ../build-support/fetchdarcs {
    inherit stdenv nix;
    darcs = darcs2;
  };

  fetchsvn = import ../build-support/fetchsvn {
    inherit stdenv subversion openssh;
    sshSupport = true;
  };

  fetchsvnssh = import ../build-support/fetchsvnssh {
    inherit stdenv subversion openssh expect;
    sshSupport = true;
  };

  # TODO do some testing
  fetchhg = import ../build-support/fetchhg {
    inherit stdenv mercurial nix;
  };

  # `fetchurl' downloads a file from the network.  The `useFromStdenv'
  # is there to allow stdenv to determine fetchurl.  Used during the
  # stdenv-linux bootstrap phases to prevent lots of different curls
  # from being built.
  fetchurl = useFromStdenv "fetchurl"
    (import ../build-support/fetchurl {
      inherit stdenv curl;
    });

  # fetchurlBoot is used for curl and its dependencies in order to
  # prevent a cyclic dependency (curl depends on curl.tar.bz2,
  # curl.tar.bz2 depends on fetchurl, fetchurl depends on curl).  It
  # uses the curl from the previous bootstrap phase (e.g. a statically
  # linked curl in the case of stdenv-linux).
  fetchurlBoot = stdenv.fetchurlBoot;

  resolveMirrorURLs = {url}: fetchurl {
    showURLs = true;
    inherit url;
  };

  makeInitrd = {contents}: import ../build-support/kernel/make-initrd.nix {
    inherit stdenv perl cpio contents;
  };

  makeSetupHook = script: runCommand "hook" {} ''
    ensureDir $out/nix-support
    cp ${script} $out/nix-support/setup-hook
  '';

  makeWrapper = makeSetupHook ../build-support/make-wrapper/make-wrapper.sh;

  makeModulesClosure = {kernel, rootModules, allowMissing ? false}:
    import ../build-support/kernel/modules-closure.nix {
      inherit stdenv module_init_tools kernel rootModules allowMissing;
    };

  # Run the shell command `buildCommand' to produce a store object
  # named `name'.  The attributes in `env' are added to the
  # environment prior to running the command.
  runCommand = name: env: buildCommand: stdenv.mkDerivation ({
    inherit name buildCommand;
  } // env);

  symlinkJoin = name: paths: runCommand name {inherit paths;} "mkdir -p $out; for i in $paths; do ${xorg.lndir}/bin/lndir $i $out; done";

  # Create a single file.
  writeTextFile =
    { name # the name of the derivation
    , text
    , executable ? false # run chmod +x ?
    , destination ? ""   # relative path appended to $out eg "/bin/foo"
    }:
    runCommand name {inherit text executable; } ''
      n=$out${destination}
      mkdir -p "$(dirname "$n")"
      echo -n "$text" > "$n"
      (test -n "$executable" && chmod +x "$n") || true
    '';

  # Shorthands for `writeTextFile'.
  writeText = name: text: writeTextFile {inherit name text;};
  writeScript = name: text: writeTextFile {inherit name text; executable = true;};
  writeScriptBin = name: text: writeTextFile {inherit name text; executable = true; destination = "/bin/${name}";};

  # entries is a list of attribute sets like { name = "name" ; path = "/nix/store/..."; }
  linkFarm = name: entries: runCommand name {} ("mkdir -p $out; cd $out; \n" +
    (lib.concatMapStrings (x: "ln -s '${x.path}' '${x.name}';\n") entries));

  srcOnly = args: (import ../build-support/src-only) ({inherit stdenv; } // args);

  substituteAll = import ../build-support/substitute/substitute-all.nix {
    inherit stdenv;
  };

  nukeReferences = import ../build-support/nuke-references/default.nix {
    inherit stdenv;
  };

  vmTools = import ../build-support/vm/default.nix {
    inherit pkgs;
  };

  releaseTools = import ../build-support/release/default.nix {
    inherit pkgs;
  };

  composableDerivation = (import ../lib/composable-derivation.nix) {
    inherit pkgs lib;
  };

  # Write the references (i.e. the runtime dependencies in the Nix store) of `path' to a file.
  writeReferencesToFile = path: runCommand "runtime-deps"
    {
      exportReferencesGraph = ["graph" path];
    }
    ''
      touch $out
      while read path; do
        echo $path >> $out
        read dummy
        read nrRefs
        for ((i = 0; i < nrRefs; i++)); do read ref; done
      done < graph
    '';


  ### TOOLS


  aefs = import ../tools/security/aefs {
    inherit fetchurl stdenv fuse;
  };

  aircrackng = import ../tools/networking/aircrack-ng {
    inherit fetchurl stdenv libpcap openssl zlib wirelesstools;
  };

  amule = import ../tools/networking/p2p/amule {
    inherit fetchurl stdenv zlib perl cryptopp gettext libupnp makeWrapper;
    wxGTK = wxGTK28;
  };

  aria = builderDefsPackage (import ../tools/networking/aria) {
  };

  at = import ../tools/system/at {
    inherit fetchurl stdenv bison flex pam ssmtp;
  };

  avahi =
    let qt4Support = getConfig [ "avahi" "qt4Support" ] false;
    in
      import ../development/libraries/avahi {
        inherit stdenv fetchurl pkgconfig libdaemon dbus perl perlXMLParser
          expat gettext intltool lib;
        inherit (gtkLibs) glib gtk;
        inherit qt4Support;
        qt4 = if qt4Support then qt4 else null;
      };

  axel = import ../tools/networking/axel {
    inherit fetchurl stdenv;
  };

  azureus = import ../tools/networking/p2p/azureus {
    inherit fetchurl stdenv jdk swt;
  };

  bc = import ../tools/misc/bc {
    inherit fetchurl stdenv flex;
  };

  bfr = import ../tools/misc/bfr {
    inherit fetchurl stdenv perl;
  };

  syslogng = import ../tools/misc/syslog-ng {
    inherit fetchurl stdenv eventlog pkgconfig;
    inherit (gtkLibs) glib;
  };

  asciidoc = import ../tools/typesetting/asciidoc {
    inherit fetchurl stdenv bash python;
  };

  bibtextools = import ../tools/typesetting/bibtex-tools {
    inherit fetchurl stdenv aterm tetex hevea sdf strategoxt;
  };

  bittorrent = import ../tools/networking/p2p/bittorrent {
    inherit fetchurl stdenv makeWrapper python pycrypto twisted;
    wxPython = wxPython26;
    gui = true;
  };

  bittornado = import ../tools/networking/p2p/bit-tornado {
    inherit fetchurl stdenv python wxPython26;
  };

  bmrsa = builderDefsPackage (selectVersion ../tools/security/bmrsa "11") {
    inherit unzip;
  };

  bogofilter = import ../tools/misc/bogofilter {
    inherit fetchurl stdenv flex;
    bdb = db4;
  };

  bsdiff = import ../tools/compression/bsdiff {
    inherit fetchurl stdenv;
  };

  bzip2 = useFromStdenv "bzip2"
    (import ../tools/compression/bzip2 {
      inherit fetchurl stdenv;
    });

  cabextract = import ../tools/archivers/cabextract {
    inherit fetchurl stdenv;
  };

  cgdb = import ../tools/misc/cgdb {
    inherit fetchurl stdenv ncurses readline;
  };

  ccrypt = import ../tools/security/ccrypt {
    inherit fetchurl stdenv;
  };

  cdecl = import ../development/tools/cdecl {
    inherit fetchurl stdenv yacc flex readline;
  };

  cdrdao = import ../tools/cd-dvd/cdrdao {
    inherit fetchurl stdenv;
  };

  cdrkit = import ../tools/cd-dvd/cdrkit {
    inherit fetchurl stdenv cmake libcap zlib bzip2;
  };

  checkinstall = import ../tools/package-management/checkinstall {
    inherit fetchurl stdenv gettext;
  };

  cheetahTemplate = builderDefsPackage (selectVersion ../tools/text/cheetah-template "2.0.1") {
    inherit makeWrapper python;
  };

  chkrootkit = import ../tools/security/chkrootkit {
    inherit fetchurl stdenv;
  };

  cksfv = import ../tools/networking/cksfv {
    inherit fetchurl stdenv;
  };

  convertlit = import ../tools/text/convertlit {
    inherit fetchurl stdenv unzip libtommath;
  };

  unifdef = import ../development/tools/misc/unifdef {
    inherit fetchurl stdenv;
  };

  coreutils = useFromStdenv "coreutils"
    (makeOverridable (if stdenv ? isDietLibC
      then import ../tools/misc/coreutils-5
      else import ../tools/misc/coreutils)
    {
      inherit fetchurl stdenv acl;
      aclSupport = stdenv.isLinux;
    });

  cpio = import ../tools/archivers/cpio {
    inherit fetchurl stdenv;
  };

  cromfs = import ../tools/archivers/cromfs {
    inherit fetchurl stdenv pkgconfig fuse perl;
  };

  cron = import ../tools/system/cron { # see also fcron
    inherit fetchurl stdenv;
  };

  curl = import ../tools/networking/curl {
    fetchurl = fetchurlBoot;
    inherit stdenv zlib openssl;
    zlibSupport = ! ((stdenv ? isDietLibC) || (stdenv ? isStatic));
    sslSupport = ! ((stdenv ? isDietLibC) || (stdenv ? isStatic));
  };

  curlftpfs = import ../tools/networking/curlftpfs {
    inherit fetchurl stdenv fuse curl pkgconfig zlib;
    inherit (gtkLibs) glib;
  };

  dar = import ../tools/archivers/dar {
    inherit fetchurl stdenv zlib bzip2 openssl;
  };

  ddrescue = builderDefsPackage (selectVersion ../tools/system/ddrescue "1.8") {};

  dev86 = import ../development/compilers/dev86 {
    inherit fetchurl stdenv;
  };

  dnsmasq = import ../tools/networking/dnsmasq {
    # TODO i18n can be installed as well, implement it?
    inherit fetchurl stdenv;
  };

  dhcp = import ../tools/networking/dhcp {
    inherit fetchurl stdenv groff nettools coreutils iputils gnused
            bash makeWrapper;
  };

  diffstat = import ../tools/text/diffstat {
    inherit fetchurl stdenv;
  };

  diffutils = useFromStdenv "diffutils"
    (import ../tools/text/diffutils {
      inherit fetchurl stdenv coreutils;
    });

  docbook2x = import ../tools/typesetting/docbook2x {
    inherit fetchurl stdenv texinfo perl
            perlXMLSAX perlXMLParser perlXMLNamespaceSupport
            gnused groff libxml2 libxslt makeWrapper;
  };

  dosfstools = composedArgsAndFun (import ../tools/misc/dosfstools) {
    inherit builderDefs;
  };

  dvdplusrwtools = import ../tools/cd-dvd/dvd+rw-tools {
    inherit fetchurl stdenv cdrkit m4;
  };

  eieio = import ../applications/editors/emacs-modes/eieio {
    inherit fetchurl stdenv emacs;
  };

  enscript = import ../tools/text/enscript {
    inherit fetchurl stdenv;
  };

  eprover = composedArgsAndFun (import ../tools/misc/eProver) {
    inherit fetchurl stdenv which;
    texLive = texLiveAggregationFun {
      paths = [
        texLive texLiveExtra
      ];
    };
  };

  exif = import ../tools/graphics/exif {
    inherit fetchurl stdenv pkgconfig libexif popt;
  };

  expect = import ../tools/misc/expect {
    inherit fetchurl stdenv tcl;
  };

  fcron = import ../tools/system/fcron { # see also cron
    inherit fetchurl stdenv perl;
  };

  file = import ../tools/misc/file {
    inherit fetchurl stdenv;
  };

  filelight = import ../tools/system/filelight {
    inherit fetchurl stdenv kdelibs x11 zlib perl libpng;
    qt = qt3;
  };

  findutils = useFromStdenv "findutils"
    (if system == "i686-darwin" then findutils4227 else
      import ../tools/misc/findutils {
        inherit fetchurl stdenv coreutils;
      }
    );

  findutils4227 = import ../tools/misc/findutils/4.2.27.nix {
    inherit fetchurl stdenv coreutils;
  };

  findutilsWrapper = lowPrio (appendToName "wrapper" (import ../tools/misc/findutils-wrapper {
    inherit stdenv findutils;
  }));

  finger_bsd = import ../tools/networking/bsd-finger {
    inherit fetchurl stdenv;
  };

  fontforge = import ../tools/misc/fontforge {
    inherit fetchurl stdenv gettext freetype zlib
      libungif libpng libjpeg libtiff libxml2 lib;
  };

  fontforgeX = import ../tools/misc/fontforge {
    inherit fetchurl stdenv gettext freetype zlib
      libungif libpng libjpeg libtiff libxml2 lib;
    inherit (xlibs) libX11 xproto libXt;
  };

  gawk = useFromStdenv "gawk"
    (import ../tools/text/gawk {
      inherit fetchurl stdenv;
    });

  gdmap = composedArgsAndFun (selectVersion ../tools/system/gdmap "0.8.1") {
    inherit stdenv fetchurl builderDefs pkgconfig libxml2 intltool
      gettext;
    inherit (gtkLibs) gtk;
  };

  getopt = import ../tools/misc/getopt {
    inherit fetchurl stdenv;
  };

  gftp = import ../tools/networking/gftp {
    inherit lib fetchurl stdenv;
    inherit readline ncurses gettext openssl pkgconfig;
    inherit (gtkLibs) glib gtk;
  };

  gifsicle = import ../tools/graphics/gifscile {
    inherit fetchurl stdenv;
    inherit (xlibs) xproto libXt libX11;
  };

  glxinfo = assert mesaSupported; import ../tools/graphics/glxinfo {
    inherit fetchurl stdenv x11 mesa;
  };

  gnugrep = useFromStdenv "gnugrep"
    (import ../tools/text/gnugrep {
      inherit fetchurl stdenv pcre;
    });

  gnupatch = useFromStdenv "patch" (import ../tools/text/gnupatch {
    inherit fetchurl stdenv;
  });

  gnupg = import ../tools/security/gnupg {
    inherit fetchurl stdenv readline;
    ideaSupport = getPkgConfig "gnupg" "idea" false; # enable for IDEA crypto support
  };

  gnupg2 = import ../tools/security/gnupg2 {
    inherit fetchurl stdenv readline libgpgerror libgcrypt libassuan pth libksba zlib;
    openldap = if getPkgConfig "gnupg" "ldap" true then openldap else null;
    bzip2 = if getPkgConfig "gnupg" "bzip2" true then bzip2 else null;
    libusb = if getPkgConfig "gnupg" "usb" true then libusb else null;
    curl = if getPkgConfig "gnupg" "curl" true then curl else null;
  };

  gnuplot = import ../tools/graphics/gnuplot {
    inherit fetchurl stdenv zlib gd texinfo;
  };

  gnuplotX = import ../tools/graphics/gnuplot {
    inherit fetchurl stdenv zlib gd texinfo;
    inherit (xlibs) libX11 libXt libXaw libXpm;
    x11Support = true;
  };

  gnused = useFromStdenv "gnused"
    (import ../tools/text/gnused {
      inherit fetchurl stdenv;
    });

  gnutar = useFromStdenv "gnutar"
    (import ../tools/archivers/gnutar {
      inherit fetchurl stdenv;
    });

  graphviz = import ../tools/graphics/graphviz {
    inherit fetchurl stdenv pkgconfig libpng libjpeg expat x11 yacc
      libtool fontconfig gd;
    inherit (xlibs) libXaw;
    inherit (gtkLibs) pango;
  };

  groff = import ../tools/text/groff {
    inherit fetchurl stdenv ghostscript perl;
  };

  grub = import ../tools/misc/grub {
    inherit fetchurl autoconf automake;
    stdenv = stdenv_32bit;
  };

  gssdp = import ../development/libraries/gssdp {
    inherit fetchurl stdenv pkgconfig libxml2;
    inherit (gtkLibs) glib;
    inherit (gnome) libsoup;
  };

  gtkgnutella = import ../tools/networking/p2p/gtk-gnutella {
    inherit fetchurl stdenv pkgconfig libxml2;
    inherit (gtkLibs) glib gtk;
  };

  gupnp = import ../development/libraries/gupnp {
    inherit fetchurl stdenv pkgconfig libxml2 gssdp e2fsprogs;
    inherit (gtkLibs) glib;
    inherit (gnome) libsoup;
  };

  gupnptools = import ../tools/networking/gupnp-tools {
    inherit fetchurl stdenv gssdp gupnp pkgconfig libxml2 e2fsprogs;
    inherit (gtkLibs) gtk glib;
    inherit (gnome) libsoup libglade gnomeicontheme;
  };

  gzip = useFromStdenv "gzip"
    (import ../tools/compression/gzip {
      inherit fetchurl stdenv;
    });

  hddtemp = import ../tools/misc/hddtemp {
    inherit fetchurl stdenv;
  };

  hevea = import ../tools/typesetting/hevea {
    inherit fetchurl stdenv ocaml;
  };

  highlight = builderDefsPackage (selectVersion ../tools/text/highlight "2.6.10") {
    inherit getopt;
  };

  host = import ../tools/networking/host {
    inherit fetchurl stdenv;
  };

  /*
  hyppocampusFun = lib.sumArgs ( selectVersion ../tools/misc/hyppocampus "0.3rc1") {
    inherit builderDefs stdenv fetchurl libdbi libdbiDrivers fuse
      pkgconfig perl gettext dbus dbus_glib pcre libscd bison;
    inherit (gtkLibs) glib;
    flex = flex2533;
  };
  */

  iasl = import ../development/compilers/iasl {
    inherit fetchurl stdenv bison flex;
  };

  idutils = import ../tools/misc/idutils {
    inherit fetchurl stdenv emacs;
  };

  inetutils = import ../tools/networking/inetutils {
    inherit fetchurl stdenv;
  };

  iodine = import ../tools/networking/iodine {
    inherit stdenv fetchurl zlib nettools;
  };

  jdiskreport = import ../tools/misc/jdiskreport {
    inherit fetchurl stdenv unzip jdk;
  };

  jing = import ../tools/text/xml/jing {
    inherit fetchurl stdenv unzip;
  };

  jing_tools = import ../tools/text/xml/jing/jing-script.nix {
    inherit fetchurl stdenv unzip jre;
  };

  jnettop = import ../tools/networking/jnettop {
    inherit fetchurl stdenv autoconf libpcap ncurses pkgconfig;
    inherit (gnome) glib;
  };

  jwhois = import ../tools/networking/jwhois {
    inherit fetchurl stdenv;
  };

  keychain = import ../tools/misc/keychain {
    inherit fetchurl stdenv;
  };

  kismet = import ../applications/networking/sniffers/kismet {
    inherit fetchurl stdenv libpcap ncurses expat;
  };

  ktorrent = import ../tools/networking/p2p/ktorrent {
    inherit fetchurl stdenv pkgconfig kdelibs
      xlibs zlib libpng libjpeg perl gmp;
  };

  less = import ../tools/misc/less {
    inherit fetchurl stdenv ncurses;
  };

  lftp = import ../tools/networking/lftp {
    inherit fetchurl stdenv readline;
  };

  lhs2tex = import ../tools/typesetting/lhs2tex {
    inherit fetchurl stdenv ghc tetex polytable;
  };

  libtorrent = import ../tools/networking/p2p/libtorrent {
    inherit fetchurl stdenv pkgconfig openssl libsigcxx;
  };

  lout = import ../tools/typesetting/lout {
    inherit fetchurl stdenv ghostscript;
  };

  lzma = import ../tools/compression/lzma {
    inherit fetchurl stdenv;
  };

  lsh = import ../tools/networking/lsh {
    inherit stdenv fetchurl gperf guile gmp zlib liboop gnum4 pam;
  };

  man = import ../tools/misc/man {
    inherit fetchurl stdenv groff less;
  };

  man_db = import ../tools/misc/man-db {
    inherit fetchurl stdenv db4 groff;
  };

  memtest86 = import ../tools/misc/memtest86 {
    inherit fetchurl stdenv;
  };

  mc = import ../tools/misc/mc {
    inherit fetchurl stdenv pkgconfig ncurses shebangfix perl zip;
    inherit (gtkLibs) glib;
    inherit (xlibs) libX11;
  };

  mcabber = import ../applications/networking/instant-messengers/mcabber {
    inherit fetchurl stdenv openssl ncurses pkgconfig;
    inherit (gtkLibs) glib;
  };

  mdbtools = builderDefsPackage (selectVersion ../tools/misc/mdbtools "0.6-pre1") {
    inherit readline pkgconfig bison;
    inherit (gtkLibs) glib;
    flex = flex2535;
  };

  mjpegtools = import ../tools/video/mjpegtools {
    inherit fetchurl stdenv libjpeg;
    inherit (xlibs) libX11;
  };

  mktemp = import ../tools/security/mktemp {
    inherit fetchurl stdenv;
  };

  mldonkey = import ../applications/networking/p2p/mldonkey {
    inherit fetchurl stdenv ocaml zlib ncurses;
  };

  mpage = import ../tools/text/mpage {
    inherit fetchurl stdenv;
  };

  msf = builderDefsPackage (selectVersion ../tools/security/metasploit "3.1") {
    inherit ruby makeWrapper;
  };

  mssys = import ../tools/misc/mssys {
    inherit fetchurl stdenv gettext;
  };

  mysql2pgsql = import ../tools/misc/mysql2pgsql {
    inherit fetchurl stdenv perl shebangfix;
  };

  namazu = import ../tools/text/namazu {
    inherit fetchurl stdenv perl;
  };

  nc6 = composedArgsAndFun (selectVersion ../tools/networking/nc6 "1.0") {
    inherit builderDefs;
  };

  ncat = import ../tools/networking/ncat {
    inherit fetchurl stdenv openssl;
  };

  netcat = import ../tools/networking/netcat {
    inherit fetchurl stdenv;
  };

  netselect = import ../tools/networking/netselect {
    inherit fetchurl stdenv;
  };

  nmap = import ../tools/security/nmap {
    inherit fetchurl stdenv libpcap pkgconfig openssl
      python pygtk makeWrapper pygobject pycairo
      pysqlite;
    inherit (xlibs) libX11;
    inherit (gtkLibs) gtk;
  };

  ntp = import ../tools/networking/ntp {
    inherit fetchurl stdenv libcap;
  };

  nssmdns = import ../tools/networking/nss-mdns {
    inherit fetchurl stdenv avahi;
  };

  openssh = import ../tools/networking/openssh {
    inherit fetchurl stdenv zlib openssl pam perl;
    pamSupport = getPkgConfig "openssh" "pam" true;
  };

  p7zip = import ../tools/archivers/p7zip {
    inherit fetchurl stdenv;
  };

  par2cmdline = import ../tools/networking/par2cmdline {
    inherit fetchurl stdenv;
  };

  patchutils = import ../tools/text/patchutils {
    inherit fetchurl stdenv;
  };

  parted = import ../tools/misc/parted {
    inherit fetchurl stdenv e2fsprogs readline;
  };

  patch = gnupatch;

  pciutils = import ../tools/system/pciutils {
    inherit fetchurl stdenv zlib;
  };

  pdfjam = import ../tools/typesetting/pdfjam {
    inherit fetchurl stdenv;
  };

  pdsh = import ../tools/networking/pdsh {
    inherit fetchurl stdenv perl;
    readline = if getPkgConfig "pdsh" "readline" true then readline else null;
    ssh = if getPkgConfig "pdsh" "ssh" true then openssh else null;
    pam = if getPkgConfig "pdsh" "pam" true then pam else null;
  };

  pinentry = import ../tools/misc/pinentry {
    inherit fetchurl stdenv pkgconfig ncurses;
    inherit (gnome) glib gtk;
  };

  ploticus = import ../tools/graphics/ploticus {
    inherit fetchurl stdenv zlib libpng;
    inherit (xlibs) libX11;
  };

  /* WARNING: this version is unsuitable for using with a setuid wrapper */
  ppp = builderDefsPackage (import ../tools/networking/ppp) {
  };

  proxychains = import ../tools/networking/proxychains {
    inherit fetchurl stdenv;
  };

  proxytunnel = import ../tools/misc/proxytunnel {
    inherit fetchurl stdenv openssl;
  };

  psmisc = import ../tools/misc/psmisc {
    inherit stdenv fetchurl ncurses;
  };

  pwgen = import ../tools/security/pwgen {
    inherit stdenv fetchurl;
  };

  pystringtemplate = import ../tools/text/py-string-template {
    inherit stdenv fetchurl python;
    /* TODO: Some parts of this package depend on the ANTLR run-time library
     *       for Python. We have a package for ANTLR3, too, but that one is
     *       rather big and contains much more than we need. I guess this issue
     *       calls for some clever refactoring.
     */
  };

  qtparted = import ../tools/misc/qtparted {
    inherit fetchurl stdenv e2fsprogs ncurses readline parted zlib qt3;
    inherit (xlibs) libX11 libXext;
  };

  relfs = composedArgsAndFun (selectVersion ../tools/misc/relfs "cvs.2008.03.05") {
    inherit fetchcvs stdenv ocaml postgresql fuse pcre
      builderDefs e2fsprogs pkgconfig;
    inherit (gnome) gnomevfs GConf;
  };

  replace = import ../tools/text/replace {
    inherit fetchurl stdenv;
  };

  /*
  rdiff_backup = import ../tools/backup/rdiff-backup {
    inherit fetchurl stdenv librsync gnused;
    python=python;
  };
  */

  rsnapshot = import ../tools/backup/rsnapshot {
    inherit fetchurl stdenv perl openssh rsync;

    # For the `logger' command, we can use either `utillinux' or
    # GNU Inetutils.  The latter is more portable.
    logger = inetutils;
  };

  rlwrap = composedArgsAndFun (selectVersion ../tools/misc/rlwrap "0.28") {
    inherit builderDefs readline;
  };

  rpPPPoE = builderDefsPackage (import ../tools/networking/rp-pppoe) {
    inherit ppp;
  };

  rpm = import ../tools/package-management/rpm {
    inherit fetchurl stdenv cpio zlib bzip2 file sqlite beecrypt neon elfutils;
  };

  rtorrent = import ../tools/networking/p2p/rtorrent {
    inherit fetchurl stdenv libtorrent ncurses pkgconfig libsigcxx curl zlib openssl;
  };

  rxp = import ../tools/text/xml/rxp {
    inherit fetchurl stdenv;
  };

  sablotron = import ../tools/text/xml/sablotron {
    inherit fetchurl stdenv expat;
  };

  screen = import ../tools/misc/screen {
    inherit fetchurl stdenv ncurses;
  };

  seccure = composedArgsAndFun (selectVersion ../tools/security/seccure "0.3") {
    inherit builderDefs libgcrypt;
  };

  # seccure will override it (it is root-only, but
  # more secure because of memory locking), but this
  # can be added to default system
  seccureUser = lowPrio (seccure.passthru.function {
    makeFlags = [" CFLAGS+=-DNOMEMLOCK "];
  });

  semantic = import ../applications/editors/emacs-modes/semantic {
    inherit fetchurl stdenv emacs eieio;
  };

  sharutils = selectVersion ../tools/archivers/sharutils "4.6.3" {
    inherit fetchurl stdenv;
  };

  shebangfix = import ../tools/misc/shebangfix {
    inherit stdenv perl;
  };

  slsnif = import ../tools/misc/slsnif {
    inherit fetchurl stdenv;
  };

  smartmontools = import ../tools/system/smartmontools {
    inherit fetchurl stdenv;
  };

  smbfsFuse = composedArgsAndFun (selectVersion ../tools/networking/smbfs-fuse "0.8.7") {
    inherit builderDefs samba fuse;
  };

  socat = builderDefsPackage (selectVersion ../tools/networking/socat "1.6.0.1") {
    inherit openssl;
  };

  sudo = import ../tools/security/sudo {
    inherit fetchurl stdenv coreutils pam;
  };

  superkaramba = import ../desktops/superkaramba {
    inherit stdenv fetchurl kdebase kdelibs zlib libjpeg
      perl qt3 python libpng freetype expat;
    inherit (xlibs) libX11 libXext libXt libXaw libXpm;
  };

  sshfsFuse = import ../tools/networking/sshfs-fuse {
    inherit fetchurl stdenv pkgconfig fuse;
    inherit (gtkLibs) glib;
  };

  ssmtp = import ../tools/networking/ssmtp {
    inherit fetchurl stdenv openssl;
    tlsSupport = true;
  };

  ssss = composedArgsAndFun (selectVersion ../tools/security/ssss "0.5") {
    inherit builderDefs gmp;
  };

  su = import ../tools/misc/su {
    inherit fetchurl stdenv pam;
  };

  tcpdump = import ../tools/networking/tcpdump {
    inherit fetchurl stdenv libpcap;
  };

  telnet = import ../tools/networking/telnet {
    inherit fetchurl stdenv ncurses;
  };

  vpnc = import ../tools/networking/vpnc {
    inherit fetchurl stdenv libgcrypt perl gawk
      nettools makeWrapper;
  };

  testdisk = import ../tools/misc/testdisk {
    inherit fetchurl stdenv ncurses libjpeg e2fsprogs zlib openssl;
  };

  tightvnc = import ../tools/admin/tightvnc {
    inherit fetchurl stdenv x11 zlib libjpeg perl;
    inherit (xlibs) imake gccmakedep libXmu libXaw libXpm libXp xauth;
  };

  time = import ../tools/misc/time {
    inherit fetchurl stdenv;
  };

  tm = import ../tools/system/tm {
    inherit fetchurl stdenv;
  };

  trang = import ../tools/text/xml/trang {
    inherit fetchurl stdenv unzip jre;
  };

  ts = import ../tools/system/ts {
    inherit fetchurl stdenv;
  };

  transfig = import ../tools/graphics/transfig {
    inherit fetchurl stdenv libpng libjpeg zlib;
    inherit (xlibs) imake;
  };

  truecrypt = import ../applications/misc/truecrypt {
    inherit fetchurl stdenv pkgconfig fuse devicemapper;
    wxGTK = wxGTK28;
  };

  ttmkfdir = import ../tools/misc/ttmkfdir {
    inherit debPackage freetype fontconfig libunwind libtool bison;
    flex = flex2534;
  };

  units = import ../tools/misc/units {
    inherit fetchurl stdenv;
  };

  unrar = import ../tools/archivers/unrar {
    inherit fetchurl stdenv;
  };

  unshield = import ../tools/archivers/unshield {
    inherit fetchurl stdenv zlib;
  };

  unzip = import ../tools/archivers/unzip {
    inherit fetchurl stdenv;
  };

  wdfs = import ../tools/networking/wdfs {
    inherit stdenv fetchurl neon fuse pkgconfig;
    inherit (gtkLibs) glib;
  };

  wget = import ../tools/networking/wget {
    inherit fetchurl stdenv gettext;
  };

  which = import ../tools/system/which {
    inherit fetchurl stdenv readline;
  };

  wv = import ../tools/misc/wv {
    inherit fetchurl stdenv libpng zlib imagemagick
      pkgconfig libgsf libxml2 bzip2;
    inherit (gtkLibs) glib;
  };

  x11_ssh_askpass = import ../tools/networking/x11-ssh-askpass {
    inherit fetchurl stdenv x11;
    inherit (xorg) imake;
  };

  xclip = import ../tools/misc/xclip {
    inherit fetchurl stdenv x11;
    inherit (xlibs) libXmu;
  };

  xmlroff = import ../tools/typesetting/xmlroff {
    inherit fetchurl stdenv pkgconfig libxml2 libxslt popt;
    inherit (gtkLibs) glib pango gtk;
    inherit (gnome) libgnomeprint;
    inherit pangoxsl;
  };

  xmlto = import ../tools/typesetting/xmlto {
    inherit fetchurl stdenv flex libxml2 libxslt
            docbook_xml_dtd_42 docbook_xsl w3m
            glibc bash getopt mktemp findutils makeWrapper;
  };

  xmltv = import ../tools/misc/xmltv {
    inherit fetchurl perl perlTermReadKey perlXMLTwig perlXMLWriter
      perlDateManip perlHTMLTree perlHTMLParser perlHTMLTagset
      perlURI perlLWP;
  };

  xpf = import ../tools/text/xml/xpf {
    inherit fetchurl stdenv python;

    libxml2 = import ../development/libraries/libxml2 {
      inherit fetchurl stdenv zlib python;
      pythonSupport = true;
    };
  };

  xsel = import ../tools/misc/xsel {
    inherit fetchurl stdenv x11;
  };

  zdelta = import ../tools/compression/zdelta {
    inherit fetchurl stdenv;
  };

  zip = import ../tools/archivers/zip {
    inherit fetchurl stdenv;
  };


  ### SHELLS


  bash = lowPrio (useFromStdenv "bash"
    (import ../shells/bash {
      inherit fetchurl stdenv bison;
    }));

  bashInteractive = appendToName "interactive" (import ../shells/bash {
    inherit fetchurl stdenv ncurses texinfo bison;
    interactive = true;
  });

  tcsh = import ../shells/tcsh {
    inherit fetchurl stdenv ncurses;
  };

  zsh = composedArgsAndFun (selectVersion ../shells/zsh "4.3.9") {
    inherit fetchurl stdenv ncurses coreutils;
    # for CVS:
    inherit (bleedingEdgeRepos) sourceByName;
    inherit autoconf yodl;
  };


  ### DEVELOPMENT / COMPILERS


  abc =
    abcPatchable [];

  abcPatchable = patches :
    import ../development/compilers/abc/default.nix {
      inherit stdenv fetchurl patches jre apacheAnt;
      javaCup = import ../development/libraries/java/cup {
        inherit stdenv fetchurl jdk;
      };
    };

  aspectj =
    import ../development/compilers/aspectj {
      inherit stdenv fetchurl jre;
    };

  bigloo = import ../development/compilers/bigloo {
    inherit fetchurl stdenv;
  };

  dylan = import ../development/compilers/gwydion-dylan {
    inherit fetchurl stdenv perl boehmgc yacc flex readline;
    dylan =
      import ../development/compilers/gwydion-dylan/binary.nix {
        inherit fetchurl stdenv;
      };
  };

  # Essential Haskell Compiler -- nix expression is work in progress
  ehc = import ../development/compilers/ehc {
    inherit fetchsvn stdenv coreutils m4 libtool ghc uulib uuagc llvm;
  };

  fpc = import ../development/compilers/fpc {
    inherit fetchurl stdenv gawk system;
  };

  g77 = import ../build-support/gcc-wrapper {
    name = "g77";
    nativeTools = false;
    nativeLibc = false;
    gcc = import ../development/compilers/gcc-3.3 {
      inherit fetchurl stdenv noSysDirs;
      langF77 = true;
      langCC = false;
    };
    inherit (stdenv.gcc) binutils libc;
    inherit stdenv;
  };

  g77_40 = import ../build-support/gcc-wrapper {
    name = "g77-4.0";
    nativeTools = false;
    nativeLibc = false;
    gcc = import ../development/compilers/gcc-4.0 {
      inherit fetchurl stdenv noSysDirs;
      langF77 = true;
      langCC = false;
      inherit gmp mpfr;
    };
    inherit (stdenv.gcc) binutils libc;
    inherit stdenv;
  };

  g77_41 = import ../build-support/gcc-wrapper {
    name = "g77-4.1";
    nativeTools = false;
    nativeLibc = false;
    gcc = import ../development/compilers/gcc-4.1 {
      inherit fetchurl stdenv noSysDirs;
      langF77 = true;
      langCC = false;
      langC = false;
      inherit gmp mpfr;
    };
    inherit (stdenv.gcc) binutils libc;
    inherit stdenv;
  };

  g77_42 = import ../build-support/gcc-wrapper {
    name = "g77-4.2";
    nativeTools = false;
    nativeLibc = false;
    gcc = import ../development/compilers/gcc-4.2/fortran.nix {
      inherit fetchurl stdenv noSysDirs;
      langF77 = true;
      langCC = false;
      langC = false;
      inherit gmp mpfr;
    };
    inherit (stdenv.gcc) binutils libc;
    inherit stdenv;
  };

  gfortran = import ../build-support/gcc-wrapper {
    name = "gfortran";
    nativeTools = false;
    nativeLibc = false;
    gcc = import ../development/compilers/gcc-4.2/fortran.nix {
      inherit fetchurl stdenv noSysDirs;
      langF77 = true;
      langCC = false;
      langC = false;
      inherit gmp mpfr;
    };
    inherit (stdenv.gcc) binutils libc;
    inherit stdenv;
  };

  gcc = gcc43;

  gcc295 = wrapGCC (import ../development/compilers/gcc-2.95 {
    inherit fetchurl stdenv noSysDirs;
  });

  gcc33 = wrapGCC (import ../development/compilers/gcc-3.3 {
    inherit fetchurl stdenv noSysDirs;
  });

  gcc34 = wrapGCC (import ../development/compilers/gcc-3.4 {
    inherit fetchurl stdenv noSysDirs;
  });

  # XXX: GCC 4.2 (and possibly others) misdetects `makeinfo' when
  # using Texinfo >= 4.10, just because it uses a stupid regexp that
  # expects a single digit after the dot.  As a workaround, we feed
  # GCC with Texinfo 4.9.  Stupid bug, hackish workaround.

  gcc40 = wrapGCC (import ../development/compilers/gcc-4.0 {
    inherit fetchurl stdenv noSysDirs;
    texinfo = texinfo49;
    profiledCompiler = true;
  });

  gcc41 = wrapGCC (import ../development/compilers/gcc-4.1 {
    inherit fetchurl stdenv noSysDirs;
    texinfo = texinfo49;
    profiledCompiler = false;
  });

  gcc42 = wrapGCC (import ../development/compilers/gcc-4.2 {
    inherit fetchurl stdenv noSysDirs;
    profiledCompiler = false;
  });

  gcc43 = useFromStdenv "gcc" (wrapGCC (import ../development/compilers/gcc-4.3 {
    inherit fetchurl stdenv texinfo gmp mpfr noSysDirs;
    profiledCompiler = true;
  }));

  gcc43multi = lowPrio (wrapGCCWith (import ../build-support/gcc-wrapper) glibc_multi (import ../development/compilers/gcc-4.3 {
    stdenv = overrideGCC stdenv (wrapGCCWith (import ../build-support/gcc-wrapper) glibc_multi gcc42);
    inherit fetchurl texinfo gmp mpfr noSysDirs;
    profiledCompiler = false;
    enableMultilib = true;
  }));

  gccApple = wrapGCC (import ../development/compilers/gcc-apple {
    inherit fetchurl stdenv noSysDirs;
    profiledCompiler = true;
  });

  gccupc40 = wrapGCCUPC (import ../development/compilers/gcc-upc-4.0 {
    inherit fetchurl stdenv bison autoconf gnum4 noSysDirs;
    texinfo = texinfo49;
  });

  # This new ghc stuff is under heavy development and will change !
  # ===============================================================

  # usage: see ghcPkgUtil.sh
  # depreceated -> use functions defined in builderDefs
  ghcPkgUtil = runCommand "ghcPkgUtil-internal"
     { ghcPkgUtil = ../development/libraries/haskell/generic/ghcPkgUtil.sh; }
     "mkdir -p $out/nix-support; cp $ghcPkgUtil \$out/nix-support/setup-hook;";

  ghcsAndLibs =
    assert builtins ? listToAttrs;
    recurseIntoAttrs (import ../development/compilers/ghcs {
      inherit ghcboot fetchurl stdenv recurseIntoAttrs perl gnum4 gmp readline lib;
      inherit ghcPkgUtil ctags autoconf automake getConfig;
      inherit (ghc68executables) hasktags;
      inherit (bleedingEdgeRepos) sourceByName;

      # needed for install darcs ghc version
      happy = ghc68executables.happy;
      alex = ghc68executables.alex;
    });

  # creates ghc-X-wl wich adds the passed libraries to the env var GHC_PACKAGE_PATH
  ghcWrapper = { ghcPackagedLibs ? false, ghc, libraries, name, suffix ? "ghc_wrapper_${ghc.name}" } :
        import ../development/compilers/ghc/ghc-wrapper {
    inherit ghcPackagedLibs ghc name suffix libraries ghcPkgUtil
      lib
      readline ncurses stdenv;
    inherit (sourceAndTags) sourceWithTagsDerivation annotatedWithSourceAndTagInfo sourceWithTagsFromDerivation;
    #inherit stdenv ghcPackagedLibs ghc name suffix libraries ghcPkgUtil
    #  annotatedDerivations lib sourceWithTagsDerivation annotatedWithSourceAndTagInfo;
    installSourceAndTags = getConfig ["haskell" "ghcWrapper" "installSourceAndTags"] false;
  };


  # args must contain src name buildInputs
  # classic expression style.. seems to work fine
  # used now
  #
  # args must contain: src name buildInputs propagatedBuildInputs
  # classic expression style.. seems to work fine
  # used now
  # srcDir contains source directory (containing the .cabal file)
  # TODO: set --bindir=/usr/local or such (executables are installed to
  # /usr/local/bin which is not added to path when building other packages
  # hsp needs trhsx from hsx
  # TODO add eval "$preBuild" phase
  ghcCabalDerivation = args : with args;
    let buildInputs =  (if (args ? buildInputs) then args.buildInputs else [])
                    ++ [ ghcPkgUtil ] ++ ( if args ? pass && args.pass ? buildInputs then args.pass.buildInputs else []);
        configure = if (args ? useLocalPkgDB)
                      then "nix_ghc_pkg_tool join localDb\n" +
                            "\$CABAL_SETUP configure --package-db=localDb \$profiling \$cabalFlags"
                      else "\$CABAL_SETUP configure --by-env=\$PACKAGE_DB \$profiling \$cabalFlags";
    in stdenv.mkDerivation ({
      srcDir = if (args ? srcDir) then args.srcDir else ".";
      inherit (args) name src propagatedBuildInputs;
      phases = "unpackPhase patchPhase buildPhase";
      profiling = if getConfig [ "ghc68" "profiling" ] false then "-p" else "";
      cabalFlags = map lib.escapeShellArg
                      (getConfig [ "cabal" "flags" ] []
                       ++ (if args ? cabalFlags then args.cabalFlags else []) );
      # TODO remove echo line
      buildPhase ="
          createEmptyPackageDatabaseAndSetupHook
          export GHC_PACKAGE_PATH

          cd \$srcDir
          ghc --make Setup.*hs -o setup
          CABAL_SETUP=./setup

          " + configure +"
          \$CABAL_SETUP build
          \$CABAL_SETUP copy --destdir=\$out
          \$CABAL_SETUP register --gen-script
          sed -e \"s=/usr/local/lib=\$out/usr/local/lib=g\" \\
              -e \"s#bin/ghc-pkg --package-conf.*#bin/ghc-pkg --package-conf=\$PACKAGE_DB register -#\" \\
              -i register.sh
          ./register.sh
          rm \${PACKAGE_DB}.old

         ensureDir \"\$out/nix-support\"

         echo \"\$propagatedBuildInputs\" > \"\$out/nix-support/propagated-build-inputs\"
      ";
  } // ( if args ? pass then (args.pass) else {} ) // { inherit buildInputs; } );


  ghcCabalExecutableFun = (import ../development/compilers/ghc/ghc-wrapper/ghc-cabal-executable-fun.nix){
    inherit ghc68extraLibs ghcsAndLibs stdenv lib;
    # extra packages from this top level file:
    inherit perl;
  };

  # this may change in the future
  ghc68extraLibs = (import ../misc/ghc68extraLibs ) {
    # lib like stuff
    inherit (sourceAndTags) addHasktagsTaggingInfo;
    inherit bleedingEdgeRepos fetchurl lib ghcCabalDerivation pkgconfig unzip zlib;
    # used (non haskell) libraries (ffi etc)
    inherit postgresql mysql sqlite gtkLibs gnome xlibs freetype getConfig libpng bzip2 pcre;

    executables = ghc68executables;
    wxGTK = wxGTK26;
  };


  # Executables compiled by this ghc68 - I'm too lazy to add them all as additional file in here
  ghc68executables = recurseIntoAttrs (import ../misc/ghc68executables {
    inherit ghcCabalExecutableFun fetchurl lib bleedingEdgeRepos autoconf zlib getConfig;
    inherit X11;
    inherit (xlibs) xmessage;
    inherit pkgs; # passing pkgs to add the possibility for the user to add his own executables. pkgs is passed.
  });

  # the wrappers basically does one thing: It defines GHC_PACKAGE_PATH before calling ghc{i,-pkg}
  # So you can have different wrappers with different library combinations
  # So installing ghc libraries isn't done by nix-env -i package but by adding
  # the lib to the libraries list below
  # Doesn't create that much useless symlinks (you seldomly want to read the
  # .hi and .o files, right?
  ghcLibraryWrapper68 =
    let ghc = ghcsAndLibs.ghc68.ghc; in
    ghcWrapper rec {
      ghcPackagedLibs = true;
      name = "ghc${ghc.version}_wrapper";
      suffix = "${ghc.version}wrapper";
      libraries =
        # core_libs  distributed with this ghc version
        (lib.flattenAttrs ghcsAndLibs.ghc68.core_libs)
        # (map ( a : __getAttr a ghcsAndLibs.ghc68.core_libs ) [ "cabal" "mtl" "base"  ]

        # some extra libs
           ++  (lib.flattenAttrs (ghc68extraLibs ghcsAndLibs.ghc68) );
        # ++ map ( a : __getAttr a (ghc68extraLibs ghcsAndLibs.ghc68 ) ) [ "mtl" "parsec" ... ]
      inherit ghc;
  };

  # ghc66boot = import ../development/compilers/ghc-6.6-boot {
  #  inherit fetchurl stdenv perl readline;
  #  m4 = gnum4;
  #};

  ghc = ghc683;

  ghc682 = import ../development/compilers/ghc-6.8/ghc-6.8.2.nix {
    inherit fetchurl stdenv readline perl gmp ncurses m4;
    ghc = ghcboot;
  };

  ghc683 = import ../development/compilers/ghc-6.8/ghc-6.8.3.nix {
    inherit fetchurl stdenv readline perl gmp ncurses m4;
    ghc = ghcboot;
    haddock = haddockboot;
  };

  ghc69snapshot = lowPrio (import ../development/compilers/ghc-6.8/head.nix {
    inherit fetchurl stdenv readline perl gmp ncurses m4 happy alex haskellEditline;
    ghc = ghc683;
  });

  ghc661 = import ../development/compilers/ghc-6.6.1 {
    inherit fetchurl stdenv readline perl58 gmp ncurses m4;
    ghc = ghcboot;
  };

  ghc66 = import ../development/compilers/ghc-6.6 {
    inherit fetchurl stdenv readline perl gmp ncurses m4;
    ghc = ghcboot;
  };

  ghc64 = import ../development/compilers/ghc {
    inherit fetchurl stdenv perl ncurses readline m4 gmp;
    gcc = stdenv.gcc;
    ghc = ghcboot;
  };

  ghcboot = lowPrio (appendToName "boot" (import ../development/compilers/ghc/boot.nix {
    inherit fetchurl stdenv ncurses gmp;
    readline = if stdenv.system == "i686-linux" then readline4 else readline;
    perl = perl58;
  }));

  ghcboot610 = lowPrio (appendToName "boot" (import ../development/compilers/ghc/boot610.nix {
    inherit fetchurl stdenv ncurses gmp editline makeWrapper;
    # readline = if stdenv.system == "i686-linux" then readline4 else readline;
    perl = perl58;
  }));
  /*
  ghcWrapper = assert uulib.ghc == ghc;
    import ../development/compilers/ghc-wrapper {
      inherit stdenv ghc;
      libraries = [];
    };
  */

  gwt = import ../development/compilers/gwt {
    inherit stdenv fetchurl;
    inherit (gtkLibs) glib gtk pango atk;
    inherit (xlibs) libX11 libXt;
    libstdcpp5 = gcc33.gcc;
  };

  helium = import ../development/compilers/helium {
    inherit fetchurl stdenv ghc;
  };

  ikarus = builderDefsPackage (selectVersion ../development/compilers/ikarus "0.0.3") {
    inherit gmp;
  };

  javafront = import ../development/compilers/java-front {
    inherit stdenv fetchurl pkgconfig;
    sdf = sdf24;
    aterm = aterm25;
    strategoxt = strategoxt017;
  };

  #TODO add packages http://cvs.haskell.org/Hugs/downloads/2006-09/packages/ and test
  # commented out because it's using the new configuration style proposal which is unstable
  hugs = import ../development/compilers/hugs {
    inherit lib fetchurl stdenv composableDerivation;
  };

  j2sdk14x =
    assert system == "i686-linux";
    import ../development/compilers/jdk/default-1.4.nix {
      inherit fetchurl stdenv;
    };

  jdk5 =
    assert system == "i686-linux" || system == "x86_64-linux";
    import ../development/compilers/jdk/default-5.nix {
      inherit fetchurl stdenv unzip;
    };

  jdk       = jdkdistro true  false;
  jre       = jdkdistro false false;

  jdkPlugin = jdkdistro true true;
  jrePlugin = jdkdistro false true;

  supportsJDK =
    system == "i686-linux" ||
    system == "x86_64-linux" ||
    system == "powerpc-linux";

  jdkdistro = installjdk: pluginSupport:
    assert supportsJDK;
    (if pluginSupport then appendToName "plugin" else x: x) (import ../development/compilers/jdk {
      inherit fetchurl stdenv unzip installjdk xlibs pluginSupport makeWrapper;
    });

  jikes = import ../development/compilers/jikes {
    inherit fetchurl stdenv;
  };

  lazarus = builderDefsPackage (import ../development/compilers/fpc/lazarus.nix) {
    inherit fpc makeWrapper;
    inherit (gtkLibs1x) gtk glib gdkpixbuf;
    inherit (xlibs) libXi inputproto libX11 xproto libXext xextproto;
  };

  llvm = import ../development/compilers/llvm {
    inherit fetchurl stdenv gcc flex perl libtool;
  };

  llvmGCC = builderDefsPackage (import ../development/compilers/llvm/llvm-gcc.nix) {
    flex=flex2535;
    inherit llvm perl libtool bison;
  };

  mono = import ../development/compilers/mono {
    inherit fetchurl stdenv bison pkgconfig;
    inherit (gtkLibs) glib;
  };

  monoDLLFixer = import ../build-support/mono-dll-fixer {
    inherit stdenv perl;
  };

  monotone = import ../applications/version-management/monotone {
    inherit stdenv fetchurl boost zlib;
  };

  monotoneViz = builderDefsPackage (selectVersion ../applications/version-management/monotone-viz "1.0.1") {
    inherit ocaml lablgtk graphviz pkgconfig;
    inherit (gnome) gtk libgnomecanvas glib;
  };

  viewMtn = builderDefsPackage (selectVersion ../applications/version-management/viewmtn "0.10")
  {
    inherit monotone flup cheetahTemplate highlight ctags
      makeWrapper graphviz which python;
  };

  nasm = import ../development/compilers/nasm {
    inherit fetchurl stdenv;
  };

  ocaml = getVersion  "ocaml" ocaml_alts;

  ocaml_alts = import ../development/compilers/ocaml {
    inherit fetchurl stdenv x11 ncurses;
  };

  /*
  gcj = import ../build-support/gcc-wrapper/default2.nix {
    name = "gcj";
    nativeTools = false;
    nativeLibc = false;
    gcc = import ../development/compilers/gcc-4.0 {
      inherit fetchurl stdenv noSysDirs;
      langJava = true;
      langCC   = false;
      langC    = false;
      langF77  = false;
    };
    inherit (stdenv.gcc) binutils libc;
    inherit stdenv;
  };
  */

  opencxx = import ../development/compilers/opencxx {
    inherit fetchurl stdenv libtool;
    gcc = gcc33;
  };

  qcmm = import ../development/compilers/qcmm {
    lua   = lua4;
    ocaml = builtins.getAttr "3.08.0" ocaml_alts;
    inherit fetchurl stdenv mk noweb groff;
  };

  roadsend = import ../development/compilers/roadsend {
    inherit fetchurl stdenv flex bison bigloo lib curl composableDerivation;
    # optional features
    # all features pcre, fcgi xml mysql, sqlite3, (not implemented: odbc gtk gtk2)
    flags = ["pcre" "xml" "mysql"];
    inherit mysql libxml2 fcgi;
  };

  scala = import ../development/compilers/scala {
    inherit stdenv fetchurl;
  };

  stalin = import ../development/compilers/stalin {
    inherit stdenv fetchurl;
    inherit (xlibs) libX11;
  };

  strategoLibraries = import ../development/compilers/strategoxt/libraries/stratego-libraries-0.17pre.nix {
    inherit stdenv fetchurl pkgconfig aterm;
  };

  strategoxt = import ../development/compilers/strategoxt {
    inherit fetchurl pkgconfig sdf aterm;
    stdenv = overrideInStdenv stdenv [gnumake380];
  };

  strategoxt017 = import ../development/compilers/strategoxt/strategoxt-0.17.nix {
    inherit fetchurl pkgconfig;
    sdf = sdf24;
    aterm = aterm25;
    stdenv = overrideInStdenv stdenv [gnumake380];
  };

  strategoxtUtils = import ../development/compilers/strategoxt/utils {
    inherit fetchurl pkgconfig stdenv aterm sdf strategoxt;
  };

  swiProlog = composedArgsAndFun (selectVersion ../development/compilers/swi-prolog "5.6.51") {
    inherit fetchurl stdenv;
  };

  tinycc = import ../development/compilers/tinycc {
    inherit fetchurl stdenv perl texinfo;
  };

  transformers = import ../development/compilers/transformers {
    inherit fetchurl pkgconfig sdf stlport aterm;

    stdenv = overrideGCC (overrideInStdenv stdenv [gnumake380]) gcc34;

    strategoxt = import ../development/compilers/strategoxt/strategoxt-0.14.nix {
      inherit fetchurl pkgconfig sdf aterm;
      stdenv = overrideGCC (overrideInStdenv stdenv [gnumake380]) gcc34;
    };
  };

  visualcpp = import ../development/compilers/visual-c++ {
    inherit fetchurl stdenv cabextract;
  };

  webdsl = import ../development/compilers/webdsl {
    inherit stdenv fetchurl pkgconfig javafront;
    aterm = aterm25;
    sdf = sdf24;
    strategoxt = strategoxt017;
  };

  win32hello = import ../development/compilers/visual-c++/test {
    inherit fetchurl stdenv visualcpp windowssdk;
  };

  wrapGCCWith = gccWrapper: glibc: baseGCC: gccWrapper {
    nativeTools = stdenv ? gcc && stdenv.gcc.nativeTools;
    nativeLibc = stdenv ? gcc && stdenv.gcc.nativeLibc;
    nativePrefix = if stdenv ? gcc then stdenv.gcc.nativePrefix else "";
    gcc = baseGCC;
    libc = glibc;
    inherit stdenv binutils;
  };

  wrapGCC = wrapGCCWith (import ../build-support/gcc-wrapper) glibc;

  # FIXME: This is a specific hack for GCC-UPC.  Eventually, we may
  # want to merge `gcc-upc-wrapper' and `gcc-wrapper'.
  wrapGCCUPC = baseGCC: import ../build-support/gcc-upc-wrapper {
    nativeTools = stdenv ? gcc && stdenv.gcc.nativeTools;
    nativeLibc = stdenv ? gcc && stdenv.gcc.nativeLibc;
    gcc = baseGCC;
    libc = glibc;
    inherit stdenv binutils;
  };

  # prolog
  yap = import ../development/compilers/yap {
    inherit fetchurl stdenv;
  };


  ### DEVELOPMENT / INTERPRETERS


  clisp = import ../development/interpreters/clisp {
    inherit fetchurl stdenv libsigsegv gettext
      readline ncurses coreutils pcre zlib;
    inherit (xlibs) libX11 libXau libXt xproto
      libXpm libXext xextproto;
  };

  erlang = selectVersion ../development/interpreters/erlang "R12B-1" {
    inherit fetchurl stdenv perl gnum4 ncurses openssl;
  };

  guile = import ../development/interpreters/guile {
    inherit fetchurl stdenv readline libtool gmp gawk makeWrapper;
  };

  io = builderDefsPackage (import ../development/interpreters/io) {
    inherit sqlite zlib gmp libffi cairo ncurses freetype mesa
      libpng libtiff libjpeg readline libsndfile libxml2
      freeglut e2fsprogs libsamplerate pcre libevent editline;
  };

  kaffe =  import ../development/interpreters/kaffe {
    inherit fetchurl stdenv jikes alsaLib xlibs;
  };

  lua4 = import ../development/interpreters/lua-4 {
    inherit fetchurl stdenv;
  };

  lua5 = import ../development/interpreters/lua-5 {
    inherit fetchurl stdenv ncurses readline;
  };

  maude = import ../development/interpreters/maude {
    inherit fetchurl stdenv flex bison ncurses buddy tecla gmp libsigsegv makeWrapper;
  };

  octave = import ../development/interpreters/octave {
    inherit stdenv fetchurl readline ncurses perl flex;
    g77 = g77_42;
  };

  # mercurial (hg) bleeding edge version
  octaveHG = import ../development/interpreters/octave/hg.nix {
    inherit fetchurl readline ncurses perl flex atlas getConfig glibc;
    inherit automake autoconf bison gperf lib python gnuplot texinfo texLive; # for dev Version
    stdenv = overrideGCC stdenv gcc40;
    g77 = g77_42;
    inherit (bleedingEdgeRepos) sourceByName;
  };

  perl = if !stdenv.isLinux then sysPerl else realPerl;

  perl58 = if !stdenv.isLinux then sysPerl else
    import ../development/interpreters/perl-5.8 {
      inherit fetchurl stdenv;
    };

  # FIXME: unixODBC needs patching on Darwin (see darwinports)
  phpOld = import ../development/interpreters/php {
    inherit stdenv fetchurl flex bison libxml2 apacheHttpd;
    unixODBC =
      if stdenv.isDarwin then null else unixODBC;
  };

  php = import ../development/interpreters/php_configurable {
    inherit
      stdenv fetchurl lib composableDerivation autoconf automake
      flex bison apacheHttpd mysql libxml2 # gettext
      zlib curl gd postgresql openssl pkgconfig;
  };

  pltScheme = builderDefsPackage (import ../development/interpreters/plt-scheme) {
    inherit cairo fontconfig freetype libjpeg libpng openssl
      perl mesa zlib which;
    inherit (xorg) libX11 libXaw libXft libXrender libICE xproto
      renderproto pixman libSM libxcb libXext xextproto libXmu
      libXt;
  };

  python = if getConfig ["python" "full"] false then pythonFull else pythonBase;
  python25 = if getConfig ["python" "full"] false then python25Full else python25Base;
  pythonBase = python25Base;
  pythonFull = python25Full;

  python24 = import ../development/interpreters/python/2.4 {
    inherit fetchurl stdenv zlib bzip2;
  };

  python25Base = composedArgsAndFun (import ../development/interpreters/python/2.5) {
    inherit fetchurl stdenv zlib bzip2 gdbm;
  };

  python25Full = python25Base.passthru.function {
    db4 = if getConfig ["python" "db4Support"] true then db4 else null;
    sqlite = if getConfig ["python" "sqliteSupport"] true then sqlite else null;
    readline = if getConfig ["python" "readlineSupport"] true then readline else null;
    openssl = if getConfig ["python" "opensslSupport"] true then openssl else null;
    tk = if getConfig ["python" "tkSupport"] true then tk else null;
    tcl = if getConfig ["python" "tkSupport"] true then tcl else null;
    libX11 = if getConfig ["python" "tkSupport"] true then xlibs.libX11 else null;
    xproto = if getConfig ["python" "tkSupport"] true then xlibs.xproto else null;
  };

  # new python and lib proposal
  # - adding a python lib to buildinputs should be enough
  #   (handles .pth files by patching site.py
  #    while introducing NIX_PYTHON_SITES describing list of modules)
  # - adding pyCheck = "import foo" test scripts to ensure libraries can be imported
  # - providing pythonWrapper so that you can run python and import the selected libraries
  # feel free to comment on this (experimental)
  python25New = recurseIntoAttrs ((import ../development/interpreters/python-new/2.5) pkgs);
  pythonNew = python25New; # the default python

  pyrex = pyrex095;

  pyrex095 = import ../development/interpreters/pyrex/0.9.5.nix {
    inherit fetchurl stdenv stringsWithDeps lib builderDefs python;
  };

  pyrex096 = import ../development/interpreters/pyrex/0.9.6.nix {
    inherit fetchurl stdenv stringsWithDeps lib builderDefs python;
  };

  Qi = composedArgsAndFun (selectVersion ../development/compilers/qi "9.1") {
    inherit clisp stdenv fetchurl builderDefs unzip;
  };

  realPerl = import ../development/interpreters/perl-5.10 {
    fetchurl = fetchurlBoot;
    inherit stdenv;
  };

  ruby = import ../development/interpreters/ruby {
    inherit fetchurl stdenv readline ncurses zlib lib openssl;
  };

  rake = import ../development/ruby-modules/rake {
    inherit fetchurl stdenv ruby ;
  };

  rubySqlite3 = import ../development/ruby-modules/sqlite3 {
    inherit fetchurl stdenv ruby sqlite;
  };

  rLang = import ../development/interpreters/r-lang {
    inherit fetchurl stdenv readline perl gfortran libpng zlib;
    inherit (xorg) libX11 libXt;
    withBioconductor = getConfig ["rLang" "withBioconductor"] false;
  };

  rubygems = builderDefsPackage (import ../development/interpreters/ruby/gems.nix) {
    inherit ruby makeWrapper;
  };

  rq = import ../applications/networking/cluster/rq {
    inherit fetchurl stdenv sqlite ruby ;
  };

  spidermonkey = import ../development/interpreters/spidermonkey {
    inherit fetchurl stdenv readline;
  };

  sysPerl = import ../development/interpreters/sys-perl {
    inherit stdenv;
  };

  tcl = import ../development/interpreters/tcl {
    inherit fetchurl stdenv;
  };

  xulrunnerWrapper = {application, launcher}:
    import ../development/interpreters/xulrunner/wrapper {
      inherit stdenv application launcher;
      xulrunner = xulrunner3;
    };


  ### DEVELOPMENT / MISC


  /*
  toolbus = import ../development/interpreters/toolbus {
    inherit stdenv fetchurl atermjava toolbuslib aterm yacc flex;
  };
  */

  bleedingEdgeRepos = import ../development/misc/bleeding-edge-repos {
    inherit getConfig fetchdarcs2 fetchurl lib;
  };

  ecj = import ../development/eclipse/ecj {
    inherit fetchurl stdenv unzip jre ant;
  };

  jdtsdk = import ../development/eclipse/jdt-sdk {
    inherit fetchurl stdenv unzip;
  };

  guileLib = import ../development/guile-modules/guile-lib {
    inherit fetchurl stdenv guile texinfo;
  };

  windowssdk = import ../development/misc/windows-sdk {
    inherit fetchurl stdenv cabextract;
  };


  ### DEVELOPMENT / TOOLS


  alex = import ../development/tools/parsing/alex {
    inherit cabal perl;
  };

  antlr = import ../development/tools/parsing/antlr/antlr-2.7.6.nix {
    inherit fetchurl stdenv jre;
  };

  antlr3 = import ../development/tools/parsing/antlr {
    inherit fetchurl stdenv jre;
  };

  ant = apacheAnt;
  apacheAnt = import ../development/tools/build-managers/apache-ant {
    inherit fetchurl stdenv jdk;
    name = "ant-" + jdk.name;
  };

  apacheAnt14 = import ../development/tools/build-managers/apache-ant {
    inherit fetchurl stdenv;
    jdk = j2sdk14x;
    name = "ant-" + j2sdk14x.name;
  };

  autobuild = import ../development/tools/misc/autobuild {
    inherit fetchurl stdenv makeWrapper perl openssh rsync;
  };

  autoconf = import ../development/tools/misc/autoconf {
    inherit fetchurl stdenv perl m4 lzma;
  };

  autoconf213 = import ../development/tools/misc/autoconf/2.13.nix {
    inherit fetchurl stdenv perl m4 lzma;
  };

  automake = automake19x;

  automake17x = import ../development/tools/misc/automake/automake-1.7.x.nix {
    inherit fetchurl stdenv perl autoconf;
  };

  automake19x = import ../development/tools/misc/automake/automake-1.9.x.nix {
    inherit fetchurl stdenv perl autoconf;
  };

  automake110x = import ../development/tools/misc/automake/automake-1.10.x.nix {
    inherit fetchurl stdenv perl autoconf;
  };

  avrdude = import ../development/tools/misc/avrdude {
    inherit lib fetchurl stdenv flex yacc composableDerivation texLive;
  };

  binutils = useFromStdenv "binutils"
    (import ../development/tools/misc/binutils {
      inherit fetchurl stdenv noSysDirs;
    });

  bison = bison23;

  bison1875 = import ../development/tools/parsing/bison/bison-1.875.nix {
    inherit fetchurl stdenv m4;
  };

  bison23 = import ../development/tools/parsing/bison/bison-2.3.nix {
    inherit fetchurl stdenv m4;
  };

  bison24 = import ../development/tools/parsing/bison/bison-2.4.nix {
    inherit fetchurl stdenv m4;
  };

  buildbot = import ../development/tools/build-managers/buildbot {
    inherit fetchurl stdenv python twisted makeWrapper;
  };

  byacc = import ../development/tools/parsing/byacc {
    inherit fetchurl stdenv;
  };

  ccache = import ../development/tools/misc/ccache {
    inherit fetchurl stdenv;
  };

  ctags = import ../development/tools/misc/ctags {
    inherit fetchurl stdenv;
  };

  cmake = import ../development/tools/build-managers/cmake {
    inherit fetchurl stdenv replace ncurses;
  };

  cproto = import ../development/tools/misc/cproto {
    inherit fetchurl stdenv flex bison;
  };

  cflow = import ../development/tools/misc/cflow {
    inherit fetchurl stdenv gettext emacs;
  };

  cscope = import ../development/tools/misc/cscope {
    inherit fetchurl stdenv ncurses pkgconfig emacs;
  };

  dejagnu = import ../development/tools/misc/dejagnu {
    inherit fetchurl stdenv expect makeWrapper;
  };

  ddd = import ../development/tools/misc/ddd {
    inherit fetchurl stdenv lesstif ncurses;
    inherit (xlibs) libX11 libXt;
  };

  doxygen = import ../development/tools/documentation/doxygen {
    inherit fetchurl stdenv graphviz perl flex bison gnumake;
    inherit (xlibs) libX11 libXext;
    qt = if getPkgConfig "doxygen" "qt3" true then qt3 else null;
  };

  elfutils = composedArgsAndFun
    (selectVersion ../development/tools/misc/elfutils "0.131") {
      inherit fetchurl stdenv;
    };

  epm = import ../development/tools/misc/epm {
    inherit fetchurl stdenv rpm;
  };

  emma = import ../development/tools/analysis/emma {
    inherit fetchurl stdenv unzip;
  };

  findbugs = import ../development/tools/analysis/findbugs {
    inherit fetchurl stdenv;
  };

  flex = flex254a;

  flex2535 = import ../development/tools/parsing/flex/flex-2.5.35.nix {
    inherit fetchurl stdenv yacc m4;
  };

  flex2534 = import ../development/tools/parsing/flex/flex-2.5.34.nix {
    inherit fetchurl stdenv yacc m4;
  };

  flex2533 = import ../development/tools/parsing/flex/flex-2.5.33.nix {
    inherit fetchurl stdenv yacc m4;
  };

  flex254a = import ../development/tools/parsing/flex/flex-2.5.4a.nix {
    inherit fetchurl stdenv yacc;
  };

  frown = import ../development/tools/parsing/frown {
    inherit fetchurl stdenv ghc;
  };

  m4 = gnum4;

  gnum4 = import ../development/tools/misc/gnum4 {
    inherit fetchurl stdenv;
  };

  gnumake = useFromStdenv "gnumake"
    (import ../development/tools/build-managers/gnumake {
      inherit fetchurl stdenv;
    });

  gnumake380 = import ../development/tools/build-managers/gnumake-3.80 {
    inherit fetchurl stdenv;
  };

  gperf = import ../development/tools/misc/gperf {
    inherit fetchurl stdenv;
  };

  # used to bootstrap ghc with
  haddockboot = lowPrio (appendToName "boot" (import ../development/tools/documentation/haddock/boot.nix {
    inherit gmp;
    cabal = cabalboot;
  }));

  # old version of haddock, still more stable than 2.0
  haddock09 = import ../development/tools/documentation/haddock/haddock-0.9.nix {
    inherit cabal;
  };

  # does not compile with ghc-6.8.3
  haddock210 = lowPrio (import ../development/tools/documentation/haddock/haddock-2.1.0.nix {
    cabal = cabal682;
  });

  hsc2hs = import ../development/tools/misc/hsc2hs {
    inherit bleedingEdgeRepos stdenv;
    ghc = ghcsAndLibs.ghc68.ghc;
    libs = with (ghc68extraLibs ghcsAndLibs.ghc68 // ghcsAndLibs.ghc68.core_libs); [ base directory process cabal_darcs ];
  };

  guileLint = import ../development/tools/guile/guile-lint {
    inherit fetchurl stdenv guile;
  };

  gwrap = import ../development/tools/guile/g-wrap {
    inherit fetchurl stdenv guile libffi pkgconfig guileLib;
    inherit (gtkLibs) glib;
  };

  /*
  happy = import ../development/tools/parsing/happy {
    inherit fetchurl stdenv perl ghc;
  };
  */

  happy = import ../development/tools/parsing/happy/happy-1.17.nix {
    inherit cabal perl;
  };

  help2man = import ../development/tools/misc/help2man {
    inherit fetchurl stdenv perl gettext perlLocaleGettext;
  };

  iconnamingutils = import ../development/tools/misc/icon-naming-utils {
    inherit fetchurl stdenv perl perlXMLSimple;
  };

  indent = composedArgsAndFun (selectVersion ../development/tools/misc/indent "2.2.9") {
    inherit fetchurl stdenv builderDefs;
  };

  jikespg = import ../development/tools/parsing/jikespg {
    inherit fetchurl stdenv;
  };

  kcachegrind = import ../development/tools/misc/kcachegrind {
    inherit fetchurl stdenv kdelibs zlib perl expat libpng libjpeg;
    inherit (xlibs) libX11 libXext libSM;
    qt = qt3;
  };

  lcov = import ../development/tools/analysis/lcov {
    inherit fetchurl stdenv perl;
  };

  libtool = import ../development/tools/misc/libtool {
    inherit fetchurl stdenv perl m4;
  };

  libtool2 = import ../development/tools/misc/libtool/libtool2.nix {
    inherit fetchurl stdenv lzma perl m4;
  };

  libtoolOld = lowPrio (import ../development/tools/misc/libtool/old.nix {
    inherit fetchurl stdenv perl m4;
  });

  lsof = import ../development/tools/misc/lsof {
    inherit fetchurl stdenv;
  };

  ltrace = composedArgsAndFun (selectVersion ../development/tools/misc/ltrace "0.5-3deb") {
    inherit fetchurl stdenv builderDefs stringsWithDeps lib;
    elfutils = elfutils.passthru.function {version = "0.127";};
  };

  mk = import ../development/tools/build-managers/mk {
    inherit fetchurl stdenv;
  };

  noweb = import ../development/tools/literate-programming/noweb {
    inherit fetchurl stdenv;
  };

  oprofile = import ../development/tools/profiling/oprofile {
    inherit fetchurl stdenv binutils popt;
    inherit makeWrapper gawk which gnugrep;
  };

  patchelf = useFromStdenv "patchelf"
    (import ../development/tools/misc/patchelf {
      inherit fetchurl stdenv;
    });

  pmccabe = import ../development/tools/misc/pmccabe {
    inherit fetchurl stdenv;
  };

  /**
   * pkgconfig is optionally taken from the stdenv to allow bootstrapping
   * of glib and pkgconfig itself on MinGW.
   */
  pkgconfig = useFromStdenv "pkgconfig"
    (import ../development/tools/misc/pkgconfig {
      inherit fetchurl stdenv;
    });

  ragel = import ../development/tools/parsing/ragel {
    inherit composableDerivation fetchurl transfig texLive;
  };

  # couldn't find the source yet
  selenium_rc_binary = import ../development/tools/selenium/remote-control {
    inherit fetchurl stdenv unzip;
  };

  scons = import ../development/tools/build-managers/scons {
    inherit fetchurl stdenv python makeWrapper;
  };

  sdf = import ../development/tools/parsing/sdf {
    inherit fetchurl aterm getopt pkgconfig;
    # Note: sdf2-bundle currently requires GNU make 3.80; remove
    # explicit dependency when this is fixed.
    stdenv = overrideInStdenv stdenv [gnumake380];
  };

  sdf24 = import ../development/tools/parsing/sdf/sdf2-bundle-2.4.nix {
    inherit fetchurl getopt pkgconfig;
    aterm = aterm25;
    # Note: sdf2-bundle currently requires GNU make 3.80; remove
    # explicit dependency when this is fixed.
    stdenv = overrideInStdenv stdenv [gnumake380];
  };

  sparse = import ../development/tools/analysis/sparse {
    inherit fetchurl stdenv pkgconfig;
  };

  splint = import ../development/tools/analysis/splint {
    inherit fetchurl stdenv flex;
  };

  strace = import ../development/tools/misc/strace {
    inherit fetchurl stdenv;
  };

  swig = import ../development/tools/misc/swig {
    inherit fetchurl stdenv perl python;
    perlSupport = true;
    pythonSupport = true;
    javaSupport = false;
  };

  swftools = import ../tools/video/swftools {
    inherit fetchurl stdenv x264 zlib libjpeg freetype giflib;
  };

  swigWithJava = lowPrio (appendToName "with-java" (import ../development/tools/misc/swig {
    inherit fetchurl stdenv jdk;
    perlSupport = false;
    pythonSupport = false;
    javaSupport = true;
  }));

  texinfo49 = import ../development/tools/misc/texinfo/4.9.nix {
    inherit fetchurl stdenv ncurses;
  };

  texinfo = import ../development/tools/misc/texinfo {
    inherit fetchurl stdenv ncurses lzma;
  };

  uisp = import ../development/tools/misc/uisp {
    inherit fetchurl stdenv;
  };

  uuagc = import ../development/tools/haskell/uuagc {
    inherit cabal uulib;
  };

  gdb = import ../development/tools/misc/gdb {
    inherit fetchurl stdenv ncurses readline gmp mpfr texinfo;
  };

  valgrind = import ../development/tools/analysis/valgrind {
    inherit fetchurl stdenv perl gdb;
  };

  xxdiff = builderDefsPackage (selectVersion ../development/tools/misc/xxdiff "3.2") {
    flex = flex2535;
    qt = qt3;
    inherit pkgconfig makeWrapper bison python;
    inherit (xlibs) libXext libX11;
  };

  yacc = bison;

  yodl = import ../development/tools/misc/yodl {
    inherit stdenv fetchurl perl;
  };


  ### DEVELOPMENT / LIBRARIES


  a52dec = import ../development/libraries/a52dec {
    inherit fetchurl stdenv;
  };

  aalib = import ../development/libraries/aalib {
    inherit fetchurl stdenv ncurses;
  };

  acl = useFromStdenv "acl"
    (import ../development/libraries/acl {
      inherit stdenv fetchurl gettext attr;
      libtool = libtoolOld;
    });

  adns = selectVersion ../development/libraries/adns "1.4" {
    inherit stdenv fetchurl;
    static = getPkgConfig "adns" "static" (stdenv ? isStatic || stdenv ? isDietLibC);
  };

  agg = import ../development/libraries/agg {
    inherit fetchurl stdenv autoconf automake libtool pkgconfig
            freetype SDL;
  };

  apr = import ../development/libraries/apr {
    inherit fetchurl stdenv;
  };

  aprutil = import ../development/libraries/apr-util {
    inherit fetchurl stdenv apr expat db4;
    bdbSupport = true;
  };

  arts = import ../development/libraries/arts {
    inherit fetchurl stdenv pkgconfig;
    inherit (xlibs) libX11 libXext;
    inherit kdelibs zlib libjpeg libpng perl;
    qt = qt3;
    inherit (gnome) glib;
  };

  aspell = import ../development/libraries/aspell {
    inherit fetchurl stdenv perl;
  };

  aspellDicts = recurseIntoAttrs (import ../development/libraries/aspell/dictionaries.nix {
    inherit fetchurl stdenv aspell which;
  });

  aterm = aterm242fixes;

  aterm242fixes = import ../development/libraries/aterm/2.4.2-fixes.nix {
    inherit fetchurl stdenv;
  };

  aterm25 = lowPrio (import ../development/libraries/aterm/2.5.nix {
    inherit fetchurl stdenv;
  });

  aterm28 = lowPrio (import ../development/libraries/aterm/2.8.nix {
    inherit fetchurl stdenv;
  });

  attr = useFromStdenv "attr"
    (import ../development/libraries/attr {
      inherit stdenv fetchurl gettext;
      libtool = libtoolOld;
    });

  axis = import ../development/libraries/axis {
    inherit fetchurl stdenv;
  };

  babl = import ../development/libraries/babl {
    inherit fetchurl stdenv;
  };

  beecrypt = import ../development/libraries/beecrypt {
    inherit fetchurl stdenv m4;
  };

  boehmgc = import ../development/libraries/boehm-gc {
    inherit fetchurl stdenv;
  };

  boostVersionChoice = version: selectVersion ../development/libraries/boost version {
    inherit fetchurl stdenv icu expat zlib bzip2 python;
  };
  boost = boostVersionChoice "1.38.0";

  buddy = import ../development/libraries/buddy {
    inherit fetchurl stdenv;
  };

  cairo = import ../development/libraries/cairo {
    inherit fetchurl stdenv pkgconfig x11 fontconfig freetype zlib libpng;
    inherit (xlibs) pixman libxcb xcbutil;
  };

  cairomm = import ../development/libraries/cairomm {
    inherit fetchurl stdenv pkgconfig cairo x11 fontconfig freetype libsigcxx;
  };

  chipmunk = builderDefsPackage (import ../development/libraries/chipmunk) {
    inherit cmake freeglut mesa;
    inherit (xlibs) libX11 xproto inputproto libXi libXmu;
  };

  chmlib = import ../development/libraries/chmlib {
    inherit fetchurl stdenv;
  };

  cil = import ../development/libraries/cil {
    inherit stdenv fetchurl ocaml perl;
  };

  cilaterm = import ../development/libraries/cil-aterm {
    stdenv = overrideInStdenv stdenv [gnumake380];
    inherit fetchurl perl ocaml;
  };

  clanlib = import ../development/libraries/clanlib {
    inherit fetchurl stdenv zlib libpng libjpeg libvorbis libogg mesa;
    inherit (xlibs) libX11 xf86vidmodeproto libXmu libXxf86vm;
  };

  clearsilver = import ../development/libraries/clearsilver {
    inherit fetchurl stdenv python;
  };

  clppcre = builderDefsPackage (import ../development/libraries/cl-ppcre) {
  };

  cluceneCore = (import ../development/libraries/clucene-core) {
    inherit fetchurl stdenv;
  };

  coredumper = import ../development/libraries/coredumper {
    inherit fetchurl stdenv;
  };

  ctl = import ../development/libraries/ctl {
    inherit fetchurl stdenv ilmbase;
  };

  cppunit = import ../development/libraries/cppunit {
    inherit fetchurl stdenv;
  };

  cracklib = import ../development/libraries/cracklib {
    inherit fetchurl stdenv;
  };

  cryptopp = import ../development/libraries/crypto++ {
    inherit fetchurl stdenv unzip;
  };

  cyrus_sasl = import ../development/libraries/cyrus-sasl {
    inherit fetchurl stdenv openssl db4 gettext;
  };

  db4 = db45;

  db44 = import ../development/libraries/db4/db4-4.4.nix {
    inherit fetchurl stdenv;
  };

  db45 = import ../development/libraries/db4/db4-4.5.nix {
    inherit fetchurl stdenv;
  };

  dbus = import ../development/libraries/dbus {
    inherit fetchurl stdenv pkgconfig expat;
    inherit (xlibs) libX11 libICE libSM;
    useX11 = true; # !!! `false' doesn't build
  };

  dbus_glib = import ../development/libraries/dbus-glib {
    inherit fetchurl stdenv pkgconfig gettext dbus expat;
    inherit (gtkLibs) glib;
  };

  dclib = import ../development/libraries/dclib {
    inherit fetchurl stdenv libxml2 openssl bzip2;
  };

  directfb = import ../development/libraries/directfb {
    inherit fetchurl stdenv perl;
  };

  editline = import ../development/libraries/editline {
    inherit fetchurl stdenv ncurses;
  };

  enchant = selectVersion ../development/libraries/enchant "1.3.0" {
    inherit fetchurl stdenv aspell pkgconfig;
    inherit (gnome) glib;
  };

  exiv2 = import ../development/libraries/exiv2 {
    inherit fetchurl stdenv zlib;
  };

  expat = import ../development/libraries/expat {
    inherit fetchurl stdenv;
  };

  eventlog = import ../development/libraries/eventlog {
    inherit fetchurl stdenv;
  };

  facile = import ../development/libraries/facile {
    inherit fetchurl stdenv;
    # Actually, we don't need this version but we need native-code compilation
    ocaml = builtins.getAttr "3.10.0" ocaml_alts;
  };

  faac = import ../development/libraries/faac {
    inherit fetchurl stdenv autoconf automake libtool;
  };

  faad2 = import ../development/libraries/faad2 {
    inherit fetchurl stdenv autoconf automake libtool;
  };

  fcgi = import ../development/libraries/fcgi {
      inherit fetchurl stdenv;
  };

  ffmpeg = import ../development/libraries/ffmpeg {
    inherit fetchurl stdenv;
  };

  ffmpeg_svn = import ../development/libraries/ffmpeg_svn_snapshot {
    inherit fetchurl stdenv;
  };

  fftw = import ../development/libraries/fftw {
    inherit fetchurl stdenv builderDefs stringsWithDeps;
    singlePrecision = false;
  };
  fftwSinglePrec = import ../development/libraries/fftw {
    inherit fetchurl stdenv builderDefs stringsWithDeps;
    singlePrecision = true;
  };

  fltk20 = (import ../development/libraries/fltk) {
    inherit composableDerivation x11 lib pkgconfig freeglut;
    inherit fetchurl stdenv mesa mesaHeaders libpng libjpeg zlib ;
    inherit (xlibs) inputproto libXi libXinerama libXft;
    flags = [ "useNixLibs" "threads" "shared" "gl" ];
  };

  freeimage = import ../development/libraries/freeimage {
    inherit fetchurl stdenv unzip;
  };

  cfitsio = import ../development/libraries/cfitsio {
    inherit fetchurl stdenv;
  };

  fontconfig = import ../development/libraries/fontconfig {
    inherit fetchurl stdenv freetype expat;
  };

  makeFontsConf = let fontconfig_ = fontconfig; in {fontconfig ? fontconfig_, fontDirectories}:
    import ../development/libraries/fontconfig/make-fonts-conf.nix {
      inherit runCommand libxslt fontconfig fontDirectories;
    };

  freealut = import ../development/libraries/freealut {
    inherit fetchurl stdenv openal;
  };

  freeglut = assert mesaSupported; import ../development/libraries/freeglut {
    inherit fetchurl stdenv x11 mesa;
  };

  freetype = import ../development/libraries/freetype {
    inherit fetchurl stdenv;
  };

  fribidi = import ../development/libraries/fribidi {
    inherit fetchurl stdenv;
  };

  fam = gamin;

  gamin = import ../development/libraries/gamin {
    inherit fetchurl stdenv python pkgconfig;
    inherit (gtkLibs) glib;
  };

  gav = import ../games/gav {
    inherit fetchurl stdenv SDL SDL_image SDL_mixer SDL_net;
  };

  gdbm = import ../development/libraries/gdbm {
    inherit fetchurl stdenv;
  };

  gegl = import ../development/libraries/gegl {
    inherit fetchurl stdenv libpng pkgconfig babl;
    openexr = openexr_1_6_1;
    #  avocodec avformat librsvg
    inherit cairo libjpeg librsvg;
    inherit (gtkLibs) pango glib gtk;
  };

  geos = import ../development/libraries/geos {
    inherit fetchurl fetchsvn stdenv autoconf
      automake libtool swig which lib composableDerivation python ruby;
    use_svn = stdenv.system == "x86_64-linux";
  };

  gettext = composedArgsAndFun (selectVersion ../development/libraries/gettext "0.17") {
    inherit fetchurl stdenv;
  };

  gd = import ../development/libraries/gd {
    inherit fetchurl stdenv zlib libpng freetype libjpeg fontconfig;
  };

  gdal = stdenv.mkDerivation {
    name = "gdal-1.4.2";
    src = fetchurl {
      url = http://download.osgeo.org/gdal/gdal-1.4.2.tar.gz;
      sha256 = "1vl8ym9y7scm0yd4vghjfqims69b9h1gn9l4zvy2jyglh35p8vpf";
    };
  };

  glew = import ../development/libraries/glew {
    inherit fetchurl stdenv mesa x11 libtool;
    inherit (xlibs) libXmu libXi;
  };

  # don't know wether this newer version breaks anything..
  # not replacing the existing one.
  glib214 = import ../development/libraries/glib {
    inherit fetchurl stdenv pkgconfig gettext;
  };

  glibc = useFromStdenv "glibc" glibc29;

  glibc27 = import ../development/libraries/glibc-2.7 {
    inherit fetchurl stdenv kernelHeaders;
    #installLocales = false;
  };

  glibc29 = import ../development/libraries/glibc-2.9 {
    inherit fetchurl stdenv kernelHeaders;
    installLocales = getPkgConfig "glibc" "locales" true;
  };

  glibc_multi =
    assert system == "x86_64-linux";
    runCommand "${glibc.name}-multi"
      { glibc64 = glibc;
        glibc32 = (import ./all-packages.nix {system = "i686-linux";}).glibc;
      }
      ''
        ensureDir $out
        ln -s $glibc64/* $out/

        rm $out/lib $out/lib64
        ensureDir $out/lib
        ln -s $glibc64/lib/* $out/lib
        ln -s $glibc32/lib $out/lib/32
        ln -s lib $out/lib64

        rm $out/include
        cp -rs $glibc32/include $out
        chmod -R u+w $out/include
        cp -rsf $glibc64/include $out
      ''; # */

  gmime = import ../development/libraries/gmime {
    inherit fetchurl stdenv pkgconfig zlib;
    inherit (gtkLibs) glib;
  };

  gmm = import ../development/libraries/gmm {
    inherit fetchurl stdenv;
  };

  gmp = import ../development/libraries/gmp {
    inherit fetchurl stdenv m4;
    cxx = false;
  };

  goocanvas = import ../development/libraries/goocanvas {
    inherit fetchurl stdenv pkgconfig cairo;
    inherit (gnome) gtk glib;
  };

  #GMP ex-satellite, so better keep it near gmp
  mpfr = import ../development/libraries/mpfr {
    inherit fetchurl stdenv gmp;
  };

  gst_all = recurseIntoAttrs (import ../development/libraries/gstreamer {
    inherit lib selectVersion stdenv fetchurl perl bison pkgconfig libxml2
      python alsaLib cdparanoia libogg libvorbis libtheora freetype liboil
      libjpeg zlib speex libpng libdv aalib cairo libcaca flac hal libiec61883
      dbus libavc1394 ladspaH taglib bzip2 which;
    flex = flex2535;
    inherit (xorg) libX11 libXv libXext;
    inherit (gtkLibs) glib pango gtk;
    inherit (gnome) gnomevfs /* <- only passed for the no longer used older versions
             it is depreceated and didn't build on amd64 due to samba dependenccy */ gtkdoc;
  });

  gnet = import ../development/libraries/gnet {
    inherit fetchurl stdenv pkgconfig;
    inherit (gtkLibs) glib;
  };

  gnutls = import ../development/libraries/gnutls {
    inherit fetchurl stdenv libgcrypt zlib lzo guile;
    guileBindings = getConfig ["gnutls" "guile"] false;
  };

  gpgme = import ../development/libraries/gpgme {
    inherit fetchurl stdenv libgpgerror pkgconfig pth gnupg gnupg2;
    inherit (gtkLibs) glib;
  };

  # gnu scientific library
  gsl = import ../development/libraries/gsl {
    inherit fetchurl stdenv;
  };

  gtkLibs = recurseIntoAttrs gtkLibs214;

  gtkLibs1x = import ../development/libraries/gtk-libs/1.x {
    inherit fetchurl stdenv x11 libtiff libjpeg libpng;
  };

  gtkLibs210 = import ../development/libraries/gtk-libs/2.10 {
    inherit fetchurl stdenv pkgconfig gettext perl x11
            libtiff libjpeg libpng cairo libsigcxx cairomm;
    inherit (xlibs) libXinerama libXrandr;
    xineramaSupport = true;
  };

  gtkLibs212 = import ../development/libraries/gtk-libs/2.12 {
    inherit fetchurl stdenv pkgconfig gettext perl x11
            libtiff libjpeg libpng cairo libsigcxx cairomm;
    inherit (xlibs) libXinerama libXrandr;
    xineramaSupport = true;
  };

  gtkLibs214 = import ../development/libraries/gtk-libs/2.14 {
    inherit fetchurl stdenv pkgconfig gettext perl x11 jasper
            libtiff libjpeg libpng cairo libsigcxx cairomm;
    inherit (xlibs) libXinerama libXrandr;
    xineramaSupport = true;
  };

  gtkmozembedsharp = import ../development/libraries/gtkmozembed-sharp {
    inherit fetchurl stdenv mono pkgconfig monoDLLFixer;
    inherit (gnome) gtk;
    gtksharp = gtksharp2;
  };

  gtksharp1 = import ../development/libraries/gtk-sharp-1 {
    inherit fetchurl stdenv mono pkgconfig libxml2 monoDLLFixer;
    inherit (gnome) gtk glib pango libglade libgtkhtml gtkhtml
              libgnomecanvas libgnomeui libgnomeprint
              libgnomeprintui GConf;
  };

  gtksharp2 = import ../development/libraries/gtk-sharp-2 {
    inherit fetchurl stdenv mono pkgconfig libxml2 monoDLLFixer;
    inherit (gnome) gtk glib pango libglade libgtkhtml gtkhtml
              libgnomecanvas libgnomeui libgnomeprint
              libgnomeprintui GConf gnomepanel;
  };

  gtksourceviewsharp = import ../development/libraries/gtksourceview-sharp {
    inherit fetchurl stdenv mono pkgconfig monoDLLFixer;
    inherit (gnome) gtksourceview;
    gtksharp = gtksharp2;
  };

  gtkspell = import ../development/libraries/gtkspell {
    inherit fetchurl stdenv pkgconfig;
    inherit (gtkLibs) gtk;
    inherit aspell;
  };

  # TODO : Add MIT Kerberos and let admin choose.
  kerberos = heimdal;

  heimdal = import ../development/libraries/kerberos/heimdal.nix {
    inherit fetchurl stdenv readline db4 openssl openldap cyrus_sasl;
  };

  hsqldb = import ../development/libraries/java/hsqldb {
    inherit stdenv fetchurl unzip;
  };

  icu = import ../development/libraries/icu {
    inherit fetchurl stdenv;
  };

  id3lib = import ../development/libraries/id3lib {
    inherit fetchurl stdenv;
  };

  ilbc = import ../development/libraries/ilbc {
    inherit stdenv msilbc;
  };

  ilmbase = import ../development/libraries/ilmbase {
    inherit fetchurl stdenv;
  };

  imlib = import ../development/libraries/imlib {
    inherit fetchurl stdenv libjpeg libtiff libungif libpng;
    inherit (xlibs) libX11 libXext xextproto;
  };

  imlib2 = import ../development/libraries/imlib2 {
    inherit fetchurl stdenv x11 libjpeg libtiff libungif libpng bzip2;
  };

  indilib = import ../development/libraries/indilib {
    inherit fetchurl stdenv cfitsio libusb zlib;
  };

  iniparser = import ../development/libraries/iniparser {
    inherit fetchurl stdenv;
  };

  intltool = gnome.intltool;

  jasper = import ../development/libraries/jasper {
    inherit fetchurl stdenv unzip libjpeg freeglut mesa;
    inherit (xlibs) xproto libX11 libICE libXmu libXi libXext libXt;
  };

  lablgtk = import ../development/libraries/lablgtk {
    inherit fetchurl stdenv ocaml pkgconfig;
    inherit (gtkLibs) gtk;
    inherit (gnome) libgnomecanvas;
  };

  lcms = import ../development/libraries/lcms {
    inherit fetchurl stdenv;
  };

  lesstif = import ../development/libraries/lesstif {
    inherit fetchurl stdenv x11;
    inherit (xlibs) libXp libXau;
  };

  lesstif93 = import ../development/libraries/lesstif-0.93 {
    inherit fetchurl stdenv x11;
    inherit (xlibs) libXp libXau;
  };

  lib3ds = import ../development/libraries/lib3ds {
    inherit fetchurl stdenv unzip;
  };

  libaal = import ../development/libraries/libaal {
    inherit fetchurl stdenv;
  };

  libao = import ../development/libraries/libao {
    inherit stdenv fetchurl pkgconfig;
  };

  libarchive = selectVersion ../development/libraries/libarchive "2.4.12" {
    inherit fetchurl stdenv zlib bzip2 e2fsprogs sharutils;
  };

  libassuan = import ../development/libraries/libassuan {
    inherit fetchurl stdenv pth;
  };

  libavc1394 = import ../development/libraries/libavc1394 {
    inherit fetchurl stdenv pkgconfig libraw1394;
  };

  libcaca = import ../development/libraries/libcaca {
    inherit fetchurl stdenv ncurses;
  };

  libcanberra = import ../development/libraries/libcanberra {
    inherit fetchurl stdenv pkgconfig libtool alsaLib pulseaudio libvorbis;
    inherit (gtkLibs214) gtk gthread;
    gstreamer = gst_all.gstreamer;
  };

  libcdaudio = import ../development/libraries/libcdaudio {
    inherit fetchurl stdenv;
  };

  libcddb = import ../development/libraries/libcddb {
    inherit fetchurl stdenv;
  };

  libcdio = import ../development/libraries/libcdio {
    inherit fetchurl stdenv libcddb pkgconfig ncurses help2man;
  };

  libcm = assert mesaSupported; import ../development/libraries/libcm {
    inherit fetchurl stdenv pkgconfig xlibs mesa;
    inherit (gtkLibs) glib;
  };

  libcv = builderDefsPackage (import ../development/libraries/libcv) {
    inherit libtiff libjpeg libpng pkgconfig;
    inherit (gtkLibs) gtk glib;
  };

  libdaemon = import ../development/libraries/libdaemon {
    inherit fetchurl stdenv;
  };

  libdbi = composedArgsAndFun (selectVersion ../development/libraries/libdbi "0.8.2") {
    inherit stdenv fetchurl builderDefs;
  };

  libdbiDriversBase = composedArgsAndFun
    (selectVersion ../development/libraries/libdbi-drivers "0.8.2-1")
    {
      inherit stdenv fetchurl builderDefs libdbi;
    };

  libdbiDrivers = libdbiDriversBase.passthru.function {
    inherit sqlite mysql;
  };

  libdv = import ../development/libraries/libdv {
    inherit fetchurl stdenv lib composableDerivation;
  };

  libdrm = import ../development/libraries/libdrm {
    inherit fetchurl stdenv;
  };

  libdvdcss = import ../development/libraries/libdvdcss {
    inherit fetchurl stdenv;
  };

  libdvdnav = import ../development/libraries/libdvdnav {
    inherit fetchurl stdenv;
  };

  libdvdread = import ../development/libraries/libdvdread {
    inherit fetchurl stdenv libdvdcss;
  };

  libevent = import ../development/libraries/libevent {
    inherit fetchurl stdenv;
  };

  libexif = import ../development/libraries/libexif {
    inherit fetchurl stdenv gettext;
  };

  libextractor = composedArgsAndFun (selectVersion ../development/libraries/libextractor "0.5.18")
  {
    inherit fetchurl stdenv builderDefs zlib;
  };

  libffi = import ../development/libraries/libffi {
    inherit fetchurl stdenv;
  };

  libgcrypt = import ../development/libraries/libgcrypt {
    inherit fetchurl stdenv libgpgerror;
  };

  libgpgerror = import ../development/libraries/libgpg-error {
    inherit fetchurl stdenv;
  };

  libgphoto2 = import ../development/libraries/libgphoto2 {
    inherit fetchurl stdenv pkgconfig libusb libtool libexif libjpeg gettext;
  };

  libQGLViewer = import ../development/libraries/libqglviewer {
    inherit fetchurl stdenv;
    inherit qt4;
  };

  libsamplerate = import ../development/libraries/libsamplerate {
    inherit fetchurl stdenv pkgconfig lib;
  };

  libspectre = import ../development/libraries/libspectre {
    inherit fetchurl stdenv;
    ghostscript = ghostscriptX;
  };

  libgsf = import ../development/libraries/libgsf {
    inherit fetchurl stdenv perl perlXMLParser pkgconfig libxml2 gettext bzip2 python;
    inherit (gnome) glib gnomevfs libbonobo;
  };

  libid3tag = import ../development/libraries/libid3tag {
    inherit fetchurl stdenv zlib;
  };

  libidn = import ../development/libraries/libidn {
    inherit fetchurl stdenv;
  };

  libiec61883 = import ../development/libraries/libiec61883 {
    inherit fetchurl stdenv pkgconfig libraw1394;
  };

  libjingle = selectVersion ../development/libraries/libjingle "0.3.11" {
    inherit fetchurl stdenv mediastreamer;
  };

  libjpeg = import ../development/libraries/libjpeg {
    inherit fetchurl stdenv libtool;
  };

  libjpegStatic = lowPrio (appendToName "static" (import ../development/libraries/libjpeg-static {
    inherit fetchurl stdenv libtool;
    static = true;
  }));

  libksba = import ../development/libraries/libksba {
    inherit fetchurl stdenv libgpgerror;
  };

  libmad = import ../development/libraries/libmad {
    inherit fetchurl stdenv;
  };

  libmcs = import ../development/libraries/libmcs {
    inherit fetchurl stdenv pkgconfig libmowgli;
  };

  libmicrohttpd = import ../development/libraries/libmicrohttpd {
    inherit fetchurl stdenv curl;
  };

  libmowgli = import ../development/libraries/libmowgli {
    inherit fetchurl stdenv;
  };

  libmpcdec = import ../development/libraries/libmpcdec {
    inherit fetchurl stdenv;
  };

  libmspack = import ../development/libraries/libmspack {
    inherit fetchurl stdenv;
  };

  libnova = import ../development/libraries/libnova {
    inherit fetchurl stdenv;
  };

  libogg = import ../development/libraries/libogg {
    inherit fetchurl stdenv;
  };

  liboil = composedArgsAndFun
    (selectVersion ../development/libraries/liboil "0.3.15") {
    inherit fetchurl stdenv pkgconfig;
    inherit (gtkLibs) glib;
  };

  liboop = import ../development/libraries/liboop {
    inherit fetchurl stdenv;
  };

  libotr = import ../development/libraries/libotr {
    inherit fetchurl stdenv libgcrypt;
  };

  libpcap = import ../development/libraries/libpcap {
    inherit fetchurl stdenv flex bison;
  };

  libpng = import ../development/libraries/libpng {
    inherit fetchurl stdenv zlib;
  };

  /*libscdFun = lib.sumArgs (selectVersion ../development/libraries/libscd "0.4.2") {
    inherit stdenv fetchurl builderDefs libextractor perl pkgconfig;
  };

  libscd = libscdFun null;*/

  libsigcxx = import ../development/libraries/libsigcxx {
    inherit fetchurl stdenv pkgconfig;
  };

  libsigsegv = selectVersion ../development/libraries/libsigsegv "2.5" {
    inherit fetchurl stdenv;
  };

  libsndfile = import ../development/libraries/libsndfile {
    inherit fetchurl stdenv;
  };

  libtasn1 = import ../development/libraries/libtasn1 {
    inherit fetchurl stdenv;
  };

  libtheora = import ../development/libraries/libtheora {
    inherit fetchurl stdenv libogg libvorbis;
  };

  libtiff = import ../development/libraries/libtiff {
    inherit fetchurl stdenv zlib libjpeg;
  };

  libtommath = import ../development/libraries/libtommath {
    inherit fetchurl stdenv libtool;
  };

  libupnp = import ../development/libraries/pupnp {
    inherit fetchurl stdenv;
  };

  giflib = import ../development/libraries/giflib {
    inherit fetchurl stdenv;
  };

  libungif = import ../development/libraries/giflib/libungif.nix {
    inherit fetchurl stdenv;
  };

  libusb = import ../development/libraries/libusb {
    inherit fetchurl stdenv;
  };

  libunwind = import ../development/libraries/libunwind {
    inherit fetchurl stdenv;
  };

  libvncserver = builderDefsPackage (import ../development/libraries/libvncserver) {
    inherit libtool libjpeg openssl zlib;
    inherit (xlibs) xproto libX11 damageproto libXdamage
      libXext xextproto fixesproto libXfixes xineramaproto
      libXinerama libXrandr randrproto libXtst;
  };

  libvorbis = import ../development/libraries/libvorbis {
    inherit fetchurl stdenv libogg;
  };

  libwmf = import ../development/libraries/libwmf {
    inherit fetchurl stdenv pkgconfig imagemagick
      zlib libpng freetype libjpeg libxml2;
    inherit (gtkLibs) glib;
  };

  libwpd = import ../development/libraries/libwpd {
    inherit fetchurl stdenv pkgconfig libgsf libxml2 bzip2;
    inherit (gnome) glib;
  };

  libxcrypt = import ../development/libraries/libxcrypt {
    inherit fetchurl stdenv;
  };

  libxklavier = selectVersion ../development/libraries/libxklavier "3.4" {
    inherit fetchurl stdenv xkeyboard_config pkgconfig libxml2;
    inherit (xorg) libX11 libICE libxkbfile;
    inherit (gtkLibs) glib;
  };

  libxml2 = import ../development/libraries/libxml2 {
    inherit fetchurl stdenv zlib python;
    pythonSupport = false;
  };

  libxml2Python = lowPrio (appendToName "with-python" (import ../development/libraries/libxml2 {
    inherit fetchurl stdenv zlib python;
    pythonSupport = true;
  }));

  libxslt = import ../development/libraries/libxslt {
    inherit fetchurl stdenv libxml2;
  };

  libixp_for_wmii = lowPrio (import ../development/libraries/libixp_for_wmii {
    inherit fetchurl stdenv;
  });

  libzip = import ../development/libraries/libzip {
    inherit fetchurl stdenv zlib;
  };

  lightning = import ../development/libraries/lightning {
    inherit fetchurl stdenv;
  };

  log4cxx = import ../development/libraries/log4cxx {
    inherit fetchurl stdenv automake autoconf libtool cppunit libxml2 boost;
    inherit apr aprutil db45 expat;
  };

  loudmouth = import ../development/libraries/loudmouth {
    inherit fetchurl stdenv libidn gnutls pkgconfig;
    inherit (gtkLibs) glib;
  };

  lzo = import ../development/libraries/lzo {
    inherit fetchurl stdenv;
  };

  # failed to build
  mediastreamer = composedArgsAndFun (selectVersion
      ../development/libraries/mediastreamer "2.2.0-cvs20080207") {
    inherit fetchurl stdenv automake libtool autoconf alsaLib pkgconfig speex
      ortp;
    ffmpeg = ffmpeg_svn;
  };

  mesaSupported =
    system == "i686-linux" ||
    system == "x86_64-linux";

  mesa = assert mesaSupported; import ../development/libraries/mesa {
    inherit fetchurl stdenv pkgconfig expat x11 xlibs libdrm;
  };

  mesaHeaders = import ../development/libraries/mesa/headers.nix {
    inherit stdenv;
    mesaSrc = mesa.src;
  };

  ming = import ../development/libraries/ming {
    inherit fetchurl stdenv flex bison freetype zlib libpng perl;
  };

  mpeg2dec = import ../development/libraries/mpeg2dec {
    inherit fetchurl stdenv;
  };

  msilbc = selectVersion ../development/libraries/msilbc "2.0.0" {
    inherit fetchurl stdenv ilbc mediastreamer pkgconfig;
  };

  mpich2 = import ../development/libraries/mpich2 {
    inherit fetchurl stdenv python;
  };

  ncurses = composedArgsAndFun (import ../development/libraries/ncurses) {
    inherit fetchurl stdenv;
    unicode = (system != "i686-cygwin");
  };

  ncursesDiet = import ../development/libraries/ncurses-diet {
    inherit fetchurl;
    stdenv = useDietLibC stdenv;
  };

  neon = neon026;

  neon026 = import ../development/libraries/neon/0.26.nix {
    inherit fetchurl stdenv libxml2 zlib openssl;
    compressionSupport = true;
    sslSupport = true;
  };

  neon028 = import ../development/libraries/neon/0.28.nix {
    inherit fetchurl stdenv libxml2 zlib openssl;
    compressionSupport = true;
    sslSupport = true;
  };

  nss = import ../development/libraries/nss {
    inherit fetchurl stdenv perl zip;
  };

  ode = builderDefsPackage (import ../development/libraries/ode) {
  };

  openal = import ../development/libraries/openal {
    inherit fetchurl stdenv cmake alsaLib;
  };

  # added because I hope that it has been easier to compile on x86 (for blender)
  openalSoft = import ../development/libraries/openalSoft {
    inherit fetchurl stdenv alsaLib libtool cmake;
  };

  openbabel = import ../development/libraries/openbabel {
    inherit fetchurl stdenv zlib libxml2;
  };

  opencascade = import ../development/libraries/opencascade {
    inherit fetchurl stdenv mesa qt4 tcl tk;
  };

  # this ctl version is needed by openexr_viewers
  openexr_ctl = import ../development/libraries/openexr_ctl {
    inherit fetchurl stdenv ilmbase ctl;
    openexr = openexr_1_6_1;
  };

  openexr_1_6_1 = import ../development/libraries/openexr {
    inherit fetchurl stdenv ilmbase zlib pkgconfig lib;
    version = "1.6.1";
    # optional features:
    inherit ctl;
  };

  # This older version is needed by blender (it complains about missing half.h )
  openexr_1_4_0 = import ../development/libraries/openexr {
    inherit fetchurl stdenv ilmbase zlib pkgconfig lib;
    version = "1.4.0";
  };

  openldap = import ../development/libraries/openldap {
    inherit fetchurl stdenv openssl cyrus_sasl db4 groff;
  };

  openssl = import ../development/libraries/openssl {
    fetchurl = fetchurlBoot;
    inherit stdenv perl;
  };

  ortp = selectVersion ../development/libraries/ortp "0.13.1" {
    inherit fetchurl stdenv;
  };

  pangoxsl = import ../development/libraries/pangoxsl {
    inherit fetchurl stdenv pkgconfig;
    inherit (gtkLibs) glib pango;
  };

  pcre = import ../development/libraries/pcre {
    inherit fetchurl stdenv;
    unicodeSupport = getConfig ["pcre" "unicode"] false;
    cplusplusSupport = !stdenv ? isDietLibC;
  };

  plib = import ../development/libraries/plib {
    inherit fetchurl stdenv mesa freeglut SDL;
    inherit (xlibs) libXi libSM libXmu libXext libX11;
  };

  poppler = import ../development/libraries/poppler {
    inherit fetchurl stdenv qt4 cairo freetype fontconfig zlib libjpeg
      pkgconfig;
    inherit (gtkLibs) glib gtk;
    qt4Support = getConfig [ "poppler" "qt4Support" ] false;
  };

  popt = import ../development/libraries/popt {
    inherit fetchurl stdenv gettext;
  };

  proj = import ../development/libraries/proj.4 {
    inherit fetchurl stdenv;
  };

  pth = import ../development/libraries/pth {
    inherit fetchurl stdenv;
  };

  pthread_stubs = import ../development/libraries/pthread-stubs {
    inherit fetchurl stdenv;
  };

  qt3gcc33 = import ../development/libraries/qt-3 {
    stdenv = overrideGCC stdenv gcc33;
    inherit fetchurl x11 zlib libjpeg libpng which mysql mesa;
    inherit (xlibs) xextproto libXft libXrender libXrandr randrproto
      libXmu libXinerama xineramaproto libXcursor;
    openglSupport = false;
    mysqlSupport = false;
  };

  qt3 = import ../development/libraries/qt-3 {
    inherit fetchurl stdenv x11 zlib libjpeg libpng which mysql mesa;
    inherit (xlibs) xextproto libXft libXrender libXrandr randrproto
      libXmu libXinerama xineramaproto libXcursor;
    openglSupport = mesaSupported;
    mysqlSupport = getConfig ["qt" "mysql"] false;
  };

  qt3mysql = import ../development/libraries/qt-3 {
    inherit fetchurl stdenv x11 zlib libjpeg libpng which mysql mesa;
    inherit (xlibs) xextproto libXft libXrender libXrandr randrproto
      libXmu libXinerama xineramaproto libXcursor;
    openglSupport = mesaSupported;
    mysqlSupport = true;
  };

  qt4 = import ../development/libraries/qt-4 {
    inherit fetchurl stdenv fetchsvn zlib libjpeg libpng which mysql mesa openssl cups dbus
    fontconfig freetype pkgconfig libtiff;
    inherit (xlibs) xextproto libXft libXrender libXrandr randrproto
    libXmu libXinerama xineramaproto libXcursor libICE libSM libX11 libXext
    inputproto fixesproto libXfixes;
    inherit (gnome) glib;
  };

  readline = readline5;

  readline4 = import ../development/libraries/readline/readline4.nix {
    inherit fetchurl stdenv ncurses;
  };

  readline5 = import ../development/libraries/readline/readline5.nix {
    inherit fetchurl stdenv ncurses;
  };

  # Also known as librdf, includes raptor and rasqal
  redland = import ../development/libraries/redland {
    inherit fetchurl stdenv openssl libxml2 pkgconfig perl postgresql sqlite
      mysql libxslt curl pcre;
    bdb = db4;
  };

  rte = import ../development/libraries/rte {
    inherit fetchurl stdenv;
  };

  schroedinger = import ../development/libraries/schroedinger {
    inherit fetchurl stdenv liboil pkgconfig;
  };

  SDL = import ../development/libraries/SDL {
    inherit fetchurl stdenv x11 mesa alsaLib;
    inherit (xlibs) libXrandr;
    openglSupport = mesaSupported;
    alsaSupport = true;
  };

  SDL_image = import ../development/libraries/SDL_image {
    inherit fetchurl stdenv SDL libjpeg libungif libtiff libpng;
    inherit (xlibs) libXpm;
  };

  SDL_mixer = import ../development/libraries/SDL_mixer {
    inherit fetchurl stdenv SDL libogg libvorbis;
  };

  SDL_net = import ../development/libraries/SDL_net {
    inherit fetchurl stdenv SDL;
  };

  SDL_ttf = import ../development/libraries/SDL_ttf {
    inherit fetchurl stdenv SDL freetype;
  };

  slang = import ../development/libraries/slang {
    inherit fetchurl stdenv pcre libpng;
  };

  snack = import ../development/libraries/snack {
    inherit fetchurl stdenv tcl tk pkgconfig x11;
        # optional
    inherit alsaLib vorbisTools python;
  };

  speex = import ../development/libraries/speex {
    inherit fetchurl stdenv libogg;
  };

  sqlite = import ../development/libraries/sqlite {
    inherit fetchurl stdenv readline;
  };

  stlport =  import ../development/libraries/stlport {
    inherit fetchurl stdenv;
  };

  t1lib = import ../development/libraries/t1lib {
    inherit fetchurl stdenv x11;
    inherit (xlibs) libXaw libXpm;
  };

  taglib = import ../development/libraries/taglib {
    inherit fetchurl stdenv zlib;
  };

  tapioca_qt = import ../development/libraries/tapioca-qt {
    inherit fetchsvn stdenv cmake telepathy_qt;
    qt = qt4;
  };

  tecla = import ../development/libraries/tecla {
    inherit fetchurl stdenv;
  };

  telepathy_gabble = import ../development/libraries/telepathy-gabble {
    inherit fetchurl stdenv pkgconfig libxslt telepathy_glib loudmouth;
  };

  telepathy_glib = import ../development/libraries/telepathy-glib {
    inherit fetchurl stdenv dbus_glib pkgconfig libxslt python;
    inherit (gtkLibs) glib;
  };

  telepathy_qt = import ../development/libraries/telepathy-qt {
    inherit fetchsvn stdenv cmake;
    qt = qt4;
  };

  tk = composedArgsAndFun (selectVersion ../development/libraries/tk "8.4.18") {
    inherit fetchurl stdenv tcl x11;
  };

  unixODBC = import ../development/libraries/unixODBC {
    inherit fetchurl stdenv;
  };

  unixODBCDrivers = recurseIntoAttrs (import ../development/libraries/unixODBCDrivers {
    inherit fetchurl stdenv unixODBC glibc libtool openssl zlib;
    inherit postgresql mysql sqlite;
  });

  vtk = import ../development/libraries/vtk {
    inherit stdenv fetchurl cmake mesa;
    inherit (xlibs) libX11 xproto libXt;
  };

  vxl = import ../development/libraries/vxl {
   inherit fetchurl stdenv cmake unzip libtiff expat zlib libpng libjpeg;
  };

  webkit = builderDefsPackage (import ../development/libraries/webkit) {
    inherit (gtkLibs) gtk atk pango;
    inherit freetype fontconfig gettext gperf curl
      libjpeg libtiff libpng libxml2 libxslt sqlite
      icu cairo perl intltool automake libtool
      pkgconfig autoconf bison;
    flex = flex2535;
  };

  wxGTK = wxGTK26;

  wxGTK26 = import ../development/libraries/wxGTK-2.6 {
    inherit fetchurl stdenv pkgconfig;
    inherit (gtkLibs) gtk;
    inherit (xlibs) libXinerama libSM libXxf86vm xf86vidmodeproto;
  };

  wxGTK28fun = lib.sumArgs (import ../development/libraries/wxGTK-2.8);

  wxGTK28deps = wxGTK28fun {
    inherit fetchurl stdenv pkgconfig mesa;
    inherit (gtkLibs) gtk;
    inherit (xlibs) libXinerama libSM libXxf86vm xf86vidmodeproto;
  };

  wxGTK28 = wxGTK28deps null;

  x264 = import ../development/libraries/x264 {
    inherit fetchurl stdenv;
  };

  Xaw3d = import ../development/libraries/Xaw3d {
    inherit fetchurl stdenv x11 bison;
    flex = flex2533;
    inherit (xlibs) imake gccmakedep libXmu libXpm libXp;
  };

  xineLib = import ../development/libraries/xine-lib {
    inherit fetchurl stdenv zlib x11 libdvdcss alsaLib pkgconfig mesa aalib SDL
      libvorbis libtheora speex;
    inherit (xlibs) libXv libXinerama;
  };

  xautolock = import ../misc/screensavers/xautolock {
    inherit fetchurl stdenv x11;
    inherit (xorg) imake;
    inherit (xlibs) libXScrnSaver scrnsaverproto;
  };

  xlibsWrapper = import ../development/libraries/xlibs-wrapper {
    inherit stdenv;
    packages = [
      freetype fontconfig xlibs.xproto xlibs.libX11 xlibs.libXt
      xlibs.libXft xlibs.libXext xlibs.libSM xlibs.libICE
      xlibs.xextproto
    ];
  };

  zlib = import ../development/libraries/zlib {
    fetchurl = fetchurlBoot;
    inherit stdenv;
  };

  zlibStatic = lowPrio (appendToName "static" (import ../development/libraries/zlib {
    inherit fetchurl stdenv;
    static = true;
  }));

  zvbi = import ../development/libraries/zvbi {
    inherit fetchurl stdenv libpng x11;
    pngSupport = true;
  };


  ### DEVELOPMENT / LIBRARIES / JAVA


  atermjava = import ../development/libraries/java/aterm {
    inherit fetchurl sharedobjects jjtraveler jdk;
    stdenv = overrideInStdenv stdenv [gnumake380];
  };

  commonsFileUpload = import ../development/libraries/java/jakarta-commons/file-upload {
    inherit stdenv fetchurl;
  };

  httpunit = import ../development/libraries/java/httpunit {
    inherit stdenv fetchurl unzip;
  };

  gwtdragdrop = import ../development/libraries/java/gwt-dragdrop {
    inherit stdenv fetchurl;
  };

  gwtwidgets = import ../development/libraries/java/gwt-widgets {
    inherit stdenv fetchurl;
  };

  jakartabcel = import ../development/libraries/java/jakarta-bcel {
    regexp = jakartaregexp;
    inherit fetchurl stdenv;
  };

  jakartaregexp = import ../development/libraries/java/jakarta-regexp {
    inherit fetchurl stdenv;
  };

  javaCup = import ../development/libraries/java/cup {
    inherit stdenv fetchurl jdk;
  };

  javasvn = import ../development/libraries/java/javasvn {
    inherit stdenv fetchurl unzip;
  };

  jclasslib = import ../development/tools/java/jclasslib {
    inherit fetchurl stdenv xpf jre;
    ant = apacheAnt14;
  };

  jdom = import ../development/libraries/java/jdom {
    inherit stdenv fetchurl;
  };

  jflex = import ../development/libraries/java/jflex {
    inherit stdenv fetchurl;
  };

  jjtraveler = import ../development/libraries/java/jjtraveler {
    inherit fetchurl jdk;
    stdenv = overrideInStdenv stdenv [gnumake380];
  };

  junit = import ../development/libraries/java/junit {
    inherit stdenv fetchurl unzip;
  };

  lucene = import ../development/libraries/java/lucene {
    inherit stdenv fetchurl;
  };

  mockobjects = import ../development/libraries/java/mockobjects {
    inherit stdenv fetchurl;
  };

  saxon = import ../development/libraries/java/saxon {
    inherit fetchurl stdenv unzip;
  };

  saxonb = import ../development/libraries/java/saxon/default8.nix {
    inherit fetchurl stdenv unzip jre;
  };

  sharedobjects = import ../development/libraries/java/shared-objects {
    inherit fetchurl jdk;
    stdenv = overrideInStdenv stdenv [gnumake380];
  };

  smack = import ../development/libraries/java/smack {
    inherit stdenv fetchurl;
  };

  swt = import ../development/libraries/java/swt {
    inherit stdenv fetchurl unzip jdk pkgconfig;
    inherit (gtkLibs) gtk;
    inherit (xlibs) libXtst;
  };

  xalanj = import ../development/libraries/java/xalanj {
    inherit stdenv fetchurl;
  };


  ### DEVELOPMENT / LIBRARIES / HASKELL

  benchpress = import ../development/libraries/haskell/benchpress {
    inherit cabal;
  };

  maybench = import ../development/libraries/haskell/maybench {
    inherit cabal benchpress;
  };

  binary = import ../development/libraries/haskell/binary {
    inherit cabal;
  };

  # cabal is a utility function to build cabal-based
  # Haskell packages
  cabal682 = import ../development/libraries/haskell/cabal/cabal.nix {
    inherit stdenv fetchurl;
    ghc = ghc682;
  };

  cabal683 = import ../development/libraries/haskell/cabal/cabal.nix {
    inherit stdenv fetchurl;
    ghc = ghc683;
  };

  cabalboot = import ../development/libraries/haskell/cabal/cabal.nix {
    inherit stdenv fetchurl;
    ghc = ghcboot;
  };

  cabal = cabal683;

  Crypto = import ../development/libraries/haskell/Crypto {
    inherit cabal;
  };

  gtk2hs = import ../development/libraries/haskell/gtk2hs {
    inherit pkgconfig stdenv fetchurl cairo ghc;
    inherit (gnome) gtk glib GConf libglade libgtkhtml gtkhtml;
  };

  haxr = import ../development/libraries/haskell/haxr {
    inherit cabal HaXml HTTP;
  };

  haxr_th = import ../development/libraries/haskell/haxr-th {
    inherit cabal haxr HaXml HTTP;
  };

  HaXml = import ../development/libraries/haskell/HaXml {
    inherit cabal;
  };

  haskellEditline = import ../development/libraries/haskell/editline {
    inherit cabal editline;
  };

  HDBC = import ../development/libraries/haskell/HDBC/HDBC-1.1.4.nix {
    inherit cabal;
  };

  HDBCPostgresql = import ../development/libraries/haskell/HDBC/HDBC-postgresql-1.1.4.0.nix {
    inherit cabal HDBC postgresql;
  };

  HDBCSqlite = import ../development/libraries/haskell/HDBC/HDBC-sqlite3-1.1.4.0.nix {
    inherit cabal HDBC sqlite;
  };

  HTTP = import ../development/libraries/haskell/HTTP {
    inherit cabal;
  };

  monadlab = import ../development/libraries/haskell/monadlab {
    inherit cabal;
  };

  pcreLight = import ../development/libraries/haskell/pcre-light {
    inherit cabal pcre;
  };

  uulib = import ../development/libraries/haskell/uulib {
    inherit cabal;
  };

  wxHaskell = import ../development/libraries/haskell/wxHaskell {
    inherit stdenv fetchurl unzip wxGTK ghc;
  };

  /*
  wxHaskell68 = lowPrio (appendToName "ghc68" (import ../development/libraries/haskell/wxHaskell {
    inherit stdenv fetchurl unzip wxGTK;
    ghc = ghc68;
  }));
  */

  X11 = import ../development/libraries/haskell/X11 {
    inherit cabal;
    inherit (xlibs) libX11 libXinerama libXext;
    xineramaSupport = true;
  };

  vty = import ../development/libraries/haskell/vty {
    inherit cabal;
  };

  zlibHaskell = import ../development/libraries/haskell/zlib {
    inherit cabal zlib;
  };


  ### DEVELOPMENT / PERL MODULES

  buildPerlPackage = import ../development/perl-modules/generic perl;

  perlAlgorithmAnnotate = buildPerlPackage {
    name = "Algorithm-Annotate-0.10";
    src = fetchurl {
      url = mirror://cpan/authors/id/C/CL/CLKAO/Algorithm-Annotate-0.10.tar.gz;
      sha256 = "1y92k4nqkscfwpriv8q7c90rjfj85lvwq1k96niv2glk8d37dcf9";
    };
  };

  perlAlgorithmDiff = buildPerlPackage {
    name = "Algorithm-Diff-1.15";
    src = fetchurl {
      url = mirror://cpan/authors/id/T/TY/TYEMQ/Algorithm-Diff-1.1901.zip;
      sha256 = "0qk60fi49mpyvnfpjd2dzcmya8x3g5zfgb2hrnl7a5krn045g6i2";
    };
    buildInputs = [unzip];
  };

  perlAppCLI = buildPerlPackage {
    name = "App-CLI-0.07";
    src = fetchurl {
      url = mirror://cpan/authors/id/C/CL/CLKAO/App-CLI-0.07.tar.gz;
      sha256 = "000866qsm7jck3ini69b02sgbjwp6s297lsds002r7xk2wb6fqcz";
    };
    propagatedBuildInputs = [perlLocaleMaketextSimple];
  };

  perlAppConfig = buildPerlPackage {
    name = "AppConfig-1.66";
    src = fetchurl {
      url = mirror://cpan/authors/id/A/AB/ABW/AppConfig-1.66.tar.gz;
      sha256 = "1p1vs9px20lrq9mdwpzp309a8r6rchibsdmxang4krk90pi2sh4b";
    };
  };

  perlArrayCompare = buildPerlPackage {
    name = "Array-Compare-1.16";
    src = fetchurl {
      url = mirror://cpan/authors/id/D/DA/DAVECROSS/Array-Compare-1.16.tar.gz;
      sha256 = "1iwkn7d07a7vgl3jrv4f0glwapxcbdwwsy3aa6apgwam9119hl7q";
    };
  };

  perlArchiveZip = buildPerlPackage {
    name = "Archive-Zip-1.16";
    src = fetchurl {
      url = http://nixos.org/tarballs/Archive-Zip-1.16.tar.gz;
      md5 = "e28dff400d07b1659d659d8dde7071f1";
    };
  };

  perlBerkeleyDB = import ../development/perl-modules/BerkeleyDB {
    inherit fetchurl perl db4;
  };

  perlBitVector = buildPerlPackage {
    name = "Bit-Vector-6.4";
    src = fetchurl {
      url = mirror://cpan/authors/id/S/ST/STBEY/Bit-Vector-6.4.tar.gz;
      sha256 = "146vr78r6w3cxrm0ji491ylaa1abqh7fs81qhg15g3gzzxfg33bp";
    };
    propagatedBuildInputs = [perlCarpClan];
  };

  perlBoolean = buildPerlPackage rec {
    name = "boolean-0.20";
    src = fetchurl {
      url = "mirror://cpan/authors/id/I/IN/INGY/${name}.tar.gz";
      sha256 = "1xqhzy3m2r08my13alff9bzl8b6xgd68312834x0hf33yir3l1yn";
    };
  };

  perlCacheFastMmap = buildPerlPackage {
    name = "Cache-FastMmap-1.28";
    src = fetchurl {
      url = mirror://cpan/authors/id/R/RO/ROBM/Cache-FastMmap-1.28.tar.gz;
      sha256 = "1m851bz5025wy24mzsi1i8hdyg8bm7lszx9rnn47llsv6hb9v0da";
    };
  };

  perlCaptchaReCAPTCHA = buildPerlPackage rec {
    name = "Captcha-reCAPTCHA-0.92";
    src = fetchurl {
      url = "mirror://cpan/authors/id/A/AN/ANDYA/${name}.tar.gz";
      sha256 = "1fm0fvdy9b7z8k1cyah2qbj0gqlv01chxmqmashwj16198yr7vrc";
    };
    propagatedBuildInputs = [perlHTMLTiny perlLWP];
    buildInputs = [perlTestPod];
  };

  perlCarpAssert = buildPerlPackage rec {
    name = "Carp-Assert-0.20";
    src = fetchurl {
      url = "mirror://cpan/authors/id/M/MS/MSCHWERN/${name}.tar.gz";
      sha256 = "1wzy4lswvwi45ybsm65zlq17rrqx84lsd7rajvd0jvd5af5lmlqd";
    };
  };

  perlCarpAssertMore = buildPerlPackage rec {
    name = "Carp-Assert-More-1.12";
    src = fetchurl {
      url = "mirror://cpan/authors/id/P/PE/PETDANCE/${name}.tar.gz";
      sha256 = "1m9k6z0m10s03x2hnc9mh5d4r8lnczm9bqd54jmnw0wzm4m33lyr";
    };
    propagatedBuildInputs = [perlTestException perlCarpAssert];
  };

  perlCarpClan = buildPerlPackage {
    name = "Carp-Clan-6.00";
    src = fetchurl {
      url = mirror://cpan/authors/id/J/JJ/JJORE/Carp-Clan-6.00.tar.gz;
      sha256 = "0lbin4i0vzagcwkywpd5x4gz3a4ira4yn5g5v1ip0pbpyqnjk15h";
    };
    propagatedBuildInputs = [perlTestException];
  };

  perlCatalystActionRenderView = buildPerlPackage {
    name = "Catalyst-Action-RenderView-0.08";
    src = fetchurl {
      url = mirror://cpan/authors/id/M/MR/MRAMBERG/Catalyst-Action-RenderView-0.08.tar.gz;
      sha256 = "1qng995mzgpm1gwb315ynm3spajf0ypmh1ciivqks3r0aamq2ar0";
    };
    propagatedBuildInputs = [perlCatalystRuntime perlHTTPRequestAsCGI perlDataVisitor];
  };

  perlCatalystComponentInstancePerContext = buildPerlPackage rec {
    name = "Catalyst-Component-InstancePerContext-0.001001";
    src = fetchurl {
      url = "mirror://cpan/authors/id/G/GR/GRODITI/${name}.tar.gz";
      sha256 = "0wfj4vnn2cvk6jh62amwlg050p37fcwdgrn9amcz24z6w4qgjqvz";
    };
    propagatedBuildInputs = [perlCatalystRuntime perlMoose];
  };

  perlCatalystControllerHTMLFormFu = buildPerlPackage rec {
    name = "Catalyst-Controller-HTML-FormFu-0.03007";
    src = fetchurl {
      url = "mirror://cpan/authors/id/C/CF/CFRANKS/${name}.tar.gz";
      sha256 = "1vrd79d0nbqkana5q483fgsr41idlfgjhf7fpd3hc056z5nq8iyn";
    };
    propagatedBuildInputs = [
      perlCatalystRuntime perlCatalystActionRenderView perlCatalystViewTT
      perlCatalystPluginConfigLoader perlConfigGeneral
      perlCatalystComponentInstancePerContext perlMoose
      perlRegexpAssemble perlTestWWWMechanize
      perlTestWWWMechanizeCatalyst perlHTMLFormFu
    ];
  };

  perlCatalystDevel = buildPerlPackage rec {
    name = "Catalyst-Devel-1.10";
    src = fetchurl {
      url = "mirror://cpan/authors/id/M/MR/MRAMBERG/${name}.tar.gz";
      sha256 = "19ylkx55gaq9xxxcl4a55284in7hdrr2sb6lqz64daq3xp29n73h";
    };
    propagatedBuildInputs = [
      perlCatalystRuntime perlCatalystActionRenderView
      perlCatalystPluginStaticSimple perlCatalystPluginConfigLoader
      perlPathClass perlTemplateToolkit perlClassAccessor
      perlConfigGeneral perlFileCopyRecursive perlParent
    ];
  };

  perlCatalystManual = buildPerlPackage rec {
    name = "Catalyst-Manual-5.7016";
    src = fetchurl {
      url = "mirror://cpan/authors/id/H/HK/HKCLARK/${name}.tar.gz";
      sha256 = "0axin80dca3xb0n7frn9w8lj43l7dykpwrf7jj44n1v1kyzw813f";
    };
    buildInputs = [perlTestPod perlTestPodCoverage];
  };

  perlCatalystModelDBICSchema = buildPerlPackage {
    name = "Catalyst-Model-DBIC-Schema-0.21";
    src = fetchurl {
      url = mirror://cpan/authors/id/B/BO/BOGDAN/Catalyst-Model-DBIC-Schema-0.21.tar.gz;
      sha256 = "12hi2sa5ggn2jqnhbb9i2wf602bf6c06xmcqmiki5lvh4z1pxg6x";
    };
    propagatedBuildInputs = [
      perlCatalystRuntime perlCatalystDevel perlDBIxClass
      perlUNIVERSALrequire perlClassDataAccessor
      perlDBIxClassSchemaLoader
    ];
  };

  perlCatalystRuntime = buildPerlPackage rec{
    name = "Catalyst-Runtime-5.71000";
    src = fetchurl {
      url = "mirror://cpan/authors/id/M/MR/MRAMBERG/${name}.tar.gz";
      sha256 = "0j9kwp2ylah0qsvgv08lnv49dlykx94bivwngw3zwn3g9qfbq26c";
    };
    propagatedBuildInputs = [
      perlLWP perlClassAccessor perlClassDataInheritable perlClassInspector
      perlCGISimple perlDataDump perlFileModified perlHTTPBody perlHTTPRequestAsCGI
      perlPathClass perlTextSimpleTable perlTreeSimple perlTreeSimpleVisitorFactory
    ];
  };

  perlCatalystPluginAuthentication = buildPerlPackage rec {
    name = "Catalyst-Plugin-Authentication-0.10010";
    src = fetchurl {
      url = "mirror://cpan/authors/id/B/BO/BOBTFISH/${name}.tar.gz";
      sha256 = "1jjdmyccsq0k8ysl9ppm7rddf6w4l2yhwjr60c0x4lp5iafzmf4z";
    };
    propagatedBuildInputs = [perlCatalystRuntime perlCatalystPluginSession];
  };

  perlCatalystPluginAuthenticationStoreDBIC = buildPerlPackage {
    name = "Catalyst-Plugin-Authentication-Store-DBIC-0.11";
    src = fetchurl {
      url = mirror://cpan/authors/id/M/MS/MSTROUT/Catalyst-Plugin-Authentication-Store-DBIC-0.11.tar.gz;
      sha256 = "008x5yh65bmfdz3q7gxia739aajb8nx4ly5kyl4khl2pa9fy2jn7";
    };
    propagatedBuildInputs = [
      perlCatalystRuntime perlCatalystPluginAuthentication
      perlSetObject perlDBIxClass perlCatalystModelDBICSchema
      perlCatalystPluginAuthorizationRoles perlCatalystPluginSessionStateCookie
    ];
  };

  perlCatalystPluginAuthenticationStoreDBIxClass = buildPerlPackage {
    name = "Catalyst-Authentication-Store-DBIx-Class-0.107";
    src = fetchurl {
      url = http://search.cpan.org/CPAN/authors/id/J/JA/JAYK/Catalyst-Authentication-Store-DBIx-Class-0.107.tar.gz;
      sha256 = "1vlrl65wf2i65zm2svb1mvylcx5vdrvxr09y16az60kdwiqvam6n";
    };
    propagatedBuildInputs = [
      perlCatalystRuntime perlCatalystPluginAuthentication perlCatalystModelDBICSchema
    ];
  };

  perlCatalystPluginAuthorizationACL = buildPerlPackage {
    name = "Catalyst-Plugin-Authorization-ACL-0.10";
    src = fetchurl {
      url = mirror://cpan/authors/id/R/RK/RKITOVER/Catalyst-Plugin-Authorization-ACL-0.10.tar.gz;
      sha256 = "1y9pj0scpc4nd7m1xqy7yvjsffhfadzl0z5r4jjv2srndcv4xj1p";
    };
    propagatedBuildInputs = [perlCatalystRuntime perlClassThrowable];
  };

  perlCatalystPluginAuthorizationRoles = buildPerlPackage {
    name = "Catalyst-Plugin-Authorization-Roles-0.07";
    src = fetchurl {
      url = mirror://cpan/authors/id/B/BR/BRICAS/Catalyst-Plugin-Authorization-Roles-0.07.tar.gz;
      sha256 = "07b8zc7b06p0fprjj68fk7rgh781r9s3q8dx045sk03w0fnk3b4b";
    };
    propagatedBuildInputs = [
      perlCatalystRuntime perlCatalystPluginAuthentication
      perlTestException perlSetObject perlUNIVERSALisa
    ];
  };

  perlCatalystPluginConfigLoader = buildPerlPackage rec {
    name = "Catalyst-Plugin-ConfigLoader-0.22";
    src = fetchurl {
      url = "mirror://cpan/authors/id/B/BR/BRICAS/${name}.tar.gz";
      sha256 = "13ir2l0pvjn4myp7wfh2bxcdd4hp0b3ln28mz1kvlshhxl032lqn";
    };
    propagatedBuildInputs = [perlCatalystRuntime perlDataVisitor perlConfigAny perlMROCompat];
  };

  perlCatalystPluginHTMLWidget = buildPerlPackage {
    name = "Catalyst-Plugin-HTML-Widget-1.1";
    src = fetchurl {
      url = mirror://cpan/authors/id/S/SR/SRI/Catalyst-Plugin-HTML-Widget-1.1.tar.gz;
      sha256 = "1zzyfhmzlqvbwk2w930k3mqk8z1lzhrja9ynx9yfq5gmc8qqg95l";
    };
    propagatedBuildInputs = [perlCatalystRuntime perlHTMLWidget];
  };

  perlCatalystPluginSession = buildPerlPackage rec{
    name = "Catalyst-Plugin-Session-0.20";
    src = fetchurl {
      url = "mirror://cpan/authors/id/B/BO/BOBTFISH/${name}.tar.gz";
      sha256 = "1p72hf68qi038gayhsxbbx3l3hg7b1njjii510alxqyw3a10y9sj";
    };
    propagatedBuildInputs = [
      perlCatalystRuntime perlTestMockObject perlObjectSignature
      perlTestDeep perlMROCompat
    ];
  };

  perlCatalystPluginSessionStateCookie = buildPerlPackage rec {
    name = "Catalyst-Plugin-Session-State-Cookie-0.10";
    src = fetchurl {
      url = "mirror://cpan/authors/id/B/BO/BOBTFISH/${name}.tar.gz";
      sha256 = "1630shg23cpk6v26fwf7xr53ml1s6l2mgirxw524nmciliczgldj";
    };
    propagatedBuildInputs = [
      perlCatalystRuntime perlCatalystPluginSession perlTestMockObject
    ];
  };

  perlCatalystPluginSessionStoreFastMmap = buildPerlPackage rec {
    name = "Catalyst-Plugin-Session-Store-FastMmap-0.06";
    src = fetchurl {
      url = "mirror://cpan/authors/id/K/KA/KARMAN/${name}.tar.gz";
      sha256 = "0by8w1zbp2802f9n3sqp0cmm2q0pwnycf0jgzvvv75riicq1m9pn";
    };
    propagatedBuildInputs = [
      perlPathClass perlCatalystPluginSession perlCacheFastMmap
    ];
  };

  perlCatalystPluginStackTrace = buildPerlPackage {
    name = "Catalyst-Plugin-StackTrace-0.09";
    src = fetchurl {
      url = mirror://cpan/authors/id/M/MS/MSTROUT/Catalyst-Plugin-StackTrace-0.09.tar.gz;
      sha256 = "1pywxjhvn5zmcpnxj9ba77pz1jxq4d037yd43y0ks9sc31p01ydh";
    };
    propagatedBuildInputs = [perlCatalystRuntime perlDevelStackTrace];
  };

  perlCatalystPluginStaticSimple = buildPerlPackage {
    name = "Catalyst-Plugin-Static-Simple-0.20";
    src = fetchurl {
      url = mirror://cpan/authors/id/A/AG/AGRUNDMA/Catalyst-Plugin-Static-Simple-0.20.tar.gz;
      sha256 = "1qpicgfha81ykxzg4kjll2qw8b1rwzdgvj4s3q9s20zl86gmfr3p";
    };
    propagatedBuildInputs = [perlCatalystRuntime perlMIMETypes];
  };

  perlCatalystViewTT = buildPerlPackage {
    name = "Catalyst-View-TT-0.27";
    src = fetchurl {
      url = mirror://cpan/authors/id/M/MR/MRAMBERG/Catalyst-View-TT-0.27.tar.gz;
      sha256 = "03xs31y9m5nrmfzpfmlzlg3ivys1gg8nwd6fvwbg72a3z36brghd";
    };
    propagatedBuildInputs = [
      perlCatalystRuntime perlTemplateToolkit perlClassAccessor
      perlPathClass perlTemplateTimer
    ];
  };

  perlCGISession = buildPerlPackage {
    name = "CGI-Session-3.95";
    src = fetchurl {
      url = mirror://cpan/authors/id/S/SH/SHERZODR/CGI-Session-3.95.tar.gz;
      md5 = "fe9e46496c7c711c54ca13209ded500b";
    };
  };

  perlCGISimple = buildPerlPackage {
    name = "CGI-Simple-1.106";
    src = fetchurl {
      url = mirror://cpan/authors/id/A/AN/ANDYA/CGI-Simple-1.106.tar.gz;
      sha256 = "0r0wc2260jnnch7dv7f6ailjf5w8hpqm2w146flfcchcryfxjlpg";
    };
  };

  perlClassAccessor = buildPerlPackage {
    name = "Class-Accessor-0.31";
    src = fetchurl {
      url = mirror://cpan/authors/id/K/KA/KASEI/Class-Accessor-0.31.tar.gz;
      sha256 = "1a4v5qqdf9bipd6ba5n47mag0cmgwp97cid67i510aw96bcjrsiy";
    };
  };

  perlClassAccessorChained = buildPerlPackage {
    name = "Class-Accessor-Chained-0.01";
    src = fetchurl {
      url = mirror://cpan/authors/id/R/RC/RCLAMP/Class-Accessor-Chained-0.01.tar.gz;
      sha256 = "1lilrjy1s0q5hyr0888kf0ifxjyl2iyk4vxil4jsv0sgh39lkgx5";
    };
    propagatedBuildInputs = [perlClassAccessor];
  };

  perlClassAccessorGrouped = buildPerlPackage rec {
    name = "Class-Accessor-Grouped-0.08002";
    src = fetchurl {
      url = "mirror://cpan/authors/id/C/CL/CLACO/${name}.tar.gz";
      sha256 = "0y7dqf0k5zh8azkb181k1zbbcy14rhfd55yddhccbfp6v44yl7yr";
    };
    propagatedBuildInputs = [perlClassInspector perlMROCompat];
  };

  perlClassAutouse = buildPerlPackage {
    name = "Class-Autouse-1.99_02";
    src = fetchurl {
      url = mirror://cpan/authors/id/A/AD/ADAMK/Class-Autouse-1.99_02.tar.gz;
      sha256 = "1jkhczx2flxrz154ps90fj9wcchkpmnp5sapwc0l92rpn7jpsf08";
    };
  };

  perlClassC3 = buildPerlPackage rec {
    name = "Class-C3-0.20";
    src = fetchurl {
      url = "mirror://cpan/authors/id/F/FL/FLORA/${name}.tar.gz";
      sha256 = "1xmd77ghxgn4yjd25z25df0isaz3k3b685q151x0f3537kl8cln3";
    };
  };

  perlClassC3Componentised = buildPerlPackage {
    name = "Class-C3-Componentised-1.0003";
    src = fetchurl {
      url = mirror://cpan/authors/id/A/AS/ASH/Class-C3-Componentised-1.0003.tar.gz;
      sha256 = "0lbhzz18lfp2xa8h5cmhfnqbqzhvpx4jkvga9gzwiv9ppbdpzqdp";
    };
    propagatedBuildInputs = [perlClassC3 perlClassInspector perlTestException];
  };

  perlClassDataAccessor = buildPerlPackage {
    name = "Class-Data-Accessor-0.04004";
    src = fetchurl {
      url = mirror://cpan/authors/id/C/CL/CLACO/Class-Data-Accessor-0.04004.tar.gz;
      sha256 = "0578m3rplk41059rkkjy1009xrmrdivjnv8yxadwwdk1vzidc8n1";
    };
  };

  perlClassDataInheritable = buildPerlPackage {
    name = "Class-Data-Inheritable-0.08";
    src = fetchurl {
      url = mirror://cpan/authors/id/T/TM/TMTM/Class-Data-Inheritable-0.08.tar.gz;
      sha256 = "0jpi38wy5xh6p1mg2cbyjjw76vgbccqp46685r27w8hmxb7gwrwr";
    };
  };

  perlClassFactoryUtil = buildPerlPackage rec {
    name = "Class-Factory-Util-1.7";
    src = fetchurl {
      url = "mirror://cpan/authors/id/D/DR/DROLSKY/${name}.tar.gz";
      sha256 = "09ifd6v0c94vr20n9yr1dxgcp7hyscqq851szdip7y24bd26nlbc";
    };
  };

  perlClassInspector = buildPerlPackage {
    name = "Class-Inspector-1.23";
    src = fetchurl {
      url = mirror://cpan/authors/id/A/AD/ADAMK/Class-Inspector-1.23.tar.gz;
      sha256 = "0d15b5wls14gqcd6v2k4kbc0v0a1qfb794h49wfc4vwjk5gnpbw1";
    };
  };

  perlClassMOP = buildPerlPackage rec {
    name = "Class-MOP-0.76";
    src = fetchurl {
      url = "mirror://cpan/authors/id/D/DR/DROLSKY/${name}.tar.gz";
      sha256 = "0hya7hyz80d65vf1llanasg0gszgjyc52842xxzgqhy4vvnwviyy";
    };
    propagatedBuildInputs = [
      perlMROCompat perlTaskWeaken perlTestException perlSubName perlSubIdentify
      perlDevelGlobalDestruction
    ];
  };

  perlClassSingleton = buildPerlPackage rec {
    name = "Class-Singleton-1.4";
    src = fetchurl {
      url = "mirror://cpan/authors/id/A/AB/ABW/${name}.tar.gz";
      sha256 = "0l4iwwk91wm2mrrh4irrn6ham9k12iah1ry33k0lzq22r3kwdbyg";
    };
  };

  perlClassThrowable = buildPerlPackage {
    name = "Class-Throwable-0.10";
    src = fetchurl {
      url = mirror://cpan/authors/id/S/ST/STEVAN/Class-Throwable-0.10.tar.gz;
      sha256 = "01hjrfb951c9j83ncg5drnam8vsfdgkjjv0kjshxhkl93sgnlvdl";
    };
  };

  perlClassUnload = buildPerlPackage {
    name = "Class-Unload-0.05";
    src = fetchurl {
      url = mirror://cpan/authors/id/I/IL/ILMARI/Class-Unload-0.05.tar.gz;
      sha256 = "01b0j10nxbz37xnnzw3hgmpfgq09mc489kq2d8f5nswsrlk75001";
    };
    propagatedBuildInputs = [perlClassInspector];
  };

  perlCompressRawZlib = import ../development/perl-modules/Compress-Raw-Zlib {
    inherit fetchurl buildPerlPackage zlib;
  };

  perlCompressZlib = buildPerlPackage rec {
    name = "Compress-Zlib-2.015";
    src = fetchurl {
      url = "mirror://cpan/authors/id/P/PM/PMQS/${name}.tar.gz";
      sha256 = "1k1i539fszhxay8yllh687sw06i68g8ikw51pvy1c84p3kg6yk4v";
    };
    propagatedBuildInputs = [
      perlCompressRawZlib perlIOCompressBase perlIOCompressGzip
    ];
  };

  perlConfigAny = buildPerlPackage {
    name = "Config-Any-0.14";
    src = fetchurl {
      url = mirror://cpan/authors/id/B/BR/BRICAS/Config-Any-0.14.tar.gz;
      sha256 = "1vlr4w2m88figac5pblg6ppzrm11x2pm7r05n48s84cp4mizhim1";
    };
  };

  perlConfigGeneral = buildPerlPackage {
    name = "Config-General-2.40";
    src = fetchurl {
      url = mirror://cpan/authors/id/T/TL/TLINDEN/Config-General-2.40.tar.gz;
      sha256 = "0wf6dpaanaiy0490dlgs3pi3xvvijs237x9izb00cnzggxcfmsnz";
    };
  };

  perlconstant = buildPerlPackage {
    name = "constant-1.15";
    src = fetchurl {
      url = mirror://cpan/authors/id/S/SA/SAPER/constant-1.15.tar.gz;
      sha256 = "1ygz0hd1fd3q88r6dlw14kpyh06zjprksdci7qva6skxz3261636";
    };
  };

  perlCryptCBC = buildPerlPackage rec {
    name = "Crypt-CBC-2.30";
    src = fetchurl {
      url = "mirror://cpan/authors/id/L/LD/LDS/${name}.tar.gz";
      sha256 = "0cvigpxvwn18kb5i40jlp5fgijbhncvlh23xdgs1cnhxa17yrgwx";
    };
  };

  perlCryptDES = buildPerlPackage rec {
    name = "Crypt-DES-2.05";
    src = fetchurl {
      url = "mirror://cpan/authors/id/D/DP/DPARIS/${name}.tar.gz";
      sha256 = "1w12k1b7868v3ql0yprswlz2qri6ja576k9wlda7b8zf2d0rxgmp";
    };
    buildInputs = [perlCryptCBC];
  };

  perlCryptPasswordMD5 = buildPerlPackage {
    name = "Crypt-PasswdMD5-1.3";
    src = fetchurl {
      url = mirror://cpan/authors/id/L/LU/LUISMUNOZ/Crypt-PasswdMD5-1.3.tar.gz;
      sha256 = "13j0v6ihgx80q8jhyas4k48b64gnzf202qajyn097vj8v48khk54";
    };
  };

  perlDataDump = buildPerlPackage {
    name = "Data-Dump-1.11";
    src = fetchurl {
      url = mirror://cpan/authors/id/G/GA/GAAS/Data-Dump-1.11.tar.gz;
      sha256 = "0h5y40b6drgsf87nhwhqx1dprq70f98ibm03l9al4ndq7mrx97dd";
    };
  };

  perlDataHierarchy = buildPerlPackage {
    name = "Data-Hierarchy-0.34";
    src = fetchurl {
      url = mirror://cpan/authors/id/C/CL/CLKAO/Data-Hierarchy-0.34.tar.gz;
      sha256 = "1vfrkygdaq0k7006i83jwavg9wgszfcyzbl9b7fp37z2acmyda5k";
    };
    propagatedBuildInputs = [perlTestException];
  };

  perlDataOptList = buildPerlPackage rec {
    name = "Data-OptList-0.104";
    src = fetchurl {
      url = "mirror://cpan/authors/id/R/RJ/RJBS/${name}.tar.gz";
      sha256 = "1k1qvf3ik2rn9mg65ginv3lyy6dlg1z08yddcnzbnizs8vbqqaxd";
    };
    propagatedBuildInputs = [perlSubInstall perlParamsUtil];
  };

  perlDataPage = buildPerlPackage {
    name = "Data-Page-2.01";
    src = fetchurl {
      url = mirror://cpan/authors/id/L/LB/LBROCARD/Data-Page-2.01.tar.gz;
      sha256 = "0mvhlid9qx9yd94rgr4lfz9kvflimc1dzcah0x7q5disw39aqrzr";
    };
    propagatedBuildInputs = [perlTestException perlClassAccessorChained];
  };

  perlDataVisitor = buildPerlPackage {
    name = "Data-Visitor-0.21";
    src = fetchurl {
      url = mirror://cpan/authors/id/N/NU/NUFFIN/Data-Visitor-0.21.tar.gz;
      sha256 = "10cjh3rrqi4gwrmkpzilzmaqdrh71wr59035s6b4p2dzd117p931";
    };
    propagatedBuildInputs = [
      perlTestMockObject perlMouse perlTaskWeaken perlTieUseOk perlTieToObject
      perlNamespaceClean
    ];
  };

  perlDateCalc = buildPerlPackage {
    name = "Date-Calc-5.4";
    src = fetchurl {
      url = mirror://cpan/authors/id/S/ST/STBEY/Date-Calc-5.4.tar.gz;
      sha256 = "1q7d1sy9ka1akpbysgwj673i7wiwb48yjv6wx1v5dhxllyxlxqc8";
    };
    propagatedBuildInputs = [perlCarpClan perlBitVector];
  };

  perlDateManip = buildPerlPackage {
    name = "DateManip-5.54";
    src = fetchurl {
      url = mirror://cpan/authors/id/S/SB/SBECK/Date-Manip-5.54.tar.gz;
      sha256 = "0ap2jgqx7yvjsyph9zsvadsih41cj991j3jwgz5261sq7q74y7xn";
    };
  };

  perlDateTime = buildPerlPackage rec {
    name = "DateTime-0.4501";
    src = fetchurl {
      url = "mirror://cpan/authors/id/D/DR/DROLSKY/${name}.tar.gz";
      sha256 = "1hqhc4xfjgcc1r488gjbi498ws3pxiayabl46607lq02qddcv57s";
    };
    propagatedBuildInputs = [perlDateTimeLocale perlDateTimeTimeZone];
  };

  perlDateTimeFormatBuilder = buildPerlPackage rec {
    name = "DateTime-Format-Builder-0.7901";
    src = fetchurl {
      url = "mirror://cpan/authors/id/D/DR/DROLSKY/${name}.tar.gz";
      sha256 = "08zl89gh5lkff8736fkdnrf6dgppsjbmymnysbc06s7igd4ig8zf";
    };
    propagatedBuildInputs = [
      perlDateTime perlParamsValidate perlTaskWeaken perlDateTimeFormatStrptime
      perlClassFactoryUtil
    ];
    buildInputs = [perlTestPod];
  };

  perlDateTimeFormatNatural = buildPerlPackage rec {
    name = "DateTime-Format-Natural-0.74";
    src = fetchurl {
      url = "mirror://cpan/authors/id/S/SC/SCHUBIGER/${name}.tar.gz";
      sha256 = "0hq33s5frfa8cpj2al7qi0sbmimm5sdlxf0h3b57fjm9x5arlkcn";
    };
    propagatedBuildInputs = [
      perlDateTime perlListMoreUtils perlParamsValidate perlDateCalc
      perlTestMockTime perlBoolean
    ];
  };

  perlDateTimeFormatStrptime = buildPerlPackage rec {
    name = "DateTime-Format-Strptime-1.0800";
    src = fetchurl {
      url = "mirror://cpan/authors/id/R/RI/RICKM/${name}.tgz";
      sha256 = "10vsmwlhnc62krsh5fm2i0ya7bgjgjsm6nmj56f0bfifjh57ya1j";
    };
    propagatedBuildInputs = [
      perlDateTime perlDateTimeLocale perlDateTimeTimeZone perlParamsValidate
    ];
  };

  perlDateTimeLocale = buildPerlPackage rec {
    name = "DateTime-Locale-0.42";
    src = fetchurl {
      url = "mirror://cpan/authors/id/D/DR/DROLSKY/${name}.tar.gz";
      sha256 = "1cvp9a4j6vy3xpbv6ipzcz1paw7gzal7lkrbm5ipiilji47d5gaw";
    };
    propagatedBuildInputs = [perlListMoreUtils perlParamsValidate];
  };

  perlDateTimeTimeZone = buildPerlPackage rec {
    name = "DateTime-TimeZone-0.84";
    src = fetchurl {
      url = "mirror://cpan/authors/id/D/DR/DROLSKY/${name}.tar.gz";
      sha256 = "0jwbldr3x1cl2ibd9dcshdmpg6s5ddc4qiaxcxyqc82cq09ah2vs";
    };
    propagatedBuildInputs = [perlClassSingleton perlParamsValidate];
  };

  perlDBDSQLite = import ../development/perl-modules/DBD-SQLite {
    inherit fetchurl buildPerlPackage perlDBI sqlite;
  };

  perlDBFile = import ../development/perl-modules/DB_File {
    inherit fetchurl perl db4;
  };

  perlDBI = buildPerlPackage {
    name = "DBI-1.607";
    src = fetchurl {
      url = mirror://cpan/authors/id/T/TI/TIMB/DBI-1.607.tar.gz;
      sha256 = "053ysk2a4njhzq5p59v5s6jzyi0yqr8l6wkswbvy4fyil3ka343h";
    };
  };

  perlDBIxClass = buildPerlPackage rec {
    name = "DBIx-Class-0.08011";
    src = fetchurl {
      url = "mirror://cpan/authors/id/R/RI/RIBASUSHI/${name}.tar.gz";
      sha256 = "0bdp2hqbxdn0xzjja0wcynwvq36z2vwz7yx5w34s82g59pmf5dbx";
    };
    propagatedBuildInputs = [
      perlTestNoWarnings perlTestException perlDBI perlScopeGuard
      perlPathClass perlClassInspector perlClassAccessorGrouped
      perlCarpClan perlTestWarn perlDataPage perlSQLAbstract
      perlSQLAbstractLimit perlClassC3 perlClassC3Componentised
      perlModuleFind perlDBDSQLite perlJSONAny perlSubName
    ];
    buildInputs = [perlTestPod perlTestPodCoverage];
    doCheck = false; /* it says "8 subtests UNEXPECTEDLY SUCCEEDED" */
  };

  perlDBIxClassHTMLWidget = buildPerlPackage rec {
    name = "DBIx-Class-HTMLWidget-0.16";
    src = fetchurl {
      url = "mirror://cpan/authors/id/A/AN/ANDREMAR/${name}.tar.gz";
      sha256 = "05zhniyzl31nq410ywhxm0vmvac53h7ax42hjs9mmpvf45ipahj1";
    };
    propagatedBuildInputs = [perlDBIxClass perlHTMLWidget];
  };

  perlDBIxClassSchemaLoader = buildPerlPackage rec {
    name = "DBIx-Class-Schema-Loader-0.04005";
    src = fetchurl {
      url = "mirror://cpan/authors/id/I/IL/ILMARI/${name}.tar.gz";
      sha256 = "1adymxsh1q7y1d3x25mar1rz6nshag16h6bfzhwy0w50qd2vvx9l";
    };
    propagatedBuildInputs = [
      perlDBI perlDBDSQLite perlDataDump perlUNIVERSALrequire
      perlClassAccessor perlClassDataAccessor perlClassC3 perlCarpClan
      perlClassInspector perlDBIxClass perlLinguaENInflectNumber
      perlClassUnload
    ];
  };

  perlDevelGlobalDestruction = buildPerlPackage rec {
    name = "Devel-GlobalDestruction-0.02";
    src = fetchurl {
      url = "mirror://cpan/authors/id/N/NU/NUFFIN/${name}.tar.gz";
      sha256 = "174m5dx2z89h4308gx6s6vmg93qzaq0bh9m91hp2vqbyialnarhw";
    };
    propagatedBuildInputs = [perlSubExporter perlScopeGuard];
  };

  perlDevelStackTrace = buildPerlPackage rec {
    name = "Devel-StackTrace-1.20";
    src = fetchurl {
      url = "mirror://cpan/authors/id/D/DR/DROLSKY/${name}.tar.gz";
      sha256 = "15zh9gzhw6gv7l6sklp02pfmiiv8kwmmjsyvirppsca6aagy4603";
    };
  };

  perlDevelSymdump = buildPerlPackage rec {
    name = "Devel-Symdump-2.08";
    src = fetchurl {
      url = "mirror://cpan/authors/id/A/AN/ANDK/${name}.tar.gz";
      sha256 = "0qzj68zw1yypk8jw77h0w5sdpdcrp4xcmgfghcfyddjr2aim60x5";
    };
    propagatedBuildInputs = [
      perlTestPod /* cyclic dependency: perlTestPodCoverage */
    ];
  };

  perlDigestHMAC = buildPerlPackage {
    name = "Digest-HMAC-1.01";
    src = fetchurl {
      url = mirror://cpan/authors/id/G/GA/GAAS/Digest-HMAC-1.01.tar.gz;
      sha256 = "042d6nknc5icxqsy5asrh8v2shmvg7b3vbj95jyk4sbqlqpacwz3";
    };
    propagatedBuildInputs = [perlDigestSHA1];
  };

  perlDigestSHA1 = buildPerlPackage {
    name = "Digest-SHA1-2.11";
    src = fetchurl {
      url = mirror://cpan/authors/id/G/GA/GAAS/Digest-SHA1-2.11.tar.gz;
      md5 = "2449bfe21d6589c96eebf94dae24df6b";
    };
  };

  perlEmailAddress = buildPerlPackage {
    name = "Email-Address-1.888";
    src = fetchurl {
      url = mirror://cpan/authors/id/R/RJ/RJBS/Email-Address-1.888.tar.gz;
      sha256 = "0c6b8djnmiy0niskrvywd6867xd1qmn241ffdwj957dkqdakq9yx";
    };
  };

  perlEmailSend = buildPerlPackage {
    name = "Email-Send-2.185";
    src = fetchurl {
      url = mirror://cpan/authors/id/R/RJ/RJBS/Email-Send-2.185.tar.gz;
      sha256 = "0pbgnnbmv6z3zzqaiq1sdcv5d26ijhw4p8k8kp6ac7arvldblamz";
    };
    propagatedBuildInputs = [perlEmailSimple perlEmailAddress perlModulePluggable perlReturnValue];
  };

  perlEmailSimple = buildPerlPackage {
    name = "Email-Simple-2.003";
    src = fetchurl {
      url = mirror://cpan/authors/id/R/RJ/RJBS/Email-Simple-2.003.tar.gz;
      sha256 = "0h8873pidhkqy7415s5sx8z614d0haxiknbjwrn65icrr2m0b8g6";
    };
  };

  perlEmailValid = buildPerlPackage {
    name = "Email-Valid-0.179";
    src = fetchurl {
      url = mirror://cpan/authors/id/R/RJ/RJBS/Email-Valid-0.179.tar.gz;
      sha256 = "13yfjll63cp1y4xqzdcr1mjhfncn48v6hckk5mvwi47w3ccj934a";
    };
    propagatedBuildInputs = [perlMailTools perlNetDNS];
    doCheck = false;
  };

  perlEncode = buildPerlPackage {
    name = "Encode-2.25";
    src = fetchurl {
      url = mirror://cpan/authors/id/D/DA/DANKOGAI/Encode-2.25.tar.gz;
      sha256 = "0prwmbg3xh1lqskianwrfrgasdfmz4kjm3qpdm27ay110jkk25ak";
    };
  };

  perlExtUtilsInstall = buildPerlPackage {
    name = "ExtUtils-Install-1.50";
    src = fetchurl {
      url = mirror://cpan/authors/id/Y/YV/YVES/ExtUtils-Install-1.50.tar.gz;
      sha256 = "18fr056fwnnhvgc646crx2p9mybf69mh5rkcphc7bbvahw9i61jy";
    };
    propagatedBuildInputs = [perlExtUtilsMakeMaker];
  };

  perlExtUtilsMakeMaker = buildPerlPackage {
    name = "ExtUtils-MakeMaker-6.44";
    src = fetchurl {
      url = mirror://cpan/authors/id/M/MS/MSCHWERN/ExtUtils-MakeMaker-6.44.tar.gz;
      sha256 = "0zyypnlmmyp06qbfdpc14rp5rj63066mjammn6rlcqz2iil9mpcj";
    };
  };

  perlExtUtilsManifest = buildPerlPackage {
    name = "ExtUtils-Manifest-1.53";
    src = fetchurl {
      url = mirror://cpan/authors/id/R/RK/RKOBES/ExtUtils-Manifest-1.53.tar.gz;
      sha256 = "0xgfzivw0dfy29ydfjkg0c9mvlhjvlhc54s0yvbb4sxb2mdvrfkp";
    };
  };

  perlFilechdir = buildPerlPackage {
    name = "File-chdir-0.1002";
    src = fetchurl {
      url = mirror://cpan/authors/id/D/DA/DAGOLDEN/File-chdir-0.1002.tar.gz;
      sha256 = "1fc2l754bxsizli3injm4wqf8dn03iq16rmfn62l99nxpibl5k6p";
    };
  };

  perlFileCopyRecursive = buildPerlPackage {
    name = "File-Copy-Recursive-0.37";
    src = fetchurl {
      url = mirror://cpan/authors/id/D/DM/DMUEY/File-Copy-Recursive-0.37.tar.gz;
      sha256 = "12j0s01zwm67g4bcgbs0k61jwz59q1lndrnxyywxsz3xd30ki8rr";
    };
  };

  perlFileModified = buildPerlPackage {
    name = "File-Modified-0.07";
    src = fetchurl {
      url = mirror://cpan/authors/id/C/CO/CORION/File-Modified-0.07.tar.gz;
      sha256 = "11zkg171fa5vdbyrbfcay134hhgyf4yaincjxwspwznrfmkpi49h";
    };
  };

  perlFileShareDir = buildPerlPackage rec {
    name = "File-ShareDir-1.00";
    src = fetchurl {
      url = "mirror://cpan/authors/id/A/AD/ADAMK/${name}.tar.gz";
      sha256 = "1afr1r1ys2ij8i4r0i85hfrgrbvcha8c7cgkhcrdya1f0lnpw59z";
    };
    propagatedBuildInputs = [perlClassInspector perlParamsUtil];
  };

  perlFileTemp = buildPerlPackage {
    name = "File-Temp-0.20";
    src = fetchurl {
      url = mirror://cpan/authors/id/T/TJ/TJENNESS/File-Temp-0.20.tar.gz;
      sha256 = "0n7lr7mpdvwgznw469qdpdmac627a26wp615dkpzanc452skad4v";
    };
  };

  perlFreezeThaw = buildPerlPackage {
    name = "FreezeThaw-0.43";
    src = fetchurl {
      url = mirror://cpan/authors/id/I/IL/ILYAZ/modules/FreezeThaw-0.43.tar.gz;
      sha256 = "1qamc5aggp35xk590a4hy660f2rhc2l7j65hbyxdya9yvg7z437l";
    };
  };

  perlHTMLFormFu = buildPerlPackage rec {
    name = "HTML-FormFu-0.03007";
    src = fetchurl {
      url = "mirror://cpan/authors/id/C/CF/CFRANKS/${name}.tar.gz";
      sha256 = "03lc4pvygp4wn9rsgdkbwk8zkh8x2z5vp8613c6q74imwrfmmfqy";
    };
    propagatedBuildInputs = [
      perlClassAccessorChained perlClassC3 perlConfigAny
      perlDateCalc perlListMoreUtils perlLWP perlEmailValid
      perlDataVisitor perlDateTime perlDateTimeFormatBuilder
      perlDateTimeFormatStrptime perlDateTimeFormatNatural
      perlReadonly perlYAMLSyck perlRegexpCopy
      perlHTMLTokeParserSimple perlTestNoWarnings perlRegexpCommon
      perlCaptchaReCAPTCHA perlHTMLScrubber perlFileShareDir
      perlTemplateToolkit perlCryptCBC perlCryptDES
    ];
  };

  perlHTMLParser = buildPerlPackage {
    name = "HTML-Parser-3.56";
    src = fetchurl {
      url = mirror://cpan/authors/id/G/GA/GAAS/HTML-Parser-3.56.tar.gz;
      sha256 = "0x1h42r54aq4yqpwi7mla4jzia9c5ysyqh8ir2nav833f9jm6g2h";
    };
    propagatedBuildInputs = [perlHTMLTagset];
  };

  perlHTMLScrubber = buildPerlPackage {
    name = "HTML-Scrubber-0.08";
    src = fetchurl {
      url = mirror://cpan/authors/id/P/PO/PODMASTER/HTML-Scrubber-0.08.tar.gz;
      sha256 = "0xb5zj67y2sjid9bs3yfm81rgi91fmn38wy1ryngssw6vd92ijh2";
    };
    propagatedBuildInputs = [perlHTMLParser];
  };

  perlHTMLTagset = buildPerlPackage {
    name = "HTML-Tagset-3.10";
    src = fetchurl {
      url = mirror://cpan/authors/id/P/PE/PETDANCE/HTML-Tagset-3.10.tar.gz;
      sha256 = "05k292qy7jzjlmmybis8nncpnwwa4jfkm7q3gq6866ydxrzds9xh";
    };
  };

  perlHTMLTiny = buildPerlPackage rec {
    name = "HTML-Tiny-1.03";
    src = fetchurl {
      url = "mirror://cpan/authors/id/A/AN/ANDYA/${name}.tar.gz";
      sha256 = "1nc9vr0z699jwv8jaxxpkfhspiv7glhdp500hqyzdm2jxfw8azrg";
    };
  };

  perlHTMLTokeParserSimple = buildPerlPackage rec {
    name = "HTML-TokeParser-Simple-3.15";
    src = fetchurl {
      url = "mirror://cpan/authors/id/O/OV/OVID/${name}.tar.gz";
      sha256 = "0ii1ww17h7wps1lcj7bxrjbisa37f6cvlm0xxpgfq1s6iy06q05b";
    };
    propagatedBuildInputs = [perlHTMLParser perlSubOverride];
    buildInputs = [perlTestPod];
  };

  perlHTMLTree = buildPerlPackage {
    name = "HTML-Tree-3.23";
    src = fetchurl {
      url = mirror://cpan/authors/id/P/PE/PETEK/HTML-Tree-3.23.tar.gz;
      sha256 = "1pn80f4g1wixs030f40b80wrj12kwfinwycrx3f10drg4v7ml5zm";
    };
    propagatedBuildInputs = [perlHTMLParser];
  };

  perlHTMLWidget = buildPerlPackage {
    name = "HTML-Widget-1.11";
    src = fetchurl {
      url = mirror://cpan/authors/id/C/CF/CFRANKS/HTML-Widget-1.11.tar.gz;
      sha256 = "02w21rd30cza094m5xs9clzw8ayigbhg2ddzl6jycp4jam0dyhmy";
    };
    propagatedBuildInputs = [
      perlTestNoWarnings perlClassAccessor perlClassAccessorChained
      perlClassDataAccessor perlModulePluggableFast perlHTMLTree
      perlHTMLScrubber perlEmailValid perlDateCalc
    ];
  };

  perlHTTPBody = buildPerlPackage rec {
    name = "HTTP-Body-1.05";
    src = fetchurl {
      url = "mirror://cpan/authors/id/A/AG/AGRUNDMA/${name}.tar.gz";
      sha256 = "0s0496sb9l8jfkdx86vahwgdaaxrqb0j6acyww6nk0ajh82qrzfv";
    };
    propagatedBuildInputs = [perlLWP perlYAML];
  };

  perlHTTPRequestAsCGI = buildPerlPackage {
    name = "HTTP-Request-AsCGI-0.5";
    src = fetchurl {
      url = mirror://cpan/authors/id/C/CH/CHANSEN/HTTP-Request-AsCGI-0.5.tar.gz;
      sha256 = "164159iiyk0waqayplchkisxg2ldamx8iifrccx32p344714qcrh";
    };
    propagatedBuildInputs = [perlClassAccessor perlLWP];
  };

  perlHTTPResponseEncoding = buildPerlPackage rec {
    name = "HTTP-Response-Encoding-0.05";
    src = fetchurl {
      url = "mirror://cpan/authors/id/D/DA/DANKOGAI/${name}.tar.gz";
      sha256 = "04gdl633g0s2ckn7zixcma2krbpfcd46jngg155qpdx5sdwfkm16";
    };
    propagatedBuildInputs = [perlLWP];
  };

  perlHTTPServerSimple = buildPerlPackage rec {
    name = "HTTP-Server-Simple-0.38";
    src = fetchurl {
      url = "mirror://cpan/authors/id/J/JE/JESSE/${name}.tar.gz";
      sha256 = "1m1lmpbg0zhiv2vyc3fyyqfsv3jhhb2mbdl5624fqb0va2pnla6n";
    };
    propagatedBuildInputs = [perlURI];
    doCheck = false;
  };

  perlI18NLangTags = buildPerlPackage {
    name = "I18N-LangTags-0.35";
    src = fetchurl {
      url = mirror://cpan/authors/id/S/SB/SBURKE/I18N-LangTags-0.35.tar.gz;
      sha256 = "0idwfi7k8l44d9akpdj6ygdz3q8zxr690m18s7w23ms9d55bh3jy";
    };
  };

  perlIOCompressBase = buildPerlPackage rec {
    name = "IO-Compress-Base-2.015";
    src = fetchurl {
      url = "mirror://cpan/authors/id/P/PM/PMQS/${name}.tar.gz";
      sha256 = "10njlwa50mhs5nqws5yidfmmb7hwmwc6x06gk2vnpyn82g3szgqd";
    };
  };

  perlIOCompressGzip = buildPerlPackage rec {
    name = "IO-Compress-Zlib-2.015";
    src = fetchurl {
      url = "mirror://cpan/authors/id/P/PM/PMQS/${name}.tar.gz";
      sha256 = "0sbnx6xdryaajwpssrfgm5b2zasa4ri8pihqwsx3rm5kmkgzy9cx";
    };
    propagatedBuildInputs = [perlIOCompressBase perlCompressRawZlib];
  };

  perlIODigest = buildPerlPackage {
    name = "IO-Digest-0.10";
    src = fetchurl {
      url = mirror://cpan/authors/id/C/CL/CLKAO/IO-Digest-0.10.tar.gz;
      sha256 = "1g6ilxqv2a7spf273v7k0721c6am7pwpjrin3h5zaqxfmd312nav";
    };
    propagatedBuildInputs = [perlPerlIOviadynamic];
  };

  perlIOPager = buildPerlPackage {
    name = "IO-Pager-0.06.tgz";
    src = fetchurl {
      url = mirror://cpan/authors/id/J/JP/JPIERCE/IO-Pager-0.06.tgz;
      sha256 = "0r3af4gyjpy0f7bhs7hy5s7900w0yhbckb2dl3a1x5wpv7hcbkjb";
    };
  };

  perlIPCRun = buildPerlPackage rec {
    name = "IPC-Run-0.82";
    src = fetchurl {
      url = "mirror://cpan/authors/id/A/AD/ADAMK/${name}.tar.gz";
      sha256 = "1v5yfavvhxscqkdl68xs7i7vcp9drl3y1iawppzwqcl1fprd58ip";
    };
    doCheck = false; /* attempts a network connection to localhost */
  };

  perlJSON = buildPerlPackage {
    name = "JSON-2.12";
    src = fetchurl {
      url = mirror://cpan/authors/id/M/MA/MAKAMAKA/JSON-2.12.tar.gz;
      sha256 = "0qbxfwvfsx8s50h2dzpb0z7qi22k9ghygfzbfk8v08kkpmrkls47";
    };
    propagatedBuildInputs = [perlJSONXS];
  };

  perlJSONAny = buildPerlPackage {
    name = "JSON-Any-1.17";
    src = fetchurl {
      url = mirror://cpan/authors/id/R/RB/RBERJON/JSON-Any-1.17.tar.gz;
      sha256 = "07y6zb0vzb4c87k2lflxafb69zc4a29bxhzh6xdcpjhplf4vbifb";
    };
    propagatedBuildInputs = [perlJSON];
  };

  perlJSONXS = buildPerlPackage {
    name = "JSON-XS-2.23";
    src = fetchurl {
      url = mirror://cpan/authors/id/M/ML/MLEHMANN/JSON-XS-2.23.tar.gz;
      sha256 = "0yd1j5d9b0ymfzfaxyi9zgca3vqwjb3dl8pg14m1qwsx3pidd5j7";
    };
  };

  perlLinguaENInflect = buildPerlPackage {
    name = "Lingua-EN-Inflect-1.89";
    src = fetchurl {
      url = mirror://cpan/authors/id/D/DC/DCONWAY/Lingua-EN-Inflect-1.89.tar.gz;
      sha256 = "1jvj67mvvfqxgxspmblay1c844vvhfwrviiarglkaw6phpg74rby";
    };
  };

  perlLinguaENInflectNumber = buildPerlPackage {
    name = "Lingua-EN-Inflect-Number-1.1";
    src = fetchurl {
      url = mirror://cpan/authors/id/S/SI/SIMON/Lingua-EN-Inflect-Number-1.1.tar.gz;
      sha256 = "13hlr1srp9cd9mcc78snkng9il8iavvylfyh81iadvn2y7wikwfy";
    };
    propagatedBuildInputs = [perlLinguaENInflect];
  };

  perlListMoreUtils = buildPerlPackage {
    name = "List-MoreUtils-0.22";
    src = fetchurl {
      url = mirror://cpan/authors/id/V/VP/VPARSEVAL/List-MoreUtils-0.22.tar.gz;
      sha256 = "1dv21xclh6r1cyy19r34xv2w6pc1jb5pwj7b2739m78xhlk8p55l";
    };
  };

  perlLocaleGettext = buildPerlPackage {
    name = "LocaleGettext-1.05";
    src = fetchurl {
      url = mirror://cpan/authors/id/P/PV/PVANDRY/gettext-1.05.tar.gz;
      sha256 = "15262a00vx714szpx8p2z52wxkz46xp7acl72znwjydyq4ypydi7";
    };
  };

  perlLocaleMaketext = buildPerlPackage {
    name = "Locale-Maketext-1.13";
    src = fetchurl {
      url = mirror://cpan/authors/id/F/FE/FERREIRA/Locale-Maketext-1.13.tar.gz;
      sha256 = "0qvrhcs1f28ix3v8hcd5xr4z9s7plz4g5a4q1cjp7bs0c3w2yl6z";
    };
    propagatedBuildInputs = [perlI18NLangTags];
  };

  perlLocaleMaketextLexicon = buildPerlPackage {
    name = "Locale-Maketext-Lexicon-0.66";
    src = fetchurl {
      url = mirror://cpan/authors/id/A/AU/AUDREYT/Locale-Maketext-Lexicon-0.66.tar.gz;
      sha256 = "1cd2kbcrlyjcmlr7m8kf94mm1hlr7hpv1r80a596f4ljk81f2nvd";
    };
    propagatedBuildInputs = [perlLocaleMaketext];
  };

  perlLocaleMaketextSimple = buildPerlPackage {
    name = "Locale-Maketext-Simple-0.18";
    src = fetchurl {
      url = mirror://cpan/authors/id/A/AU/AUDREYT/Locale-Maketext-Simple-0.18.tar.gz;
      sha256 = "14kx7vkxyfqndy90rzavrjp2346aidyc7x5dzzdj293qf8s4q6ig";
    };
  };

  perlLWP = buildPerlPackage rec {
    name = "libwww-perl-5.823";
    src = fetchurl {
      url = "mirror://cpan/authors/id/G/GA/GAAS/${name}.tar.gz";
      sha256 = "1pz65p02dcy1yf4l1zhhwjmnh6fvf8q71nsmhjpc5lydsf35h1ql";
    };
    propagatedBuildInputs = [perlURI perlHTMLParser perlHTMLTagset];
  };

  perlMailTools = buildPerlPackage {
    name = "MailTools-2.04";
    src = fetchurl {
      url = mirror://cpan/authors/id/M/MA/MARKOV/MailTools-2.04.tar.gz;
      sha256 = "0w91rcrz4v0pjdnnv2mvlbrm9ww32f7ajhr7xkjdhhr3455p7adx";
    };
    propagatedBuildInputs = [perlTimeDate perlTestPod];
  };

  perlMIMETypes = buildPerlPackage {
    name = "MIME-Types-1.24";
    src = fetchurl {
      url = mirror://cpan/authors/id/M/MA/MARKOV/MIME-Types-1.24.tar.gz;
      sha256 = "1j89kjv9lipv6r3bq6dp0k9b8y1f8z9vrmhi7b8h7cs1yc8g7qz9";
    };
    propagatedBuildInputs = [perlTestPod];
  };

  perlModuleBuild = buildPerlPackage {
    name = "Module-Build-0.2808";
    src = fetchurl {
      url = mirror://cpan/authors/id/K/KW/KWILLIAMS/Module-Build-0.2808.tar.gz;
      sha256 = "1h8zpf4g2n8v47l9apmdqbdgcg039g70w75hpn84m37pmqkbnj8v";
    };
    propagatedBuildInputs = [perlExtUtilsInstall perlExtUtilsManifest perlTestHarness];
  };

  perlModuleFind = buildPerlPackage {
    name = "Module-Find-0.06";
    src = fetchurl {
      url = mirror://cpan/authors/id/C/CR/CRENZ/Module-Find-0.06.tar.gz;
      sha256 = "1394jk0rn2zmchpl11kim69xh5h5yzg96jdlf76fqrk3dcn0y2ip";
    };
  };

  perlMoose = buildPerlPackage rec {
    name = "Moose-0.68";
    src = fetchurl {
      url = "mirror://cpan/authors/id/D/DR/DROLSKY/${name}.tar.gz";
      sha256 = "0ncpa8v0yv7lkn108943sjll3gps5nkzn6a51ngvqq1rnsd34ar1";
    };
    propagatedBuildInputs = [
      perlTestMore perlTestException perlTaskWeaken perlListMoreUtils
      perlClassMOP perlSubExporter
    ];
  };

  perlMouse = buildPerlPackage {
    name = "Mouse-0.09";
    src = fetchurl {
      url = mirror://cpan/authors/id/S/SA/SARTAK/Mouse-0.09.tar.gz;
      sha256 = "1akymbjim6w6i1q8h97izah26ndmcbnl1lwdsw9fa22hnhm0axg0";
    };
  };

  perlMROCompat = buildPerlPackage {
    name = "MRO-Compat-0.09";
    src = fetchurl {
      url = mirror://cpan/authors/id/B/BL/BLBLACK/MRO-Compat-0.09.tar.gz;
      sha256 = "16l37bxd5apax4kyvnadiplz8xmmx76y9pyq9iksqrv0d5rl5vl8";
    };
  };

  perlNamespaceClean = buildPerlPackage {
    name = "namespace-clean-0.08";
    src = fetchurl {
      url = mirror://cpan/authors/id/P/PH/PHAYLON/namespace-clean-0.08.tar.gz;
      sha256 = "1jwc15zz1j6indqgz64l09ayg0db4gfaasq74x0vyi1yx3d9x2yx";
    };
    propagatedBuildInputs = [perlScopeGuard];
  };

  perlNetDNS = buildPerlPackage {
    name = "Net-DNS-0.63";
    src = fetchurl {
      url = mirror://cpan/authors/id/O/OL/OLAF/Net-DNS-0.63.tar.gz;
      sha256 = "1pswrwhkav051xahm3k4cbyhi8kqpfmaz85lw44kwi2wc7mz4prk";
    };
    propagatedBuildInputs = [perlNetIP perlDigestHMAC];
    doCheck = false;
  };

  perlNetIP = buildPerlPackage {
    name = "Net-IP-1.25";
    src = fetchurl {
      url = mirror://cpan/authors/id/M/MA/MANU/Net-IP-1.25.tar.gz;
      sha256 = "1iv0ka6d8kp9iana6zn51sxbcmz2h3mbn6cd8pald36q5whf5mjc";
    };
  };

  perlObjectSignature = buildPerlPackage {
    name = "Object-Signature-1.05";
    src = fetchurl {
      url = mirror://cpan/authors/id/A/AD/ADAMK/Object-Signature-1.05.tar.gz;
      sha256 = "10k9j18jpb16brv0hs7592r7hx877290pafb8gnk6ydy7hcq9r2j";
    };
  };

  perlParamsUtil = buildPerlPackage rec {
    name = "Params-Util-0.37";
    src = fetchurl {
      url = "mirror://cpan/authors/id/A/AD/ADAMK/${name}.tar.gz";
      sha256 = "1n36vhahbs2mfck5x6g8ab9280zji9zwc5092jiq78s791227cb6";
    };
  };

  perlParamsValidate = buildPerlPackage rec {
    name = "Params-Validate-0.91";
    src = fetchurl {
      url = "mirror://cpan/authors/id/D/DR/DROLSKY/${name}.tar.gz";
      sha256 = "1j0hx3pbfdyggbhrawa9k0wdm6lln3zdkrhjrdg1hzzf6csrlc1v";
    };
  };

  perlParent = buildPerlPackage {
    name = "parent-0.221";
    src = fetchurl {
      url = mirror://cpan/authors/id/C/CO/CORION/parent-0.221.tar.gz;
      sha256 = "17jhscpa5p5szh1173pd6wvh2m05an1l941zqq9jkw9bzgk12hm0";
    };
  };

  perlPathClass = buildPerlPackage {
    name = "Path-Class-0.16";
    src = fetchurl {
      url = mirror://cpan/authors/id/K/KW/KWILLIAMS/Path-Class-0.16.tar.gz;
      sha256 = "0zisxkj58jm84fwcssmdq8g6n37s33v5h7j28m12sbkqib0h76gc";
    };
  };

  perlPerlIOeol = buildPerlPackage {
    name = "PerlIO-eol-0.14";
    src = fetchurl {
      url = mirror://cpan/authors/id/A/AU/AUDREYT/PerlIO-eol-0.14.tar.gz;
      sha256 = "1rwj0r075jfvvd0fnzgdqldc7qdb94wwsi21rs2l6yhcv0380fs2";
    };
  };

  perlPerlIOviadynamic = buildPerlPackage {
    name = "PerlIO-via-dynamic-0.12";
    src = fetchurl {
      url = mirror://cpan/authors/id/C/CL/CLKAO/PerlIO-via-dynamic-0.12.tar.gz;
      sha256 = "140hay9q8q9sz1fa2s57ijp5l2448fkcg7indgn6k4vc7yshmqz2";
    };
  };

  perlPerlIOviasymlink = buildPerlPackage {
    name = "PerlIO-via-symlink-0.05";
    src = fetchurl {
      url = mirror://cpan/authors/id/C/CL/CLKAO/PerlIO-via-symlink-0.05.tar.gz;
      sha256 = "0lidddcaz9anddqrpqk4zwm550igv6amdhj86i2jjdka9b1x81s1";
    };
  };

  perlModulePluggable = buildPerlPackage {
    name = "Module-Pluggable-3.5";
    src = fetchurl {
      url = mirror://cpan/authors/id/S/SI/SIMONW/Module-Pluggable-3.5.tar.gz;
      sha256 = "08rywi79pqn2c8zr17fmd18lpj5hm8lxd1j4v2k002ni8vhl43nv";
    };
    patches = [
      # !!! merge this patch into Perl itself (which contains Module::Pluggable as well)
      ../development/perl-modules/module-pluggable.patch
    ];
  };

  perlModulePluggableFast = buildPerlPackage {
    name = "Module-Pluggable-Fast-0.18";
    src = fetchurl {
      url = mirror://cpan/authors/id/S/SR/SRI/Module-Pluggable-Fast-0.18.tar.gz;
      sha256 = "140c311x2darrc2p1drbkafv7qwhzdcff4ad300n6whsx4dfp6wr";
    };
    propagatedBuildInputs = [perlUNIVERSALrequire];
  };

  perlPodCoverage = buildPerlPackage rec {
    name = "Pod-Coverage-0.19";
    src = fetchurl {
      url = "mirror://cpan/authors/id/R/RC/RCLAMP/${name}.tar.gz";
      sha256 = "1krsz4zwmnmq3z29p5vmyr5fdzrn8v0sg6rf3qxk7xpxw4z5np84";
    };
    propagatedBuildInputs = [perlDevelSymdump];
  };

  perlPodEscapes = buildPerlPackage {
    name = "Pod-Escapes-1.04";
    src = fetchurl {
      url = mirror://cpan/authors/id/S/SB/SBURKE/Pod-Escapes-1.04.tar.gz;
      sha256 = "1wrg5dnsl785ygga7bp6qmakhjgh9n4g3jp2l85ab02r502cagig";
    };
  };

  perlPodSimple = buildPerlPackage {
    name = "Pod-Simple-3.05";
    src = fetchurl {
      url = mirror://cpan/authors/id/A/AR/ARANDAL/Pod-Simple-3.05.tar.gz;
      sha256 = "1j0kqcvr9ykcqlkr797j1npkbggykb3p4w5ri73s8mi163lzxkqb";
    };
    propagatedBuildInputs = [perlconstant perlPodEscapes];
  };

  perlReadonly = buildPerlPackage rec {
    name = "Readonly-1.03";
    src = fetchurl {
      url = "mirror://cpan/authors/id/R/RO/ROODE/${name}.tar.gz";
      sha256 = "1shkyxajh6l87nif47ygnfxjwvqf3d3kjpdvxaff4957vqanii2k";
    };
  };

  perlRegexpAssemble = buildPerlPackage rec {
    name = "Regexp-Assemble-0.34";
    src = fetchurl {
      url = "mirror://cpan/authors/id/D/DL/DLAND/${name}.tar.gz";
      sha256 = "173dnzi3dag88afr4xf5v0hki15cfaffyjimjfmvzv6gbx6fp96f";
    };
  };

  perlRegexpCommon = buildPerlPackage rec {
    name = "Regexp-Common-2.122";
    src = fetchurl {
      url = "mirror://cpan/authors/id/A/AB/ABIGAIL/${name}.tar.gz";
      sha256 = "1mi411nfsx58nfsgjsbyck50x9d0yfvwqpw63iavajlpx1z38n8r";
    };
  };

  perlRegexpCopy = buildPerlPackage rec {
    name = "Regexp-Copy-0.06";
    src = fetchurl {
      url = "mirror://cpan/authors/id/J/JD/JDUNCAN/${name}.tar.gz";
      sha256 = "09c8xb43p1s6ala6g4274az51mf33phyjkp66dpvgkgbi1xfnawp";
    };
  };

  perlReturnValue = buildPerlPackage {
    name = "Return-Value-1.302";
    src = fetchurl {
      url = mirror://cpan/authors/id/R/RJ/RJBS/Return-Value-1.302.tar.gz;
      sha256 = "0hf5rmfap49jh8dnggdpvapy5r4awgx5hdc3acc9ff0vfqav8azm";
    };
  };

  perlScopeGuard = buildPerlPackage {
    name = "Scope-Guard-0.03";
    src = fetchurl {
      url = mirror://cpan/authors/id/C/CH/CHOCOLATE/Scope-Guard-0.03.tar.gz;
      sha256 = "07x966fkqxlwnngxs7a2jrhabh8gzhjfpqq56n9gkwy7f340sayb";
    };
  };

  perlSetObject = buildPerlPackage {
    name = "Set-Object-1.26";
    src = fetchurl {
      url = mirror://cpan/authors/id/S/SA/SAMV/Set-Object-1.26.tar.gz;
      sha256 = "1hx3wrw8xkvaggacc8zyn86hfi3079ahmia1n8vsw7dglp1bbhmj";
    };
  };

  perlSQLAbstract = buildPerlPackage {
    name = "SQL-Abstract-1.24";
    src = fetchurl {
      url = mirror://cpan/authors/id/M/MS/MSTROUT/SQL-Abstract-1.24.tar.gz;
      sha256 = "0vnpnca9cahnk0zgzqkngcwyzjqnckar0jwp3vyhj9hcaylirnvg";
    };
  };

  perlSQLAbstractLimit = buildPerlPackage rec {
    name = "SQL-Abstract-Limit-0.141";
    src = fetchurl {
      url = "mirror://cpan/authors/id/D/DA/DAVEBAIRD/${name}.tar.gz";
      sha256 = "1qqh89kz065mkgyg5pjcgbf8qcpzfk8vf1lgkbwynknadmv87zqg";
    };
    propagatedBuildInputs = [
      perlSQLAbstract perlTestException perlDBI perlTestDeep
    ];
    buildInputs = [perlTestPod perlTestPodCoverage];
  };

  perlStringMkPasswd = buildPerlPackage {
    name = "String-MkPasswd-0.02";
    src = fetchurl {
      url = mirror://cpan/authors/id/C/CG/CGRAU/String-MkPasswd-0.02.tar.gz;
      sha256 = "0si4xfgf8c2pfag1cqbr9jbyvg3hak6wkmny56kn2qwa4ljp9bk6";
    };
  };

  perlSubExporter = buildPerlPackage rec {
    name = "Sub-Exporter-0.982";
    src = fetchurl {
      url = "mirror://cpan/authors/id/R/RJ/RJBS/${name}.tar.gz";
      sha256 = "0xf8q05k5xs3bw6qy3pnnl5d670njxsxbw2dprl7n50hf488cbvj";
    };
    propagatedBuildInputs = [perlSubInstall perlDataOptList perlParamsUtil];
  };

  perlSubIdentify = buildPerlPackage rec {
    name = "Sub-Identify-0.04";
    src = fetchurl {
      url = "mirror://cpan/authors/id/R/RG/RGARCIA/${name}.tar.gz";
      sha256 = "16g4dkmb4h5hh15jsq0kvsf3irrlrlqdv7qk6605wh5gjjwbcjxy";
    };
  };

  perlSubInstall = buildPerlPackage rec {
    name = "Sub-Install-0.925";
    src = fetchurl {
      url = "mirror://cpan/authors/id/R/RJ/RJBS/${name}.tar.gz";
      sha256 = "1sccc4nwp9y24zkr42ww2gwg6zwax4madi9spsdym1pqna3nwnm6";
    };
  };

  perlSubName = buildPerlPackage {
    name = "Sub-Name-0.04";
    src = fetchurl {
      url = mirror://cpan/authors/id/X/XM/XMATH/Sub-Name-0.04.tar.gz;
      sha256 = "1nlin0ag2krpmiyapp3lzb6qw2yfqvqmx57iz5zwbhr4pyi46bhb";
    };
  };

  perlSubOverride = buildPerlPackage rec {
    name = "Sub-Override-0.08";
    src = fetchurl {
      url = "mirror://cpan/authors/id/O/OV/OVID/${name}.tar.gz";
      sha256 = "13s5zi6qz02q50vv4bmwdmhn9gvg0988fydjlrrv500g6hnyzlkj";
    };
    propagatedBuildInputs = [perlSubUplevel perlTestException];
  };

  perlSubUplevel = buildPerlPackage {
    name = "Sub-Uplevel-0.2002";
    src = fetchurl {
      url = mirror://cpan/authors/id/D/DA/DAGOLDEN/Sub-Uplevel-0.2002.tar.gz;
      sha256 = "19b2b9xsw7lvvkcmmnhhv8ybxdkbnrky9nnqgjridr108ww9m5rh";
    };
  };

  perlSVK = buildPerlPackage {
    name = "SVK-v2.0.2";
    src = fetchurl {
      url = mirror://cpan/authors/id/C/CL/CLKAO/SVK-v2.0.2.tar.gz;
      sha256 = "0c4m2q7cvzwh9kk1nc1vd8lkxx2kss5nd4k20dpkal4c7735jns0";
    };
    propagatedBuildInputs = [perlAlgorithmDiff perlAlgorithmAnnotate perlAppCLI perlClassDataInheritable perlDataHierarchy perlEncode perlFileTemp perlIODigest perlListMoreUtils perlPathClass perlPerlIOeol perlPerlIOviadynamic perlPerlIOviasymlink perlPodEscapes perlPodSimple perlSVNMirror perlTimeHiRes perlUNIVERSALrequire perlURI perlYAMLSyck perlClassAutouse perlIOPager perlLocaleMaketextLexicon perlFreezeThaw];
  };

  perlSVNMirror = buildPerlPackage {
    name = "SVN-Mirror-0.73";
    src = fetchurl {
      url = mirror://cpan/authors/id/C/CL/CLKAO/SVN-Mirror-0.73.tar.gz;
      sha256 = "1scjaq7qjz6jlsk1c2l5q15yxf0sqbydvf22mb2xzy1bzaln0x2c";
    };
    propagatedBuildInputs = [perlClassAccessor perlFilechdir subversion perlURI perlTermReadKey perlTimeDate perlSVNSimple];
  };

  perlSVNSimple = buildPerlPackage {
    name = "SVN-Simple-0.27";
    src = fetchurl {
      url = mirror://cpan/authors/id/C/CL/CLKAO/SVN-Simple-0.27.tar.gz;
      sha256 = "0p7p52ja6sf4j0w3b05i0bbqi5wiambckw2m5dsr63bbmlhv4a71";
    };
    propagatedBuildInputs = [subversion];
  };

  perlTaskCatalystTutorial = buildPerlPackage rec {
    name = "Task-Catalyst-Tutorial-0.05";
    src = fetchurl {
      url = "mirror://cpan/authors/id/M/MS/MSTROUT/${name}.tar.gz";
      sha256 = "0mqn64bspz1rq6m62yvy1gvmm0swz8xfhh8rg2p024v7g2qcyiy8";
    };
    propagatedBuildInputs = [
      perlCatalystManual perlCatalystRuntime perlCatalystDevel
      perlCatalystPluginSession perlCatalystPluginAuthentication
      perlCatalystPluginAuthenticationStoreDBIC
      perlCatalystPluginAuthenticationStoreDBIxClass
      perlCatalystPluginAuthorizationRoles
      perlCatalystPluginAuthorizationACL
      perlCatalystPluginHTMLWidget
      perlCatalystPluginSessionStoreFastMmap
      perlCatalystPluginStackTrace
      perlCatalystViewTT
      perlDBIxClass perlDBIxClassHTMLWidget
      perlCatalystControllerHTMLFormFu
    ];
    buildInputs = [perlTestPodCoverage];
  };

  perlTaskWeaken = buildPerlPackage {
    name = "Task-Weaken-1.02";
    src = fetchurl {
      url = mirror://cpan/authors/id/A/AD/ADAMK/Task-Weaken-1.02.tar.gz;
      sha256 = "10f9kd1lwbscmmjwgbfwa4kkp723mb463lkbmh29rlhbsl7kb5wz";
    };
  };

  perlTemplateTimer = buildPerlPackage {
    name = "Template-Timer-0.04";
    src = fetchurl {
      url = mirror://cpan/authors/id/P/PE/PETDANCE/Template-Timer-0.04.tar.gz;
      sha256 = "0j0gmxbq1svp0rb4kprwj2fk2mhl07yah08bksfz0a0pfz6lsam4";
    };
    propagatedBuildInputs = [perlTemplateToolkit];
  };

  perlTemplateToolkit = buildPerlPackage {
    name = "Template-Toolkit-2.20";
    src = fetchurl {
      url = mirror://cpan/authors/id/A/AB/ABW/Template-Toolkit-2.20.tar.gz;
      sha256 = "13wbh06a76k4ag14lhszmpwv4hb8hlj1d9glizhp8izazl3xf1zg";
    };
    propagatedBuildInputs = [perlAppConfig];
    patches = [
      # Needed to make TT works properly on templates in the Nix store.
      ../development/perl-modules/template-toolkit-nix-store.patch
    ];
  };

  perlTermReadKey = buildPerlPackage {
    name = "TermReadKey-2.30";
    src = fetchurl {
      url = mirror://cpan/authors/id/J/JS/JSTOWE/TermReadKey-2.30.tar.gz;
      md5 = "f0ef2cea8acfbcc58d865c05b0c7e1ff";
    };
  };

  perlTestDeep = buildPerlPackage {
    name = "Test-Deep-0.103";
    src = fetchurl {
      url = mirror://cpan/authors/id/F/FD/FDALY/Test-Deep-0.103.tar.gz;
      sha256 = "0cdl08k5v0wc9w20va5qw98ynlbs9ifwndgsix8qhi7h15sj8a5j";
    };
    propagatedBuildInputs = [perlTestTester perlTestNoWarnings];
  };

  perlTestException = buildPerlPackage {
    name = "Test-Exception-0.27";
    src = fetchurl {
      url = mirror://cpan/authors/id/A/AD/ADIE/Test-Exception-0.27.tar.gz;
      sha256 = "1s921j7yv2szywd1ffi6yz3ngrbq97f9dh38bvvajqnm29g1xb9j";
    };
    propagatedBuildInputs = [perlTestHarness perlTestSimple perlSubUplevel];
  };

  perlTestHarness = buildPerlPackage {
    name = "Test-Harness-3.10";
    src = fetchurl {
      url = mirror://cpan/authors/id/A/AN/ANDYA/Test-Harness-3.10.tar.gz;
      sha256 = "1qd217yzppj1vbjhny06v8niqhz85pam996ry6bzi08z0jidr2wh";
    };
  };

  perlTestLongString = buildPerlPackage rec {
    name = "Test-LongString-0.11";
    src = fetchurl {
      url = "mirror://cpan/authors/id/R/RG/RGARCIA/${name}.tar.gz";
      sha256 = "0ln3117nfxzq7yxmfk77nnr7116inbjq4bf5v2p0hqlj4damx03d";
    };
  };

  perlTestMockObject = buildPerlPackage {
    name = "Test-MockObject-1.09";
    src = fetchurl {
      url = mirror://cpan/authors/id/C/CH/CHROMATIC/Test-MockObject-1.09.tar.gz;
      sha256 = "1cz385x0jrkj84nmfs6qyzwwvv8m9v8r2isagfj1zxvhdw49wdyy";
    };
    propagatedBuildInputs = [perlTestException perlUNIVERSALisa perlUNIVERSALcan];
  };

  perlTestMockTime = buildPerlPackage rec {
    name = "Test-MockTime-0.09";
    src = fetchurl {
      url = "mirror://cpan/authors/id/D/DD/DDICK/${name}.tar.gz";
      sha256 = "1j2riyikzyfkxsgkfdqirs7xa8q5d06b9klpk7l9sgydwqdvxdv3";
    };
  };

  perlTestMore = perlTestSimple;

  perlTestNoWarnings = buildPerlPackage {
    name = "Test-NoWarnings-0.084";
    src = fetchurl {
      url = mirror://cpan/authors/id/F/FD/FDALY/Test-NoWarnings-0.084.tar.gz;
      sha256 = "19g47pa3brr9px3jnwziapvxcnghqqjjwxz1jfch4asawpdx2s8b";
    };
    propagatedBuildInputs = [perlTestTester];
  };

  perlTestPod = buildPerlPackage {
    name = "Test-Pod-1.26";
    src = fetchurl {
      url = mirror://cpan/authors/id/P/PE/PETDANCE/Test-Pod-1.26.tar.gz;
      sha256 = "025rviipiaa1rf0bp040jlwaxwvx48kdcjriaysvkjpyvilwvqd4";
    };
  };

  perlTestPodCoverage = buildPerlPackage rec {
    name = "Test-Pod-Coverage-1.08";
    src = fetchurl {
      url = "mirror://cpan/authors/id/P/PE/PETDANCE/${name}.tar.gz";
      sha256 = "0y2md932zhbxdjwzskx0vmw2qy7jxkn87f9lb5h3f3vxxg1kcqz0";
    };
    propagatedBuildInputs = [perlPodCoverage];
  };

  perlTestSimple = buildPerlPackage {
    name = "Test-Simple-0.84";
    src = fetchurl {
      url = mirror://cpan/authors/id/M/MS/MSCHWERN/Test-Simple-0.84.tar.gz;
      sha256 = "030j47q3p46jfk60dsh2d5m7ip4nqz0fl4inqr8hx8b8q0f00r4l";
    };
    propagatedBuildInputs = [perlTestHarness];
  };

  perlTestTester = buildPerlPackage {
    name = "Test-Tester-0.107";
    src = fetchurl {
      url = mirror://cpan/authors/id/F/FD/FDALY/Test-Tester-0.107.tar.gz;
      sha256 = "0qgmsl6s6xm39211lywyzwrlz0gcmax7fb8zipybs9yxfmwcvyx2";
    };
  };

  perlTestWarn = buildPerlPackage {
    name = "Test-Warn-0.11";
    src = fetchurl {
      url = mirror://cpan/authors/id/C/CH/CHORNY/Test-Warn-0.11.tar.gz;
      sha256 = "1y9g13bzvjsmg5v555zrl7w085jq40a47hfs4gc3k78s0bkwxbyi";
    };
    propagatedBuildInputs = [perlTestSimple perlTestException perlArrayCompare perlTreeDAGNode];
    buildInputs = [perlTestPod];
  };

  perlTestWWWMechanize = buildPerlPackage rec {
    name = "Test-WWW-Mechanize-1.24";
    src = fetchurl {
      url = "mirror://cpan/authors/id/P/PE/PETDANCE/${name}.tar.gz";
      sha256 = "11knym5ppish78rk8r1hymvq1py43h7z8d6nk8p4ig3p246xx5qa";
    };
    propagatedBuildInputs = [
      perlCarpAssertMore perlURI perlTestLongString perlWWWMechanize
    ];
    doCheck = false;
  };

  perlTestWWWMechanizeCatalyst = buildPerlPackage rec {
    name = "Test-WWW-Mechanize-Catalyst-0.45";
    src = fetchurl {
      url = "mirror://cpan/authors/id/L/LB/LBROCARD/${name}.tar.gz";
      sha256 = "0hixz0hibv2z87kdqvrphzgww0xibgg56w7bh299dgw2739hy4yf";
    };
    propagatedBuildInputs = [
      perlCatalystRuntime perlTestWWWMechanize perlWWWMechanize
      perlCatalystPluginSessionStateCookie
    ];
    buildInputs = [perlTestPod];
    doCheck = false;
  };

  perlTextSimpleTable = buildPerlPackage {
    name = "Text-SimpleTable-0.05";
    src = fetchurl {
      url = mirror://cpan/authors/id/S/SR/SRI/Text-SimpleTable-0.05.tar.gz;
      sha256 = "028pdfmr2gnaq8w3iar8kqvrpxcghnag8ls7h4227l9zbxd1k9p9";
    };
  };

  perlTieUseOk = buildPerlPackage {
    name = "Test-use-ok-0.02";
    src = fetchurl {
      url = mirror://cpan/authors/id/A/AU/AUDREYT/Test-use-ok-0.02.tar.gz;
      sha256 = "11inaxiavb35k8zwxwbfbp9wcffvfqas7k9idy822grn2sz5gyig";
    };
  };

  perlTieToObject = buildPerlPackage {
    name = "Tie-ToObject-0.03";
    src = fetchurl {
      url = mirror://cpan/authors/id/N/NU/NUFFIN/Tie-ToObject-0.03.tar.gz;
      sha256 = "1x1smn1kw383xc5h9wajxk9dlx92bgrbf7gk4abga57y6120s6m3";
    };
    propagatedBuildInputs = [perlTieUseOk];
  };

  perlTimeDate = buildPerlPackage {
    name = "TimeDate-1.16";
    src = fetchurl {
      url = mirror://cpan/authors/id/G/GB/GBARR/TimeDate-1.16.tar.gz;
      sha256 = "1cvcpaghn7dc14m9871sfw103g3m3a00m2mrl5iqb0mmh40yyhkr";
    };
  };

  perlTimeHiRes = buildPerlPackage {
    name = "Time-HiRes-1.9715";
    src = fetchurl {
      url = mirror://cpan/authors/id/J/JH/JHI/Time-HiRes-1.9715.tar.gz;
      sha256 = "0pgqrfkysy3mdcx5nd0x8c80lgqb7rkb3nrkii3vc576dcbpvw0i";
    };
  };

  perlTreeDAGNode = buildPerlPackage {
    name = "Tree-DAG_Node-1.06";
    src = fetchurl {
      url = mirror://cpan/authors/id/C/CO/COGENT/Tree-DAG_Node-1.06.tar.gz;
      sha256 = "0anvwfh4vqj41ipq52p65sqlvw3rvm6cla5hbws13gyk9mvp09ah";
    };
  };

  perlTreeSimple = buildPerlPackage {
    name = "Tree-Simple-1.18";
    src = fetchurl {
      url = mirror://cpan/authors/id/S/ST/STEVAN/Tree-Simple-1.18.tar.gz;
      sha256 = "0bb2hc8q5rwvz8a9n6f49kzx992cxczmrvq82d71757v087dzg6g";
    };
    propagatedBuildInputs = [perlTestException];
  };

  perlTreeSimpleVisitorFactory = buildPerlPackage {
    name = "Tree-Simple-VisitorFactory-0.10";
    src = fetchurl {
      url = mirror://cpan/authors/id/S/ST/STEVAN/Tree-Simple-VisitorFactory-0.10.tar.gz;
      sha256 = "1ghcgnb3xvqjyh4h4aa37x98613aldnpj738z9b80p33bbfxq158";
    };
    propagatedBuildInputs = [perlTreeSimple];
    buildInputs = [perlTestException];
  };

  perlFontTTF = buildPerlPackage {
    name = "perl-Font-TTF-0.43";
    src = fetchurl {
      url = mirror://cpan/authors/id/M/MH/MHOSKEN/Font-TTF-0.43.tar.gz;
      sha256 = "0782mj5n5a2qbghvvr20x51llizly6q5smak98kzhgq9a7q3fg89";
    };
  };

  perlUNIVERSALcan = buildPerlPackage {
    name = "UNIVERSAL-can-1.12";
    src = fetchurl {
      url = mirror://cpan/authors/id/C/CH/CHROMATIC/UNIVERSAL-can-1.12.tar.gz;
      sha256 = "1abadbgcy11cmlmj9qf1v73ycic1qhysxv5xx81h8s4p81alialr";
    };
  };

  perlUNIVERSALisa = buildPerlPackage {
    name = "UNIVERSAL-isa-1.00";
    src = fetchurl {
      url = mirror://cpan/authors/id/C/CH/CHROMATIC/UNIVERSAL-isa-1.00_00.tar.gz;
      sha256 = "04dj0z458k57l3phmq635bdmj3zzl2iy5dxp3yqaldc6g65wz0d0";
    };
  };

  perlUNIVERSALrequire = buildPerlPackage {
    name = "UNIVERSAL-require-0.11";
    src = fetchurl {
      url = mirror://cpan/authors/id/M/MS/MSCHWERN/UNIVERSAL-require-0.11.tar.gz;
      sha256 = "1rh7i3gva4m96m31g6yfhlqcabszhghbb3k3qwxbgx3mkf5s6x6i";
    };
  };

  perlURI = buildPerlPackage rec {
    name = "URI-1.37";
    src = fetchurl {
      url = "mirror://cpan/authors/id/G/GA/GAAS/${name}.tar.gz";
      sha256 = "0amwbss2gz00fkdfnfixf1afmqal1246xhmj27g5c0ny7ahcid0j";
    };
  };

  perlWWWMechanize = buildPerlPackage rec {
    name = "WWW-Mechanize-1.54";
    src = fetchurl {
      url = "mirror://cpan/authors/id/P/PE/PETDANCE/${name}.tar.gz";
      sha256 = "1yxvw5xfng5fj4422869p5dwvmrkmqph9gdm2nl12wngydk93lnh";
    };
    propagatedBuildInputs = [perlLWP perlHTTPResponseEncoding perlHTTPServerSimple];
    doCheck = false;
  };

  perlXMLDOM = buildPerlPackage {
    name = "XML-DOM-1.44";
    src = fetchurl {
      url = mirror://cpan/authors/id/T/TJ/TJMATHER/XML-DOM-1.44.tar.gz;
      sha256 = "1r0ampc88ni3sjpzr583k86076qg399arfm9xirv3cw49k3k5bzn";
    };
    #buildInputs = [libxml2];
    propagatedBuildInputs = [perlXMLRegExp perlXMLParser perlLWP];
  };

  perlXMLLibXML = buildPerlPackage {
    name = "XML-LibXML-1.66";
    src = fetchurl {
      url = mirror://cpan/authors/id/P/PA/PAJAS/XML-LibXML-1.66.tar.gz;
      sha256 = "1a0bdiv3px6igxnbbjq10064iahm8f5i310p4y05w6zn5d51awyl";
    };
    buildInputs = [libxml2];
    propagatedBuildInputs = [perlXMLLibXMLCommon perlXMLSAX];
  };

  perlXMLLibXMLCommon = buildPerlPackage {
    name = "XML-LibXML-Common-0.13";
    src = fetchurl {
      url = mirror://cpan/authors/id/P/PH/PHISH/XML-LibXML-Common-0.13.tar.gz;
      md5 = "13b6d93f53375d15fd11922216249659";
    };
    buildInputs = [libxml2];
  };

  perlXMLNamespaceSupport = buildPerlPackage {
    name = "XML-NamespaceSupport-1.09";
    src = fetchurl {
      url = mirror://cpan/authors/id/R/RB/RBERJON/XML-NamespaceSupport-1.09.tar.gz;
      sha256 = "0ny2i4pf6j8ggfj1x02rm5zm9a37hfalgx9w9kxnk69xsixfwb51";
    };
    buildInputs = [];
  };

  perlXMLParser = buildPerlPackage {
    name = "XML-Parser-2.36";
    src = fetchurl {
      url = mirror://cpan/authors/id/M/MS/MSERGEANT/XML-Parser-2.36.tar.gz;
      sha256 = "0gyp5qfbflhkin1zv8l6wlkjwfjvsf45a3py4vc6ni82fj32kmcz";
    };
    makeMakerFlags = "EXPATLIBPATH=${expat}/lib EXPATINCPATH=${expat}/include";
  };

  perlXMLRegExp = buildPerlPackage {
    name = "XML-RegExp-0.03";
    src = fetchurl {
      url = mirror://cpan/authors/id/T/TJ/TJMATHER/XML-RegExp-0.03.tar.gz;
      sha256 = "1gkarylvdk3mddmchcwvzq09gpvx5z26nybp38dg7mjixm5bs226";
    };
  };

  perlXMLSAX = buildPerlPackage {
    name = "XML-SAX-0.96";
    src = fetchurl {
      url = mirror://cpan/authors/id/G/GR/GRANTM/XML-SAX-0.96.tar.gz;
      sha256 = "024fbjgg6s87j0y3yik55plzf7d6qpn7slwd03glcb54mw9zdglv";
    };
    propagatedBuildInputs = [perlXMLNamespaceSupport];
  };

  perlXMLSimple = buildPerlPackage {
    name = "XML-Simple-2.18";
    src = fetchurl {
      url = mirror://cpan/authors/id/G/GR/GRANTM/XML-Simple-2.18.tar.gz;
      sha256 = "09k8fvc9m5nd5rqq00rwm3m0wx7iwd6vx0vc947y58ydi30nfjd5";
    };
    propagatedBuildInputs = [perlXMLParser];
  };

  perlXMLTwig = buildPerlPackage {
    name = "XML-Twig-3.32";
    src = fetchurl {
      url = mirror://cpan/authors/id/M/MI/MIROD/XML-Twig-3.32.tar.gz;
      sha256 = "07zdsfzw9dlrx6ril9clf1jfif09vpf27rz66laja7mvih9izd1v";
    };
    propagatedBuildInputs = [perlXMLParser];
  };

  perlXMLWriter = buildPerlPackage {
    name = "XML-Writer-0.602";
    src = fetchurl {
      url = mirror://cpan/authors/id/J/JO/JOSEPHW/XML-Writer-0.602.tar.gz;
      sha256 = "0kdi022jcn9mwqsxy2fiwl2cjlid4x13r038jvi426fhjknl11nl";
    };
  };

  perlXSLoader = buildPerlPackage {
    name = "XSLoader-0.08";
    src = fetchurl {
      url = mirror://cpan/authors/id/S/SA/SAPER/XSLoader-0.08.tar.gz;
      sha256 = "0mr4l3givrpyvz1kg0kap2ds8g0rza2cim9kbnjy8hi64igkixi5";
    };
  };

  perlYAML = buildPerlPackage rec {
    name = "YAML-0.68";
    src = fetchurl {
      url = "mirror://cpan/authors/id/I/IN/INGY/${name}.tar.gz";
      sha256 = "0yg0pgsjkfczsblx03rxlw4ib92k0gwdyb1a258xb9wdg0w61h34";
    };
  };

  perlYAMLSyck = buildPerlPackage rec {
    name = "YAML-Syck-1.05";
    src = fetchurl {
      url = "mirror://cpan/authors/id/A/AU/AUDREYT/${name}.tar.gz";
      sha256 = "15acwp2qdxfmhfqj4c1s57xyy48hcfc87lblww3lbvihqbysyzss";
    };
  };


  ### DEVELOPMENT / PYTHON MODULES


  foursuite = import ../development/python-modules/4suite {
    inherit fetchurl stdenv python;
  };

  bsddb3 = import ../development/python-modules/bsddb3 {
    inherit fetchurl stdenv python db4;
  };

  flup = builderDefsPackage (selectVersion ../development/python-modules/flup "r2311")
  (let python=python25; in
  {
    inherit python;
    setuptools = setuptools.passthru.function {inherit python;};
  });

  numeric = import ../development/python-modules/numeric {
    inherit fetchurl stdenv python;
  };

  pil = import ../development/python-modules/pil {
    inherit fetchurl stdenv python zlib libjpeg freetype;
  };

  psyco = import ../development/python-modules/psyco {
    inherit fetchurl stdenv python;
  };

  pycairo = import ../development/python-modules/pycairo {
    inherit fetchurl stdenv python pkgconfig cairo x11;
  };

  pycrypto = import ../development/python-modules/pycrypto {
    inherit fetchurl stdenv python gmp;
  };

  pygame = import ../development/python-modules/pygame {
    inherit fetchurl stdenv python pkgconfig SDL SDL_image
      SDL_mixer SDL_ttf numeric;
  };

  pygobject = import ../development/python-modules/pygobject {
    inherit fetchurl stdenv python pkgconfig;
    inherit (gtkLibs) glib;
  };

  pygtk = import ../development/python-modules/pygtk {
    inherit fetchurl stdenv python pkgconfig pygobject pycairo;
    inherit (gtkLibs) glib gtk;
  };

  pyopengl = import ../development/python-modules/pyopengl {
    inherit fetchurl stdenv setuptools mesa freeglut pil python;
  };

  pysqlite = import ../development/python-modules/pysqlite {
    inherit stdenv fetchurl python sqlite;
  };

  pythonSip = builderDefsPackage (selectVersion ../development/python-modules/python-sip "4.7.4") {
    inherit python;
  };

  pyqt = builderDefsPackage (selectVersion ../development/python-modules/pyqt "4.3.3") {
    inherit pkgconfig python pythonSip;
    inherit (xlibs) libX11 libXext;
    inherit (gtkLibs) glib;
    qt = qt4;
  };

  pyx = import ../development/python-modules/pyx {
    inherit fetchurl stdenv python makeWrapper;
  };

  pyxml = import ../development/python-modules/pyxml {
    inherit fetchurl stdenv python makeWrapper;
  };

  setuptools = builderDefsPackage (selectVersion ../development/python-modules/setuptools "0.6c8") {
    inherit python;
  };

  wxPython = wxPython26;

  wxPython26 = import ../development/python-modules/wxPython/2.6.nix {
    inherit fetchurl stdenv pkgconfig python;
    wxGTK = wxGTK26;
  };

  wxPython28 = import ../development/python-modules/wxPython/2.8.nix {
    inherit fetchurl stdenv pkgconfig python;
    wxGTK = wxGTK28;
  };

  twisted = import ../development/python-modules/twisted {
    inherit fetchurl stdenv python ZopeInterface makeWrapper;
  };

  ZopeInterface = import ../development/python-modules/ZopeInterface {
    inherit fetchurl stdenv python;
  };

  zope = import ../development/python-modules/zope {
    inherit fetchurl stdenv;
    python = python24;
  };

  ### SERVERS


  apacheHttpd = import ../servers/http/apache-httpd {
    inherit fetchurl stdenv perl openssl zlib apr aprutil pcre;
    sslSupport = true;
  };

  bind = builderDefsPackage (selectVersion ../servers/dns/bind "9.5.0") {
    inherit openssl libtool;
  };

  dict = composedArgsAndFun (selectVersion ../servers/dict "1.9.15") {
    inherit builderDefs which bison;
    flex=flex2534;
  };

  dictdDBs = recurseIntoAttrs (import ../servers/dict/dictd-db.nix {
    inherit builderDefs;
  });

  dictDBCollector = import ../servers/dict/dictd-db-collector.nix {
    inherit stdenv lib dict;
  };

  dovecot = import ../servers/mail/dovecot {
    inherit fetchurl stdenv openssl pam;
  };
  dovecot_1_1_1 = import ../servers/mail/dovecot/1.1.1.nix {
    inherit fetchurl stdenv openssl pam;
  };

  ejabberd = import ../servers/xmpp/ejabberd {
    inherit fetchurl stdenv expat erlang zlib openssl;
  };

  fingerd_bsd = import ../servers/fingerd/bsd-fingerd {
    inherit fetchurl stdenv;
  };

  ircdHybrid = import ../servers/irc/ircd-hybrid {
    inherit fetchurl stdenv openssl zlib;
  };

  jboss = import ../servers/http/jboss {
    inherit fetchurl stdenv jdk5 jdk;
  };

  jboss_mysql_jdbc = import ../servers/http/jboss/jdbc/mysql {
    inherit stdenv jboss mysql_jdbc;
  };

  jetty = import ../servers/http/jetty {
    inherit fetchurl stdenv unzip;
  };

  jetty61 = import ../servers/http/jetty/6.1 {
    inherit fetchurl stdenv unzip;
  };

  lighttpd = import ../servers/http/lighttpd {
    inherit fetchurl stdenv pcre libxml2 zlib attr bzip2;
  };

  mod_python = import ../servers/http/apache-modules/mod_python {
    inherit fetchurl stdenv apacheHttpd python;
  };

  nginx = builderDefsPackage (import ../servers/http/nginx) {
    inherit openssl pcre zlib libxml2 libxslt;
  };

  postfix = import ../servers/mail/postfix {
    inherit fetchurl stdenv db4 openssl cyrus_sasl glibc;
  };

  pulseaudio = import ../servers/pulseaudio {
    inherit fetchurl stdenv pkgconfig gnum4 libtool gdbm
      dbus hal avahi liboil libsamplerate libsndfile speex
      intltool gettext;
    inherit (gtkLibs) glib;
    inherit (xlibs) libX11 libICE libSM;
    inherit (alsa) alsaLib;    # Needs ALSA >= 1.0.17.
    gconf = gnome.GConf;
  };

  tomcat_connectors = import ../servers/http/apache-modules/tomcat-connectors {
    inherit fetchurl stdenv apacheHttpd jdk;
  };

  # This function is typically called by the NixOS Upstart job to specify the
  # right UID/GID for `portmap'.
  makePortmap = { daemonUser ? false, daemonGID ? false, daemonUID ? false }:
    (import ../servers/portmap {
       inherit fetchurl stdenv lib tcpWrapper
               daemonUser daemonGID daemonUID;
     });

  portmap = (makePortmap);

  mysql4 = import ../servers/sql/mysql {
    inherit fetchurl stdenv ncurses zlib perl;
    ps = procps; /* !!! Linux only */
  };

  mysql5 = import ../servers/sql/mysql5 {
    inherit fetchurl stdenv ncurses zlib perl openssl;
    ps = procps; /* !!! Linux only */
  };

  mysql = mysql5;

  mysql_jdbc = import ../servers/sql/mysql/jdbc {
    inherit fetchurl stdenv ant;
  };

  nagios = import ../servers/monitoring/nagios {
    inherit fetchurl stdenv perl gd libpng zlib;
    gdSupport = true;
  };

  nagiosPluginsOfficial = import ../servers/monitoring/nagios/plugins/official {
    inherit fetchurl stdenv openssh;
  };

  openfire = composedArgsAndFun (selectVersion ../servers/xmpp/openfire "3.5.2") {
    inherit builderDefs jre;
  };

  postgresql = selectVersion ../servers/sql/postgresql "8.3.0" {
    inherit fetchurl stdenv readline ncurses zlib;
  };

  postgresql_jdbc = import ../servers/sql/postgresql/jdbc {
    inherit fetchurl stdenv ant;
  };

  samba = import ../servers/samba {
    inherit stdenv fetchurl readline openldap pam kerberos popt iniparser
  libunwind acl fam;
  };

  squids = recurseIntoAttrs( import ../servers/squid/squids.nix {
    inherit fetchurl stdenv perl lib composableDerivation;
  });
  squid = squids.squid3Beta; # has ipv6 support

  tomcat5 = import ../servers/http/tomcat {
    inherit fetchurl stdenv jdk;
  };

  tomcat6 = import ../servers/http/tomcat/6.0.nix {
    inherit fetchurl stdenv jdk;
  };

  tomcat_mysql_jdbc = import ../servers/http/tomcat/jdbc/mysql {
    inherit stdenv tomcat6 mysql_jdbc;
  };

  axis2 = import ../servers/http/tomcat/axis2 {
    inherit fetchurl stdenv jdk apacheAnt unzip;
  };

  vsftpd = import ../servers/ftp/vsftpd {
    inherit fetchurl openssl stdenv libcap pam;
  };

  xorg = recurseIntoAttrs (import ../servers/x11/xorg/default.nix {
    inherit fetchurl stdenv pkgconfig freetype fontconfig
      libxslt expat libdrm libpng zlib perl mesa mesaHeaders
      xkeyboard_config dbus hal python e2fsprogs openssl gperf m4;
  });

  xorgReplacements = composedArgsAndFun (import ../servers/x11/xorg/replacements.nix) {
    inherit fetchurl stdenv automake autoconf libtool xorg composedArgsAndFun;
  };

  zabbixAgent = import ../servers/monitoring/zabbix {
    inherit fetchurl stdenv;
    enableServer = false;
  };

  zabbixServer = import ../servers/monitoring/zabbix {
    inherit fetchurl stdenv postgresql curl;
    enableServer = true;
  };


  ### OS-SPECIFIC

  # this creates a patch which can be applied to the kernel to integrate this module..
  kernel_module_acerhk = import ../os-specific/linux/kernel/acerhk {
    inherit fetchurl stdenv gnupatch;
    kernel = kernel_2_6_21;
    debug = true;
  };

  _915resolution = import ../os-specific/linux/915resolution {
    inherit fetchurl stdenv;
  };

  nfsUtils = import ../os-specific/linux/nfs-utils {
   inherit fetchurl stdenv tcpWrapper e2fsprogs;
  };

  acpi = import ../os-specific/linux/acpi {
    inherit fetchurl stdenv;
  };

  acpid = import ../os-specific/linux/acpid {
    inherit fetchurl stdenv;
  };

  acpitool = import ../os-specific/linux/acpitool {
    inherit fetchurl stdenv;
  };

  alsa = import ../os-specific/linux/alsa/1.0.19.nix {
    inherit fetchurl stdenv ncurses gettext;
    version = "1.0.19";
  };

  alsaLib = alsa.alsaLib;
  alsaUtils = alsa.alsaUtils;

  blcr = builderDefsPackage (selectVersion ../os-specific/linux/blcr "0.6.5"){
    inherit perl;
  };

  blcrCurrent = kernel : (blcr.passthru.function {
    inherit kernel;
  });

  bridge_utils = import ../os-specific/linux/bridge_utils {
    inherit fetchurl stdenv autoconf automake;
  };

  cpufrequtils = import ../os-specific/linux/cpufrequtils {
    inherit fetchurl stdenv libtool gettext;
    glibc = stdenv.gcc.libc;
    kernelHeaders = stdenv.gcc.libc.kernelHeaders;
  };

  cryopid = import ../os-specific/linux/cryopid {
    inherit fetchurl stdenv zlibStatic;
  };

  cramfsswap = import ../os-specific/linux/cramfsswap {
    inherit fetchurl stdenv zlib;
  };

  devicemapper = import ../os-specific/linux/device-mapper {
    inherit fetchurl stdenv;
  };

  dmidecode = composedArgsAndFun (selectVersion ../os-specific/linux/dmidecode "2.9") {
    inherit fetchurl stdenv builderDefs;
  };

  dietlibc = import ../os-specific/linux/dietlibc {
    inherit fetchurl glibc;
    # Dietlibc 0.30 doesn't compile on PPC with GCC 4.1, bus GCC 3.4 works.
    stdenv = if stdenv.system == "powerpc-linux" then overrideGCC stdenv gcc34 else stdenv;
  };

  e2fsprogs = import ../os-specific/linux/e2fsprogs {
    inherit fetchurl stdenv;
  };

  e3cfsprogs = import ../os-specific/linux/e3cfsprogs {
    inherit stdenv fetchurl gettext;
  };

  eject = import ../os-specific/linux/eject {
    inherit fetchurl stdenv gettext;
  };

  fbterm = builderDefsPackage (import ../os-specific/linux/fbterm) {
    inherit fontconfig gpm freetype pkgconfig;
  };

  fuse = import ../os-specific/linux/fuse {
    inherit fetchurl stdenv utillinux;
  };

  fxload = import ../os-specific/linux/fxload {
    inherit fetchurl stdenv;
  };

  genext2fs = import ../os-specific/linux/genext2fs {
    inherit fetchurl stdenv;
  };

  gpm = builderDefsPackage (selectVersion ../servers/gpm "1.20.3pre6") {
    inherit lzma ncurses bison;
    flex = flex2535;
  };

  hal = import ../os-specific/linux/hal {
    inherit fetchurl stdenv pkgconfig python pciutils usbutils expat
      libusb dbus dbus_glib libvolume_id perl perlXMLParser
      gettext zlib eject libsmbios udev;
    inherit (gtkLibs) glib;
  };

  hdparm = import ../os-specific/linux/hdparm {
    inherit fetchurl stdenv;
  };

  hibernate = import ../os-specific/linux/hibernate {
    inherit fetchurl stdenv gawk;
  };

  htop = import ../os-specific/linux/htop {
    inherit fetchurl stdenv ncurses;
  };

  hwdata = import ../os-specific/linux/hwdata {
    inherit fetchurl stdenv;
  };

  ifplugd = import ../os-specific/linux/ifplugd {
    inherit fetchurl stdenv pkgconfig libdaemon;
  };

  initscripts = import ../os-specific/linux/initscripts {
    inherit fetchurl stdenv popt pkgconfig;
    inherit (gtkLibs) glib;
  };

  iproute = import ../os-specific/linux/iproute {
    inherit fetchurl stdenv flex bison db4;
  };

  iputils = import ../os-specific/linux/iputils {
    inherit fetchurl stdenv;
    glibc = stdenv.gcc.libc;
    kernelHeaders = stdenv.gcc.libc.kernelHeaders;
  };

  iptables = import ../os-specific/linux/iptables {
    inherit fetchurl stdenv;
  };

  ipw2200fw = import ../os-specific/linux/firmware/ipw2200 {
    inherit fetchurl stdenv;
  };

  iwlwifi3945ucode = import ../os-specific/linux/firmware/iwlwifi-3945-ucode {
    inherit fetchurl stdenv;
  };

  iwlwifi4965ucodeV1 = import ../os-specific/linux/firmware/iwlwifi-4965-ucode {
    inherit fetchurl stdenv;
  };

  iwlwifi4965ucodeV2 = import ../os-specific/linux/firmware/iwlwifi-4965-ucode/version-2.nix {
    inherit fetchurl stdenv;
  };

  jfsrec = builderDefsPackage (selectVersion ../os-specific/linux/jfsrec "svn-7"){
    inherit boost;
  };

  jfsUtils = builderDefsPackage (selectVersion ../os-specific/linux/jfsutils "1.1.12") {
    inherit e2fsprogs;
  };

  kbd = import ../os-specific/linux/kbd {
    inherit fetchurl stdenv bison flex;
  };

  kernelHeaders = kernelHeaders_2_6_28;

  kernelHeaders_2_6_18 = import ../os-specific/linux/kernel-headers/2.6.18.5.nix {
    inherit fetchurl stdenv unifdef;
  };

  kernelHeaders_2_6_23 = import ../os-specific/linux/kernel-headers/2.6.23.16.nix {
    inherit fetchurl stdenv;
  };

  kernelHeaders_2_6_26 = import ../os-specific/linux/kernel-headers/2.6.26.2.nix {
    inherit fetchurl stdenv;
  };

  kernelHeaders_2_6_27 = import ../os-specific/linux/kernel-headers/2.6.27.8.nix {
    inherit fetchurl stdenv;
  };

  kernelHeaders_2_6_28 = import ../os-specific/linux/kernel-headers/2.6.28.nix {
    inherit fetchurl stdenv perl;
  };

  kernelHeadersArm = import ../os-specific/linux/kernel-headers-cross {
    inherit fetchurl stdenv;
    cross = "arm-linux";
  };

  kernelHeadersMips = import ../os-specific/linux/kernel-headers-cross {
    inherit fetchurl stdenv;
    cross = "mips-linux";
  };

  kernelHeadersSparc = import ../os-specific/linux/kernel-headers-cross {
    inherit fetchurl stdenv;
    cross = "sparc-linux";
  };

  /*
  systemKernel =
    if getConfig ["kernel" "version"] "2.6.21" == "2.6.22" then kernel_2_6_22 else
    if getConfig ["kernel" "version"] "2.6.21" == "2.6.23" then kernel_2_6_23 else
    kernel;
  */

  kernel_2_6_20 = import ../os-specific/linux/kernel/linux-2.6.20.nix {
    inherit fetchurl stdenv perl mktemp module_init_tools;
    kernelPatches = [
      { name = "paravirt-nvidia";
        patch = ../os-specific/linux/kernel/2.6.20-paravirt-nvidia.patch;
      }
      { name = "skas-2.6.20-v9-pre9";
        patch = fetchurl {
          url = http://www.user-mode-linux.org/~blaisorblade/patches/skas3-2.6/skas-2.6.20-v9-pre9/skas-2.6.20-v9-pre9.patch.bz2;
          md5 = "02e619e5b3aaf0f9768f03ac42753e74";
        };
        extraConfig =
          "CONFIG_PROC_MM=y\n" +
          "# CONFIG_PROC_MM_DUMPABLE is not set\n";
      }
      { name = "fbsplash-0.9.2-r5-2.6.20-rc6";
        patch = fetchurl {
          url = http://dev.gentoo.org/~spock/projects/gensplash/archive/fbsplash-0.9.2-r5-2.6.20-rc6.patch;
          sha256 = "11v4f85f4jnh9sbhqcyn47krb7l1czgzjw3w8wgbq14jm0sp9294";
        };
        extraConfig = "CONFIG_FB_SPLASH=y";
      }
    ];
  };

  kernel_2_6_21 = import ../os-specific/linux/kernel/linux-2.6.21.nix {
    inherit fetchurl stdenv perl mktemp module_init_tools;
    kernelPatches = [
      /* Commented out because only acer users have need for it..
         It takes quite a while to create the patch when unpacking the kernel sources only for that task
      { name = "acerhk";
        patch = kernel_module_acerhk + "/acerhk-patch.tar.bz2" ;
        extraConfig =
  "CONFIG_ACERHK=m\n";
      }
      */
      { name = "paravirt-nvidia";
        patch = ../os-specific/linux/kernel/2.6.20-paravirt-nvidia.patch;
      }
      { name = "skas-2.6.20-v9-pre9";
        patch = fetchurl {
          url = http://www.user-mode-linux.org/~blaisorblade/patches/skas3-2.6/skas-2.6.20-v9-pre9/skas-2.6.20-v9-pre9.patch.bz2;
          md5 = "02e619e5b3aaf0f9768f03ac42753e74";
        };
        extraConfig =
          "CONFIG_PROC_MM=y\n" +
          "# CONFIG_PROC_MM_DUMPABLE is not set\n";
      }
      { name = "fbsplash-0.9.2-r5-2.6.21";
        patch = fetchurl { # !!! missing!
          url = http://dev.gentoo.org/~dsd/genpatches/trunk/2.6.21/4200_fbsplash-0.9.2-r5.patch;
          sha256 = "00s8074fzsly2zpir885zqkvq267qyzg6vhsn7n1z2v1z78avxd8";
        };
        extraConfig = "CONFIG_FB_SPLASH=y";
      }
    ];
  };

  kernel_2_6_22 = import ../os-specific/linux/kernel/linux-2.6.22.nix {
    inherit fetchurl stdenv perl mktemp module_init_tools;
    kernelPatches = [
      { name = "fbsplash-0.9.2-r5-2.6.21";
        patch = fetchurl {
          url = http://nixos.org/tarballs/4200_fbsplash-0.9.2-r5.patch;
          sha256 = "0822wwlf2dqsap5qslnnp0yl1nbvvvb76l73w2dd8zsyn0bqg3px";
        };
        extraConfig = "CONFIG_FB_SPLASH=y";
      }
    ];
    extraConfig =
      lib.optional (getConfig ["kernel" "no_hz"] false) "CONFIG_NO_HZ=y" ++
      lib.optional (getConfig ["kernel" "timer_stats"] false) "CONFIG_TIMER_STATS=y" ++
      lib.optional (getConfig ["kernel" "usb_suspend"] false) "CONFIG_USB_SUSPEND=y" ++
      lib.optional (getConfig ["kernel" "no_irqbalance"] false) "# CONFIG_IRQBALANCE is not set" ++
      [(getConfig ["kernel" "addConfig"] "")];
  };

  kernel_2_6_23 = import ../os-specific/linux/kernel/linux-2.6.23.nix {
    inherit fetchurl stdenv perl mktemp module_init_tools;
    kernelPatches = [
      /*
      { # resume with resume=swap:/dev/xx
        name = "tux on ice"; # (swsusp2)
        patch = fetchurl {
          url = "http://www.tuxonice.net/downloads/all/tuxonice-3.0-rc5-for-2.6.23.14.patch.bz2";
          sha256 = "187190rxbn9x1c6bwv59mwy1zhff8nn5ad58cfiz23wa5wrk4mif";
        };
        extraConfig = "
          CONFIG_SUSPEND2=y
          CONFIG_SUSPEND2_FILE=y
          CONFIG_SUSPEND2_SWAP=y
          CONFIG_CRYPTO_LZF=y
        ";
      }
      */
      { name = "fbsplash-0.9.2-r5-2.6.21";
        patch = fetchurl {
          url = http://nixos.org/tarballs/4200_fbsplash-0.9.2-r5.patch;
          sha256 = "0822wwlf2dqsap5qslnnp0yl1nbvvvb76l73w2dd8zsyn0bqg3px";
        };
        extraConfig = "CONFIG_FB_SPLASH=y";
        features = { fbSplash = true; };
      }
      /* !!! Not needed anymore for the NixOS LiveCD - we have AUFS. */
      { name = "unionfs-2.2.2";
        patch = fetchurl {
          url = http://download.filesystems.org/unionfs/unionfs-2.x/unionfs-2.2.2_for_2.6.23.13.diff.gz;
          sha256 = "104hahp6fjpxwprcl2njw5mimyh442ma3cp5r1ww0mzq3vwrcdyz";
        };
        extraConfig = ''
          CONFIG_UNION_FS=m
          CONFIG_UNION_FS_XATTR=y
        '';
      }
    ];
    extraConfig =
      lib.optional (getConfig ["kernel" "timer_stats"] false) "CONFIG_TIMER_STATS=y" ++
      lib.optional (getConfig ["kernel" "no_irqbalance"] false) "# CONFIG_IRQBALANCE is not set" ++
      [(getConfig ["kernel" "addConfig"] "")];
  };

  kernel_2_6_25 = import ../os-specific/linux/kernel/linux-2.6.25.nix {
    inherit fetchurl stdenv perl mktemp module_init_tools;
    kernelPatches = [
      { name = "fbcondecor-0.9.4-2.6.25-rc6";
        patch = fetchurl {
          url = http://dev.gentoo.org/~spock/projects/fbcondecor/archive/fbcondecor-0.9.4-2.6.25-rc6.patch;
          sha256 = "1wm94n7f0qyb8xvafip15r158z5pzw7zb7q8hrgddb092c6ibmq8";
        };
        extraConfig = "CONFIG_FB_CON_DECOR=y";
        features = { fbConDecor = true; };
      }
      { name = "sec_perm-2.6.24";
        patch = ../os-specific/linux/kernel/sec_perm-2.6.24.patch;
        features = { secPermPatch = true; };
      }
    ];
    extraConfig =
      lib.optional (getConfig ["kernel" "timer_stats"] false) "CONFIG_TIMER_STATS=y" ++
      lib.optional (getConfig ["kernel" "no_irqbalance"] false) "# CONFIG_IRQBALANCE is not set" ++
      [(getConfig ["kernel" "addConfig"] "")];
  };

  kernel_2_6_26 = import ../os-specific/linux/kernel/linux-2.6.26.nix {
    inherit fetchurl stdenv perl mktemp module_init_tools;
    kernelPatches = [
      { name = "fbcondecor-0.9.4-2.6.25-rc6";
        patch = fetchurl {
          url = http://dev.gentoo.org/~spock/projects/fbcondecor/archive/fbcondecor-0.9.4-2.6.25-rc6.patch;
          sha256 = "1wm94n7f0qyb8xvafip15r158z5pzw7zb7q8hrgddb092c6ibmq8";
        };
        extraConfig = "CONFIG_FB_CON_DECOR=y";
        features = { fbConDecor = true; };
      }
      { name = "sec_perm-2.6.24";
        patch = ../os-specific/linux/kernel/sec_perm-2.6.24.patch;
        features = { secPermPatch = true; };
      }
    ];
    extraConfig =
      lib.optional (getConfig ["kernel" "no_irqbalance"] false) "# CONFIG_IRQBALANCE is not set" ++
      [(getConfig ["kernel" "addConfig"] "")];
  };

  kernel_2_6_27 = import ../os-specific/linux/kernel/linux-2.6.27.nix {
    inherit fetchurl stdenv perl mktemp module_init_tools;
    kernelPatches = [
      { name = "fbcondecor-0.9.4-2.6.27";
        patch = fetchurl {
          url = http://dev.gentoo.org/~spock/projects/fbcondecor/archive/fbcondecor-0.9.4-2.6.27.patch;
          sha256 = "170l9l5fvbgjrr4klqcwbgjg4kwvrrhjpmgbfpqj0scq0s4q4vk6";
        };
        extraConfig = "CONFIG_FB_CON_DECOR=y";
        features = { fbConDecor = true; };
      }
      { name = "sec_perm-2.6.24";
        patch = ../os-specific/linux/kernel/sec_perm-2.6.24.patch;
        features = { secPermPatch = true; };
      }
    ];
    extraConfig =
      lib.optional (getConfig ["kernel" "no_irqbalance"] false) "# CONFIG_IRQBALANCE is not set" ++
      [(getConfig ["kernel" "addConfig"] "")];
  };

  kernel_2_6_28 = import ../os-specific/linux/kernel/linux-2.6.28.nix {
    inherit fetchurl stdenv perl mktemp module_init_tools;
    kernelPatches = [
      { name = "fbcondecor-0.9.5-2.6.28";
        patch = fetchurl {
          url = http://dev.gentoo.org/~spock/projects/fbcondecor/archive/fbcondecor-0.9.5-2.6.28.patch;
          sha256 = "105q2dwrwi863r7nhlrvljim37aqv67mjc3lgg529jzqgny3fjds";
        };
        extraConfig = "CONFIG_FB_CON_DECOR=y";
        features = { fbConDecor = true; };
      }
      { name = "sec_perm-2.6.24";
        patch = ../os-specific/linux/kernel/sec_perm-2.6.24.patch;
        features = { secPermPatch = true; };
      }
    ];
    extraConfig =
      lib.optional (getConfig ["kernel" "no_irqbalance"] false) "# CONFIG_IRQBALANCE is not set" ++
      [(getConfig ["kernel" "addConfig"] "")];
  };

  /* Kernel modules are inherently tied to a specific kernel.  So
     rather than provide specific instances of those packages for a
     specific kernel, we have a function that builds those packages
     for a specific kernel.  This function can then be called for
     whatever kernel you're using. */

  kernelPackagesFor = kernel: rec {

    inherit kernel;

    aufs = import ../os-specific/linux/aufs {
      inherit fetchurl stdenv kernel;
    };

    exmap = import ../os-specific/linux/exmap {
      inherit fetchurl stdenv kernel boost pcre pkgconfig;
      inherit (gtkLibs) gtkmm;
    };

    iwlwifi = import ../os-specific/linux/iwlwifi {
      inherit fetchurl stdenv kernel;
    };

    iwlwifi4965ucode =
      (if (builtins.compareVersions kernel.version "2.6.27" == 0)
          || (builtins.compareVersions kernel.version "2.6.27" == 1)
       then iwlwifi4965ucodeV2
       else iwlwifi4965ucodeV1);

    atheros = composedArgsAndFun (selectVersion ../os-specific/linux/atheros "0.9.4") {
      inherit fetchurl stdenv builderDefs kernel lib;
    };

    nvidiaDrivers = import ../os-specific/linux/nvidia {
      inherit stdenv fetchurl kernel xlibs gtkLibs zlib;
    };

    wis_go7007 = import ../os-specific/linux/wis-go7007 {
      inherit fetchurl stdenv kernel ncurses fxload;
    };

    kqemu = builderDefsPackage (selectVersion ../os-specific/linux/kqemu "1.3.0pre11") {
      inherit kernel;
    };

    splashutils =
      if kernel.features ? fbSplash then splashutils_13 else
      if kernel.features ? fbConDecor && system != "x86_64-linux" then splashutils_15 else
      null;

    ext3cowtools = import ../os-specific/linux/ext3cow-tools {
      inherit stdenv fetchurl;
      kernel_ext3cowpatched = kernel;
    };

    /* compiles but has to be integrated into the kernel somehow
      Let's have it uncommented and finish it..
    */
    ndiswrapper = import ../os-specific/linux/ndiswrapper {
      inherit fetchurl stdenv;
      inherit kernel perl;
    };

    ov511 = import ../os-specific/linux/ov511 {
      inherit fetchurl kernel;
      stdenv = overrideGCC stdenv gcc34;
    };

    # State Nix
    snix = import ../tools/package-management/snix {
      inherit fetchurl stdenv perl curl bzip2 openssl bison;
      inherit libtool automake autoconf docbook5 docbook5_xsl libxslt docbook_xml_dtd_43 w3m;

      aterm = aterm242fixes;
      db4 = db45;

      flex = flex2533;

      inherit ext3cowtools e3cfsprogs rsync;
      ext3cow_kernel = kernel;
    };

    sysprof = import ../development/tools/profiling/sysprof {
      inherit fetchurl stdenv binutils pkgconfig kernel;
      inherit (gnome) gtk glib pango libglade;
    };

    # Broken build, still. The install step fails, and I never tried to run that compiled.
    virtualbox = import ../applications/virtualization/virtualbox/2.1.2.nix {
      inherit stdenv fetchurl iasl dev86 libxslt libxml2 qt3 qt4 SDL hal
          libcap libpng zlib kernel;
      inherit (gtkLibs) glib;
      inherit (xlibs) xproto libX11 libXext libXcursor;
      inherit (gnome) libIDL;
    };
  };

  # Build the kernel modules for the some of the kernels.
  kernelPackages_2_6_23 = recurseIntoAttrs (kernelPackagesFor kernel_2_6_23);
  kernelPackages_2_6_25 = recurseIntoAttrs (kernelPackagesFor kernel_2_6_25);
  kernelPackages_2_6_26 = recurseIntoAttrs (kernelPackagesFor kernel_2_6_26);
  kernelPackages_2_6_27 = recurseIntoAttrs (kernelPackagesFor kernel_2_6_27);
  kernelPackages_2_6_28 = recurseIntoAttrs (kernelPackagesFor kernel_2_6_28);

  # The current default kernel / kernel modules.
  kernelPackages = kernelPackages_2_6_25;

  customKernel = composedArgsAndFun (lib.sumTwoArgs (import ../os-specific/linux/kernel/generic.nix) {
    inherit fetchurl stdenv perl mktemp module_init_tools;
  });

  libselinux = import ../os-specific/linux/libselinux {
    inherit fetchurl stdenv libsepol;
  };

  libraw1394 = import ../development/libraries/libraw1394 {
    inherit fetchurl stdenv;
  };

  libsexy = import ../development/libraries/libsexy {
    inherit stdenv fetchurl pkgconfig libxml2;
    inherit (gtkLibs) glib gtk pango;
  };

  librsvg = gnome.librsvg;

  libsepol = import ../os-specific/linux/libsepol {
    inherit fetchurl stdenv;
  };

  libsmbios = import ../os-specific/linux/libsmbios {
    inherit fetchurl stdenv libxml2;
  };

  lm_sensors = import ../os-specific/linux/lm_sensors {
    inherit fetchurl stdenv bison flex perl;
  };

  klibc = composedArgsAndFun (import ../os-specific/linux/klibc) {
    inherit fetchurl stdenv perl bison mktemp;
    kernelHeaders = glibc.kernelHeaders;
  };

  klibcShrunk = composedArgsAndFun (import ../os-specific/linux/klibc/shrunk.nix) {
    inherit stdenv klibc;
  };

  kvm = kvm76;

  kvm57 = import ../os-specific/linux/kvm/57.nix {
    inherit fetchurl zlib e2fsprogs SDL alsaLib;
    stdenv = overrideGCC stdenv gcc34;
    kernelHeaders = kernelHeaders_2_6_23;
  };

  kvm76 = import ../os-specific/linux/kvm/76.nix {
    inherit fetchurl stdenv zlib e2fsprogs SDL alsaLib pkgconfig rsync;
    kernelHeaders = kernelHeaders_2_6_26;
  };

  kvm82 = import ../os-specific/linux/kvm/82.nix {
    inherit fetchurl stdenv zlib e2fsprogs SDL alsaLib pkgconfig rsync;
    kernelHeaders = kernelHeaders_2_6_28;
  };

  libcap = import ../os-specific/linux/libcap {
    inherit fetchurl stdenv attr;
  };

  libnscd = import ../os-specific/linux/libnscd {
    inherit fetchurl stdenv;
  };

  libnotify = import ../development/libraries/libnotify {
    inherit stdenv fetchurl pkgconfig dbus dbus_glib;
    inherit (gtkLibs) gtk glib;
  };

  libvolume_id = import ../os-specific/linux/libvolume_id {
    inherit fetchurl stdenv;
  };

  lvm2 = import ../os-specific/linux/lvm2 {
    inherit fetchurl stdenv devicemapper;
  };

  mdadm = import ../os-specific/linux/mdadm {
    inherit fetchurl stdenv groff;
  };

  mingetty = import ../os-specific/linux/mingetty {
    inherit fetchurl stdenv;
  };

  module_init_tools = import ../os-specific/linux/module-init-tools {
    inherit fetchurl stdenv;
  };

  mount_cifs = import ../os-specific/linux/mount-cifs {
    inherit fetchurl stdenv;
  };

  aggregateModules = modules:
    import ../os-specific/linux/module-init-tools/aggregator.nix {
      inherit stdenv module_init_tools modules;
    };

  modutils = import ../os-specific/linux/modutils {
    inherit fetchurl bison flex;
    stdenv = overrideGCC stdenv gcc34;
  };

  nettools = import ../os-specific/linux/net-tools {
    inherit fetchurl stdenv;
  };

  numactl = import ../os-specific/linux/numactl {
    inherit fetchurl stdenv;
  };

  gw6c = builderDefsPackage (selectVersion ../os-specific/linux/gw6c "5.1") {
    inherit fetchurl stdenv nettools openssl procps iproute;
  };

  nss_ldap = import ../os-specific/linux/nss_ldap {
    inherit fetchurl stdenv openldap;
  };

  pam = import ../os-specific/linux/pam {
    inherit stdenv fetchurl cracklib flex;
  };

  pam_console = import ../os-specific/linux/pam_console {
    inherit stdenv fetchurl pam autoconf automake libtool pkgconfig bison;
    flex = if stdenv.system == "i686-linux" then flex else flex2533;
    inherit (gtkLibs) glib;
  };

  pam_devperm = import ../os-specific/linux/pam_devperm {
    inherit stdenv fetchurl pam;
  };

  pam_ldap = import ../os-specific/linux/pam_ldap {
    inherit stdenv fetchurl pam openldap;
  };

  pam_login = import ../os-specific/linux/pam_login {
    inherit stdenv fetchurl pam;
  };

  pam_unix2 = import ../os-specific/linux/pam_unix2 {
    inherit stdenv fetchurl pam libxcrypt;
  };

  pcmciaUtils = composedArgsAndFun (import ../os-specific/linux/pcmciautils) {
    inherit stdenv fetchurl udev yacc flex;
    inherit sysfsutils module_init_tools;

    firmware = getConfig ["pcmciaUtils" "firmware"] [];
    config = getConfig ["pcmciaUtils" "config"] null;
    inherit lib;
  };

  powertop = import ../os-specific/linux/powertop {
    inherit fetchurl stdenv ncurses;
  };

  procps = import ../os-specific/linux/procps {
    inherit fetchurl stdenv ncurses;
  };

  pwdutils = import ../os-specific/linux/pwdutils {
    inherit fetchurl stdenv pam openssl libnscd;
  };

  reiserfsprogs = import ../os-specific/linux/reiserfsprogs {
    inherit fetchurl stdenv;
  };

  reiser4progs = import ../os-specific/linux/reiser4progs {
    inherit fetchurl stdenv libaal;
  };

  radeontools = import ../os-specific/linux/radeontools {
    inherit pciutils;
    inherit fetchurl stdenv;
  };

  sdparm = composedArgsAndFun (selectVersion ../os-specific/linux/sdparm "1.03") {
    inherit fetchurl stdenv builderDefs;
  };

  shadowutils = import ../os-specific/linux/shadow {
    inherit fetchurl stdenv;
  };

  splashutils_13 = import ../os-specific/linux/splashutils/1.3.nix {
    inherit fetchurl stdenv klibc;
    zlib = zlibStatic;
    libjpeg = libjpegStatic;
  };

  splashutils_15 = import ../os-specific/linux/splashutils/1.5.nix {
    inherit fetchurl stdenv klibc;
    zlib = zlibStatic;
    libjpeg = libjpegStatic;
  };

  squashfsTools = import ../os-specific/linux/squashfs {
    inherit fetchurl stdenv zlib;
  };

  sysfsutils = import ../os-specific/linux/sysfsutils {
    inherit fetchurl stdenv;
  };

  # Provided with sysfsutils.
  libsysfs = sysfsutils;
  systool = sysfsutils;

  sysklogd = import ../os-specific/linux/sysklogd {
    inherit fetchurl stdenv;
  };

  syslinux = import ../os-specific/linux/syslinux {
    inherit fetchurl stdenv nasm perl;
  };

  sysstat = import ../os-specific/linux/sysstat {
    inherit fetchurl stdenv gettext;
  };

  sysvinit = import ../os-specific/linux/sysvinit {
    inherit fetchurl stdenv;
  };

  sysvtools = import ../os-specific/linux/sysvinit {
    inherit fetchurl stdenv;
    withoutInitTools = true;
  };

  # FIXME: `tcp-wrapper' is actually not OS-specific.
  tcpWrapper = import ../os-specific/linux/tcp-wrapper {
    inherit fetchurl stdenv;
  };

  udev = import ../os-specific/linux/udev {
    inherit fetchurl stdenv;
  };

  uml = import ../os-specific/linux/kernel/linux-2.6.20.nix {
    inherit fetchurl stdenv perl mktemp module_init_tools;
    userModeLinux = true;
  };

  umlutilities = import ../os-specific/linux/uml-utilities {
    inherit fetchurl kernelHeaders stdenv readline lib;
    tunctl = true; mconsole = true;
  };

  upstart = import ../os-specific/linux/upstart {
    inherit fetchurl stdenv;
  };

  upstartJobControl = import ../os-specific/linux/upstart/jobcontrol.nix {
    inherit stdenv;
  };

  usbutils = import ../os-specific/linux/usbutils {
    inherit fetchurl stdenv libusb;
  };

  utillinux = composedArgsAndFun (import ../os-specific/linux/util-linux) {
    inherit fetchurl stdenv;
  };

  utillinuxCurses = import ../os-specific/linux/util-linux {
    inherit fetchurl stdenv ncurses;
  };

  utillinuxStatic = lowPrio (appendToName "static" (import ../os-specific/linux/util-linux {
    inherit fetchurl;
    stdenv = makeStaticBinaries stdenv;
  }));

  utillinuxng = composedArgsAndFun (import ../os-specific/linux/util-linux-ng) {
    inherit fetchurl stdenv e2fsprogs;
  };

  utillinuxngCurses = composedArgsAndFun (import ../os-specific/linux/util-linux-ng) {
    inherit fetchurl stdenv e2fsprogs ncurses;
  };

  wesnoth = import ../games/wesnoth {
    inherit fetchurl stdenv SDL SDL_image SDL_mixer SDL_net gettext zlib boost freetype;
  };

  wirelesstools = import ../os-specific/linux/wireless-tools {
    inherit fetchurl stdenv;
  };

  wpa_supplicant = import ../os-specific/linux/wpa_supplicant {
    inherit fetchurl stdenv openssl;
  };

  xfsProgs = builderDefsPackage (selectVersion ../os-specific/linux/xfsprogs "2.9.7-1"){
    inherit libtool gettext e2fsprogs;
  };

  xmoto = builderDefsPackage (import ../games/xmoto) {
    inherit chipmunk sqlite curl zlib bzip2 libjpeg libpng
      freeglut mesa SDL SDL_mixer SDL_image SDL_net SDL_ttf
      lua5 ode;
  };

  xorg_sys_opengl = import ../os-specific/linux/opengl/xorg-sys {
    inherit stdenv xlibs expat libdrm;
  };

  zd1211fw = import ../os-specific/linux/firmware/zd1211 {
    inherit stdenv fetchurl;
  };

  ### DATA

  arkpandora_ttf = builderDefsPackage (import ../data/fonts/arkpandora) {
  };

  bakoma_ttf = import ../data/fonts/bakoma-ttf {
    inherit fetchurl stdenv;
  };

  corefonts = import ../data/fonts/corefonts {
    inherit fetchurl stdenv cabextract;
  };

  wrapFonts = paths : ((import ../data/fonts/fontWrap) {
    inherit fetchurl stdenv builderDefs paths ttmkfdir;
    inherit (xorg) mkfontdir mkfontscale;
  });

  clearlyU = composedArgsAndFun (selectVersion ../data/fonts/clearlyU "1.9") {
    inherit builderDefs;
    inherit (xorg) mkfontdir mkfontscale;
  };

  dejavu_fonts = import ../data/fonts/dejavu-fonts {
    inherit fetchurl stdenv fontforge perl perlFontTTF
      fontconfig;
  };

  docbook5 = import ../data/sgml+xml/schemas/docbook-5.0 {
    inherit fetchurl stdenv unzip;
  };

  docbook_xml_dtd_412 = import ../data/sgml+xml/schemas/xml-dtd/docbook/4.1.2.nix {
    inherit fetchurl stdenv unzip;
  };

  docbook_xml_dtd_42 = import ../data/sgml+xml/schemas/xml-dtd/docbook/4.2.nix {
    inherit fetchurl stdenv unzip;
  };

  docbook_xml_dtd_43 = import ../data/sgml+xml/schemas/xml-dtd/docbook/4.3.nix {
    inherit fetchurl stdenv unzip;
  };

  docbook_xml_ebnf_dtd = import ../data/sgml+xml/schemas/xml-dtd/docbook-ebnf {
    inherit fetchurl stdenv unzip;
  };

  docbook_xml_xslt = docbook_xsl;

  docbook_xsl = import ../data/sgml+xml/stylesheets/xslt/docbook {
    inherit fetchurl stdenv;
  };

  docbook5_xsl = import ../data/sgml+xml/stylesheets/xslt/docbook5 {
    inherit fetchurl stdenv;
  };

  junicode = composedArgsAndFun (selectVersion ../data/fonts/junicode "0.6.15") {
    inherit builderDefs fontforge unzip;
    inherit (xorg) mkfontdir mkfontscale;
  };

  freefont_ttf = import ../data/fonts/freefont-ttf {
    inherit fetchurl stdenv;
  };

  liberation_ttf = import ../data/fonts/redhat-liberation-fonts {
    inherit fetchurl stdenv;
  };

  libertine = builderDefsPackage (selectVersion ../data/fonts/libertine "2.7") {
    inherit fontforge;
  };
  libertineBin = builderDefsPackage (selectVersion ../data/fonts/libertine "2.7.bin") {
  };

  lmodern = builderDefsPackage (selectVersion ../data/fonts/lmodern "1.010") {
  };

  manpages = import ../data/documentation/man-pages {
    inherit fetchurl stdenv;
  };

  mph_2b_damase = import ../data/fonts/mph-2b-damase {
    inherit fetchurl stdenv unzip;
  };

  shared_mime_info = selectVersion ../data/misc/shared-mime-info "0.23" {
    inherit fetchurl stdenv perl perlXMLParser pkgconfig gettext libxml2;
    inherit (gtkLibs) glib;
  };

  iana_etc = import ../data/misc/iana-etc {
    inherit fetchurl stdenv;
  };

  popplerData = import ../data/misc/poppler-data {
    inherit fetchurl stdenv;
  };

  r3rs = import ../data/documentation/rnrs/r3rs.nix {
    inherit fetchurl stdenv texinfo;
  };

  r4rs = import ../data/documentation/rnrs/r4rs.nix {
    inherit fetchurl stdenv texinfo;
  };

  r5rs = import ../data/documentation/rnrs/r5rs.nix {
    inherit fetchurl stdenv texinfo;
  };

  themes = name: import (../data/misc/themes + ("/" + name + ".nix")) {
    inherit fetchurl;
  };

  ttf_bitstream_vera = import ../data/fonts/ttf-bitstream-vera {
    inherit fetchurl stdenv;
  };

  ucsFonts = import ../data/fonts/ucs-fonts {
    inherit fetchurl stdenv wrapFonts;
  };

  unifont = import ../data/fonts/unifont {
    inherit debPackage perl;
    inherit (xorg) mkfontdir mkfontscale bdftopcf fontutil;
  };

  vistafonts = import ../data/fonts/vista-fonts {
    inherit fetchurl stdenv cabextract;
  };

  wqy_zenhei = composedArgsAndFun (selectVersion ../data/fonts/wqy_zenhei "0.4.23-1") {
    inherit builderDefs;
  };

  xkeyboard_config = import ../data/misc/xkeyboard-config {
    inherit fetchurl stdenv perl perlXMLParser gettext intltool;
    inherit (xlibs) xkbcomp;
  };


  ### APPLICATIONS


  aangifte2005 = import ../applications/taxes/aangifte-2005 {
    inherit stdenv fetchurl;
    inherit (xlibs) libX11 libXext;
  };

  aangifte2006 = import ../applications/taxes/aangifte-2006 {
    inherit stdenv fetchurl;
    inherit (xlibs) libX11 libXext;
  };

  aangifte2007 = import ../applications/taxes/aangifte-2007 {
    inherit stdenv fetchurl;
    inherit (xlibs) libX11 libXext libSM;
  };

  abcde = import ../applications/audio/abcde {
    inherit fetchurl stdenv libcdio cddiscid wget bash vorbisTools
            makeWrapper;
  };

  abiword = import ../applications/office/abiword {
    inherit fetchurl stdenv pkgconfig fribidi libpng popt libgsf enchant wv;
    inherit (gtkLibs) gtk;
    inherit (gnome) libglade libgnomeprint libgnomeprintui libgnomecanvas;
  };

  acroread = import ../applications/misc/acrobat-reader {
    inherit fetchurl stdenv zlib;
    inherit (xlibs) libXt libXp libXext libX11 libXinerama;
    inherit (gtkLibs) glib pango atk gtk;
    libstdcpp5 = gcc33.gcc;
    xineramaSupport = true;
    fastStart = getConfig ["acroread" "fastStart"] true;
  };

  amsn = import ../applications/networking/instant-messengers/amsn {
    inherit fetchurl stdenv which tcl tk x11;
    libstdcpp = gcc33.gcc;
  };

  audacious = import ../applications/audio/audacious/player.nix {
    inherit fetchurl stdenv pkgconfig libmowgli libmcs gettext xlibs dbus_glib;
    inherit (gnome) libglade;
    inherit (gtkLibs) glib gtk;
  };

  audacious_plugins = import ../applications/audio/audacious/plugins.nix {
    inherit fetchurl stdenv pkgconfig audacious dbus_glib gettext
      libmad xlibs alsaLib taglib libmpcdec libogg libvorbis
      libcdio libcddb;
  };

  audacity = import ../applications/audio/audacity {
    inherit fetchurl stdenv libogg libvorbis libsndfile libmad
      pkgconfig gettext;
    inherit (gtkLibs) gtk glib;
    wxGTK = wxGTK28deps;
    inherit builderDefs stringsWithDeps;
  };

  aumix = import ../applications/audio/aumix {
    inherit fetchurl stdenv ncurses pkgconfig gettext;
    inherit (gtkLibs) gtk;
    gtkGUI = false;
  };

  batik = import ../applications/graphics/batik {
    inherit fetchurl stdenv unzip;
  };

  bazaar = import ../applications/version-management/bazaar {
    inherit fetchurl stdenv makeWrapper;
    python = pythonFull;
  };

  bazaarTools = builderDefsPackage (import ../applications/version-management/bazaar/tools.nix) {
    inherit bazaar;
  };

  beast = import ../applications/audio/beast {
# stdenv = overrideGCC stdenv gcc34;
    inherit stdenv fetchurl zlib guile pkgconfig intltool libogg libvorbis python libxml2 bash perl gettext;
    inherit (bleedingEdgeRepos) sourceByName;
    inherit (gtkLibs) gtk glib;
    inherit (gnome) libgnomecanvas libart_lgpl;
    inherit automake autoconf;
  };

  bitlbee = import ../applications/networking/instant-messengers/bitlbee {
    inherit fetchurl stdenv gnutls pkgconfig;
    inherit (gtkLibs) glib;
  };

  bitlbeeOtr = import ../applications/networking/instant-messengers/bitlbee-otr {
    inherit fetchbzr stdenv gnutls pkgconfig libotr libgcrypt
      libxslt xmlto docbook_xsl docbook_xml_dtd_42 perl;
    inherit (gtkLibs) glib;
  };

  # commented out because it's using the new configuration style proposal which is unstable
  #biew = import ../applications/misc/biew {
  #  inherit lib stdenv fetchurl ncurses;
  #};

  # only to be able to compile blender - I couldn't compile the default openal software
  # Perhaps this can be removed - don't know which one openal{,soft} is better
  freealut_soft = import ../development/libraries/freealut {
    inherit fetchurl stdenv;
    openal = openalSoft;
  };

  blender = import ../applications/misc/blender {
    inherit stdenv cmake mesa gettext freetype SDL libtiff fetchurl glibc scons x11 lib
      libjpeg libpng zlib /* smpeg sdl */ python;
    inherit (xlibs) inputproto libXi;
    freealut = freealut_soft;
    openal = openalSoft;
    openexr = openexr_1_4_0;
  };

  bmp = import ../applications/audio/bmp {
    inherit fetchurl stdenv pkgconfig libogg libvorbis alsaLib id3lib;
    inherit (gnome) esound libglade;
    inherit (gtkLibs) glib gtk;
  };

  bmp_plugin_musepack = import ../applications/audio/bmp-plugins/musepack {
    inherit fetchurl stdenv pkgconfig bmp libmpcdec taglib;
  };

  bmp_plugin_wma = import ../applications/audio/bmp-plugins/wma {
    inherit fetchurl stdenv pkgconfig bmp;
  };

  bvi = import ../applications/editors/bvi {
    inherit fetchurl stdenv ncurses;
  };

  carrier = builderDefsPackage (selectVersion ../applications/networking/instant-messengers/carrier "2.5.0") {
    inherit fetchurl stdenv pkgconfig perl perlXMLParser libxml2 openssl nss
      gtkspell aspell gettext ncurses avahi dbus dbus_glib python
      libtool automake autoconf;
    GStreamer = gst_all.gstreamer;
    inherit (gtkLibs) gtk glib;
    inherit (gnome) startupnotification GConf ;
    inherit (xlibs) libXScrnSaver scrnsaverproto libX11 xproto kbproto;
  };
  funpidgin = carrier;

  cddiscid = import ../applications/audio/cd-discid {
    inherit fetchurl stdenv;
  };

  cdparanoia = cdparanoiaIII;

  cdparanoiaIII = import ../applications/audio/cdparanoia {
    inherit fetchurl stdenv;
  };

  cdrtools = import ../applications/misc/cdrtools {
    inherit fetchurl stdenv;
  };

  chatzilla =
    xulrunnerWrapper {
      launcher = "chatzilla";
      application = import ../applications/networking/irc/chatzilla {
        inherit fetchurl stdenv unzip;
      };
    };

  cinelerra = import ../applications/video/cinelerra {
    inherit fetchurl stdenv
      automake autoconf libtool
      a52dec alsaLib   lame libavc1394 libiec61883 libraw1394 libsndfile
      libvorbis libogg libjpeg libtiff freetype mjpegtools x264
      gettext X11 faad2 faac libtheora libpng libdv perl nasm e2fsprogs
      pkgconfig;
      openexr = openexr_1_6_1;
    fftw = fftwSinglePrec;
    inherit (xorg) libXxf86vm libXv;
    inherit (bleedingEdgeRepos) sourceByName;
    inherit (gnome) esound;
  };

  compiz_050 = assert mesaSupported; import ../applications/window-managers/compiz/0.5.0.nix {
    inherit fetchurl stdenv pkgconfig libpng mesa;
    inherit (xorg) libXcomposite libXfixes libXdamage libXrandr
      libXinerama libICE libSM libXrender xextproto;
    inherit (gnome) startupnotification libwnck GConf;
    inherit (gtkLibs) gtk;
    inherit (gnome) libgnome libgnomeui metacity glib pango
      libglade libgtkhtml gtkhtml libgnomecanvas libgnomeprint
      libgnomeprintui gnomepanel;
    gnomegtk = gnome.gtk;
    inherit librsvg fuse;
  };

  compiz_062 = compiz.passthru.function {
    version = "0.6.2";
  };

  compizBase = composedArgsAndFun (assert mesaSupported; selectVersion ../applications/window-managers/compiz "0.7.8") {
    inherit lib builderDefs stringsWithDeps;
    inherit fetchurl stdenv pkgconfig libpng mesa perl perlXMLParser libxslt gettext;
    inherit (xorg) libXcomposite libXfixes libXdamage libXrandr
      libXinerama libICE libSM libXrender xextproto compositeproto fixesproto
      damageproto randrproto xineramaproto renderproto kbproto xproto libX11
      libxcb;
    inherit (gnome) startupnotification libwnck GConf;
    inherit (gtkLibs) gtk;
    inherit (gnome) libgnome libgnomeui metacity
      glib pango libglade libgtkhtml gtkhtml
      libgnomecanvas libgnomeprint
      libgnomeprintui gnomepanel;
    gnomegtk = gnome.gtk;
    inherit librsvg fuse;
    inherit dbus dbus_glib;
  };

  compiz = compizBase.passthru.function {
    extraConfigureFlags = getConfig ["compiz" "extraConfigureFlags"] [];
  };

  compizFusion = assert mesaSupported; import ../applications/window-managers/compiz-fusion {
    version = getConfig ["compizFusion" "version"] "0.7.8";
    inherit compiz;
    inherit stringsWithDeps lib builderDefs;
    inherit fetchurl stdenv pkgconfig libpng mesa perl perlXMLParser libxslt libxml2;
    inherit (xorg) libXcomposite libXfixes libXdamage libXrandr
      libXinerama libICE libSM libXrender xextproto;
    inherit (gnome) startupnotification libwnck GConf;
    inherit (gtkLibs) gtk;
    inherit (gnome) libgnome libgnomeui metacity
      glib pango libglade libgtkhtml gtkhtml
      libgnomecanvas libgnomeprint
      libgnomeprintui gnomepanel gnomedesktop;
    gnomegtk = gnome.gtk;
    inherit librsvg fuse dbus dbus_glib git;
    inherit automake autoconf libtool intltool python pyrex gettext;
    inherit pygtk pycairo getopt libjpeg glxinfo;
    inherit (xorg) xvinfo xdpyinfo;
  };

  compizExtra = import ../applications/window-managers/compiz/extra.nix {
    inherit fetchurl stdenv pkgconfig compiz perl perlXMLParser dbus;
    inherit (gnome) GConf;
    inherit (gtkLibs) gtk;
  };

  bbdb = import ../applications/editors/emacs-modes/bbdb {
    inherit fetchurl stdenv emacs texinfo ctags;
  };

  codeville = builderDefsPackage (selectVersion ../applications/version-management/codeville "0.8.0") {
    inherit makeWrapper;
    python = pythonFull;
  };

  comical = import ../applications/graphics/comical {
    inherit stdenv fetchurl utillinux zlib;
    inherit wxGTK;
  };

  cua = import ../applications/editors/emacs-modes/cua {
    inherit fetchurl stdenv;
  };

  cuneiform = builderDefsPackage (import ../tools/graphics/cuneiform) {
    inherit cmake patchelf;
    imagemagick=imagemagick;
  };

  cvs = import ../applications/version-management/cvs {
    inherit fetchurl stdenv nano;
  };

  cvsps = import ../applications/version-management/cvsps {
    inherit fetchurl stdenv cvs zlib;
  };

  cvs2svn = import ../applications/version-management/cvs2svn {
    inherit fetchurl stdenv python makeWrapper;
  };

  d4x = import ../applications/misc/d4x {
    inherit fetchurl stdenv pkgconfig openssl boost;
    inherit (gtkLibs) gtk glib;
  };

  darcs = import ../applications/version-management/darcs {
    inherit fetchurl stdenv zlib ncurses curl getConfig;
    ghc = ghc661;
  };

  # some speed bottle necks are resolved in this version I think .. perhaps you like to try it?
  darcs2 = import ../applications/version-management/darcs/darcs-2.nix {
    inherit fetchurl stdenv zlib ncurses curl ghc perl;
  };

  dia = import ../applications/graphics/dia {
    inherit stdenv fetchurl pkgconfig perl perlXMLParser
      libxml2 gettext python libxml2Python docbook5 docbook_xsl
      libxslt;
    inherit (gtkLibs) gtk glib;
  };

  djvulibre = import ../applications/misc/djvulibre {
    inherit stdenv fetchurl libjpeg libtiff libungif zlib
      ghostscript libpng x11 mesa;
    qt = if (getConfig ["djvulibre" "qt3Frontend"] true) then qt3 else null;
    inherit (xlibs) libX11;
  };

  djview4 = import ../applications/graphics/djview {
    inherit fetchurl stdenv qt4 djvulibre;
  };

  dmenu = import ../applications/misc/dmenu {
    inherit lib fetchurl stdenv;
    inherit (xlibs) libX11 libXinerama;
  };

  dmtx = builderDefsPackage (import ../tools/graphics/dmtx) {
    inherit libpng libtiff;
  };

  dvdauthor = import ../applications/video/dvdauthor {
    inherit fetchurl stdenv freetype libpng fribidi libxml2 libdvdread imagemagick;
  };

  dwm = import ../applications/window-managers/dwm {
    inherit fetchurl stdenv;
    inherit (xlibs) libX11 libXinerama;
  };


  # put something like this into your ~/.nixpkgs/config.nix file
  #eclipse = {
  # plugins = {eclipse, version, plugins } : let p = plugins; in
  #   [  p.pdt # PHP developement
  #      p.viPlugin # vim keybindings (see license)
  #   ];
  #};
  eclipseNew = (selectVersion ../applications/editors/eclipse-new "3.3.1.1" {
    # outdated, but 3.3.1.1 does already compile on nix, feel free to work 3.4
    inherit fetchurl stdenv makeWrapper jdk unzip ant selectVersion buildEnv
    getConfig lib zip writeTextFile runCommand;
    inherit (gtkLibs) gtk glib;
    inherit (xlibs) libXtst;
  });

  eclipse = plugins:
    import ../applications/editors/eclipse {
      inherit fetchurl stdenv makeWrapper jdk;
      inherit (gtkLibs) gtk glib;
      inherit (xlibs) libXtst;
      inherit plugins;
    };

  eclipsesdk = eclipse [];

  eclipseSpoofax = lowPrio (appendToName "with-spoofax" (eclipse [spoofax]));

  ed = import ../applications/editors/ed {
    inherit fetchurl stdenv;
  };

  elinks = import ../applications/networking/browsers/elinks {
    inherit stdenv fetchurl python perl ncurses x11 zlib openssl spidermonkey
      guile bzip2;
  };

  emacs = emacs22;

  emacs21 = import ../applications/editors/emacs-21 {
    inherit fetchurl stdenv ncurses x11 Xaw3d;
    inherit (xlibs) libXaw libXpm;
    xaw3dSupport = true;
  };

  emacs22 = import ../applications/editors/emacs-22 {
    inherit fetchurl stdenv ncurses pkgconfig x11 Xaw3d;
    inherit (xlibs) libXaw libXpm;
    inherit (gtkLibs) gtk;
    xaw3dSupport = getPkgConfig "emacs" "xaw3dSupport" false;
    gtkGUI = getPkgConfig "emacs" "gtkSupport" true;
  };

  emacsUnicode = lowPrio (import ../applications/editors/emacs-unicode {
    inherit fetchurl stdenv ncurses pkgconfig x11 Xaw3d
      libpng libjpeg libungif libtiff texinfo;
    inherit (xlibs) libXaw libXpm libXft;
    inherit (gtkLibs) gtk;
    xawSupport = getPkgConfig "emacs" "xawSupport" false;
    xaw3dSupport = getPkgConfig "emacs" "xaw3dSupport" false;
    gtkGUI = getPkgConfig "emacs" "gtkSupport" true;
    xftSupport = getPkgConfig "emacs" "xftSupport" true;
  });

  emms = import ../applications/editors/emacs-modes/emms {
    inherit fetchurl stdenv emacs texinfo mpg321 vorbisTools taglib
      alsaUtils;
  };

  evince = import ../applications/misc/evince {
    inherit fetchurl stdenv perl perlXMLParser gettext
      pkgconfig poppler libspectre djvulibre libxslt
      dbus dbus_glib shared_mime_info makeWrapper;
    inherit (gnome) gnomedocutils gnomeicontheme libgnome
      libgnomeui libglade glib gtk scrollkeeper;
  };

  exrdisplay = import ../applications/graphics/exrdisplay {
    inherit fetchurl stdenv pkgconfig mesa which openexr_ctl;
    fltk = fltk20;
    openexr = openexr_1_6_1;
  };

  fbpanel = composedArgsAndFun (selectVersion ../applications/window-managers/fbpanel "4.12") {
    inherit fetchurl stdenv builderDefs pkgconfig libpng libjpeg libtiff librsvg;
    inherit (gtkLibs) gtk;
    inherit (xlibs) libX11 libXmu libXpm;
  };

  fetchmail = import ../applications/misc/fetchmail {
    inherit stdenv fetchurl openssl;
  };

  wavesurfer = import ../applications/misc/audio/wavesurfer {
    inherit fetchurl stdenv tcl tk snack makeWrapper;
  };

  wireshark = import ../applications/networking/sniffers/wireshark {
    inherit fetchurl stdenv perl pkgconfig libpcap flex bison;
    inherit (gtkLibs) gtk;
  };

  fdupes = import ../tools/misc/fdupes {
    inherit fetchurl stdenv;
  };

  feh = import ../applications/graphics/feh {
    inherit fetchurl stdenv x11 imlib2 libjpeg libpng;
  };

  firefox = firefox3;

  firefoxWrapper = firefox3Wrapper;

  firefox2 = lowPrio (import ../applications/networking/browsers/firefox-2 {
    inherit fetchurl stdenv pkgconfig perl zip libjpeg libpng zlib cairo;
    inherit (gtkLibs) gtk;
    inherit (gnome) libIDL;
    inherit (xlibs) libXi;
    #enableOfficialBranding = true;
  });

  firefox2Wrapper = wrapFirefox firefox2 "firefox" "";

  firefox3 = lowPrio (import ../applications/networking/browsers/firefox-3 {
    inherit fetchurl stdenv pkgconfig perl zip libjpeg zlib cairo
      python dbus dbus_glib freetype fontconfig bzip2;
    inherit (gtkLibs) gtk pango;
    inherit (gnome) libIDL;
    #enableOfficialBranding = true;
    xulrunner = xulrunner3;
  });

  xulrunner3 = lowPrio (import ../applications/networking/browsers/firefox-3/xulrunner.nix {
    inherit fetchurl stdenv pkgconfig perl zip libjpeg libpng zlib cairo
      python dbus dbus_glib freetype fontconfig bzip2 xlibs file;
    inherit (gtkLibs) gtk pango;
    inherit (gnome) libIDL;
    #enableOfficialBranding = true;
  });

  firefox3_1 = lowPrio (import ../applications/networking/browsers/firefox-3/3.1.nix {
    inherit fetchurl stdenv pkgconfig perl zip libjpeg zlib cairo
      python dbus dbus_glib freetype fontconfig bzip2;
    inherit (gtkLibs) gtk pango;
    inherit (gnome) libIDL;
    inherit (alsa) alsaLib;
    #enableOfficialBranding = true;
    xulrunner = xulrunner3_1;
    autoconf = autoconf213;
  });

  xulrunner3_1 = lowPrio (import ../applications/networking/browsers/firefox-3/xulrunner-3.1.nix {
    inherit fetchurl stdenv pkgconfig perl zip libjpeg libpng zlib cairo
      python dbus dbus_glib freetype fontconfig bzip2 xlibs file;
    inherit (gtkLibs) gtk pango;
    inherit (gnome) libIDL;
    inherit (alsa) alsaLib;
    autoconf = autoconf213;
    #enableOfficialBranding = true;
  });

  firefox3b1Bin = lowPrio (import ../applications/networking/browsers/firefox-3/binary.nix {
    inherit fetchurl stdenv pkgconfig perl zip libjpeg libpng zlib cairo
      python curl coreutils freetype fontconfig;
    inherit (gtkLibs) gtk atk pango glib;
    inherit (gnome) libIDL;
    inherit (xlibs) libXi libX11 libXrender libXft libXt;
  });

  firefox3Wrapper = wrapFirefox firefox3 "firefox" "";
  firefox3b1BinWrapper = lowPrio (wrapFirefox firefox3b1Bin "firefox" "");

  flac = import ../applications/audio/flac {
    inherit fetchurl stdenv libogg;
  };

  flashplayer = flashplayer10;

  flashplayer9 = import ../applications/networking/browsers/mozilla-plugins/flashplayer-9 {
    inherit fetchurl stdenv zlib alsaLib;
  };

  flashplayer10 = import ../applications/networking/browsers/mozilla-plugins/flashplayer-10 {
    inherit fetchurl stdenv zlib alsaLib curl;
  };

  flite = import ../applications/misc/flite {
    inherit fetchurl stdenv;
  };

  freemind = import ../applications/misc/freemind {
    inherit fetchurl stdenv ant coreutils gnugrep;
    jdk = jdk;
    jre = jdk;
  };

  fspot = import ../applications/graphics/f-spot {
    inherit fetchurl stdenv perl perlXMLParser pkgconfig mono
            libexif libjpeg sqlite lcms libgphoto2 monoDLLFixer;
    inherit (gnome) libgnome libgnomeui;
    gtksharp = gtksharp1;
  };

  gimp = import ../applications/graphics/gimp {
    inherit fetchurl stdenv pkgconfig freetype fontconfig
      libtiff libjpeg libpng libexif zlib perl perlXMLParser
      python pygtk gettext xlibs intltool babl gegl;
    inherit (gnome) gtk libgtkhtml libart_lgpl;
  };

  gitAndTools = recurseIntoAttrs (import ../applications/version-management/git-and-tools {
    inherit pkgs;
  });
  git = gitAndTools.git;

  qjackctl = import ../applications/audio/qjackctl {
    inherit fetchurl stdenv alsaLib jackaudio;
    qt4 = qt4;
  };

  gkrellm = import ../applications/misc/gkrellm {
    inherit fetchurl stdenv gettext pkgconfig;
    inherit (gtkLibs) glib gtk;
    inherit (xlibs) libX11 libICE libSM;
  };

  gnash = assert mesaSupported; import ../applications/video/gnash {
    inherit fetchurl stdenv SDL SDL_mixer libogg libxml2 libjpeg mesa libpng
            boost freetype agg dbus curl pkgconfig x11 libtool lib libungif
            gettext makeWrapper ming dejagnu python;
    inherit (gtkLibs) glib gtk;
    inherit (gst_all) gstreamer gstPluginsBase gstFfmpeg;
  };

  gnunet = import ../applications/networking/p2p/gnunet {
    inherit fetchurl stdenv libextractor libmicrohttpd libgcrypt
      gmp curl libtool guile adns sqlite gettext zlib pkgconfig
      libxml2 ncurses findutils makeWrapper;
    inherit (gnome) gtk libglade;
    gtkSupport = getConfig [ "gnunet" "gtkSupport" ] true;
  };

  gocr = composedArgsAndFun (selectVersion ../applications/graphics/gocr "0.44") {
    inherit builderDefs fetchurl stdenv;
  };

  gphoto2 = import ../applications/misc/gphoto2 {
    inherit fetchurl stdenv pkgconfig libgphoto2 libexif popt gettext
      libjpeg readline libtool;
  };

  qrdecode = builderDefsPackage (import ../tools/graphics/qrdecode) {
    inherit libpng libcv;
  };

  qrencode = builderDefsPackage (import ../tools/graphics/qrencode) {
    inherit libpng pkgconfig;
  };

  gqview = import ../applications/graphics/gqview {
    inherit fetchurl stdenv pkgconfig libpng;
    inherit (gtkLibs) gtk;
  };

  gv = import ../applications/misc/gv {
    inherit fetchurl stdenv Xaw3d ghostscriptX;
  };

  haskellMode = import ../applications/editors/emacs-modes/haskell {
    inherit fetchurl stdenv emacs;
  };

  hello = import ../applications/misc/hello/ex-2 {
    inherit fetchurl stdenv;
  };

  i810switch = import ../applications/misc/i810 {
    inherit fetchurl stdenv pciutils;
  };

  icecat3 = lowPrio (import ../applications/networking/browsers/icecat-3 {
    inherit fetchurl stdenv pkgconfig perl zip libjpeg libpng zlib cairo
      python dbus dbus_glib freetype fontconfig bzip2 xlibs;
    inherit (gnome) libIDL libgnomeui gnomevfs gtk pango;
  });

  icecatXulrunner3 = lowPrio (import ../applications/networking/browsers/icecat-3 {
    application = "xulrunner";
    inherit fetchurl stdenv pkgconfig perl zip libjpeg libpng zlib cairo
      python dbus dbus_glib freetype fontconfig bzip2 xlibs;
    inherit (gnome) libIDL libgnomeui gnomevfs gtk pango;
  });

  icecat3Xul =
    (symlinkJoin "icecat-3-with-xulrunner" [ icecat3 icecatXulrunner3 ])
    // { inherit (icecat3) gtk isFirefox3Like meta; };

  icecatWrapper = wrapFirefox icecat3Xul "icecat" "";

  icewm = import ../applications/window-managers/icewm {
    inherit fetchurl stdenv gettext libjpeg libtiff libungif libpng imlib;
    inherit (xlibs) libX11 libXft libXext libXinerama libXrandr;
  };

  imagemagick = import ../applications/graphics/ImageMagick {
    inherit stdenv fetchurl bzip2 freetype graphviz ghostscript
      libjpeg libpng libtiff libxml2 zlib libtool;
    inherit (xlibs) libX11;
  };

  imagemagickBig = import ../applications/graphics/ImageMagick {
    inherit stdenv fetchurl bzip2 freetype graphviz ghostscript
      libjpeg libpng libtiff libxml2 zlib tetex librsvg libtool;
    inherit (xlibs) libX11;
  };

  inkscape = import ../applications/graphics/inkscape {
    inherit fetchurl stdenv perl perlXMLParser pkgconfig zlib
      popt libxml2 libxslt libpng boehmgc fontconfig
      libsigcxx lcms boost gettext cairomm
      python pyxml makeWrapper;
    inherit (gtkLibs) gtk glib glibmm gtkmm;
    inherit (xlibs) libXft;
  };

  ion3 = import ../applications/window-managers/ion-3 {
    inherit fetchurl stdenv x11 gettext groff;
    lua = lua5;
  };

  irssi = import ../applications/networking/irc/irssi {
    inherit stdenv fetchurl pkgconfig ncurses openssl;
    inherit (gtkLibs) glib;
  };

  jedit = import ../applications/editors/jedit {
    inherit fetchurl stdenv ant;
  };

  joe = import ../applications/editors/joe {
    inherit stdenv fetchurl;
  };

  jwm = import ../applications/window-managers/jwm {
    inherit fetchurl stdenv;
    inherit (xlibs) libX11 libXext libXinerama libXpm libXft;
  };

  k3b = import ../applications/misc/k3b {
    inherit stdenv fetchurl kdelibs x11 zlib libpng libjpeg perl qt3;
  };

  keyjnote = import ../applications/office/keyjnote {
    inherit fetchurl stdenv xpdf pil pyopengl pygame makeWrapper lib python;

    # XXX These are the PyOpenGL dependencies, which we need here.
    inherit setuptools mesa freeglut;
  };

  kino = import ../applications/video/kino {
    inherit fetchurl stdenv pkgconfig libxml2 perl perlXMLParser
      libdv libraw1394 libavc1394 libiec61883 x11 gettext cairo; /* libavformat */
    inherit libsamplerate ffmpeg;
    inherit (gnome) libglade gtk glib;
    inherit (xlibs) libXv libX11;
    inherit (gtkLibs) pango;
    # #  optional
    #  inherit ffmpeg2theora sox, vorbis-tools lame mjpegtools dvdauthor 'Q'dvdauthor growisofs mencoder;
  };

  kile = import ../applications/editors/kile {
    inherit stdenv fetchurl perl arts kdelibs zlib libpng libjpeg freetype expat;
    inherit (xlibs) libX11 libXt libXext libXrender libXft;
    qt = qt3;
  };

  /*kiwixBuilderFun = lib.sumArgs (import ../applications/misc/kiwixbuilder) {
    inherit builderDefs;
    inherit (gnome) glib;
    zlib = zlibStatic;
  };

  kiwixBuilder = kiwixBuilderFun null;*/

  konversation = import ../applications/networking/irc/konversation {
    inherit fetchurl stdenv perl arts kdelibs zlib libpng libjpeg expat;
    inherit (xlibs) libX11 libXt libXext;
    qt = qt3;
  };

  kuickshow = import ../applications/graphics/kuickshow {
    inherit fetchurl stdenv kdelibs arts libpng libjpeg libtiff libungif imlib expat perl;
    inherit (xlibs) libX11 libXext libSM;
    qt = qt3;
  };

  lame = import ../applications/audio/lame {
    inherit fetchurl stdenv;
  };

  ladspaH = import ../applications/audio/ladspa-plugins/ladspah.nix {
    inherit fetchurl stdenv builderDefs stringsWithDeps;
  };

  ladspaPlugins = import ../applications/audio/ladspa-plugins {
    inherit fetchurl stdenv builderDefs stringsWithDeps fftw ladspaH pkgconfig;
  };

  ldcpp = composedArgsAndFun (selectVersion ../applications/networking/p2p/ldcpp "1.0.1") {
    inherit builderDefs scons pkgconfig bzip2 openssl;
    inherit (gtkLibs) gtk;
    inherit (gnome) libglade;
    inherit (xlibs) libX11;
  };

  links = import ../applications/networking/browsers/links {
    inherit fetchurl stdenv;
  };

  lynx = import ../applications/networking/browsers/lynx {
    inherit fetchurl stdenv ncurses openssl;
  };

  lyx = import ../applications/misc/lyx {
   inherit fetchurl stdenv texLive python;
   qt = qt4;
  };

  maudeMode = import ../applications/editors/emacs-modes/maude {
    inherit fetchurl stdenv emacs;
  };

  mercurial = import ../applications/version-management/mercurial {
    inherit fetchurl stdenv python makeWrapper getConfig tk;
    guiSupport = getConfig ["mercurial" "guiSupport"] false; # for hgk (gitk gui for hg)
  };

  midori = builderDefsPackage (import ../applications/networking/browsers/midori) {
    inherit imagemagick intltool python pkgconfig webkit libxml2
      which gettext makeWrapper file;
    inherit (gtkLibs) gtk glib;
    inherit (gnome) gtksourceview;
  };

  minicom = builderDefsPackage (selectVersion ../tools/misc/minicom "2.3") {
    inherit ncurses;
  };

  monodevelop = import ../applications/editors/monodevelop {
    inherit fetchurl stdenv file mono gtksourceviewsharp
            gtkmozembedsharp monodoc perl perlXMLParser pkgconfig;
    inherit (gnome) gnomevfs libbonobo libglade libgnome GConf glib gtk;
    mozilla = firefox;
    gtksharp = gtksharp2;
  };

  monodoc = import ../applications/editors/monodoc {
    inherit fetchurl stdenv mono pkgconfig;
    gtksharp = gtksharp1;
  };

  mozilla = import ../applications/networking/browsers/mozilla {
    inherit fetchurl pkgconfig stdenv perl zip;
    inherit (gtkLibs) gtk;
    inherit (gnome) libIDL;
    inherit (xlibs) libXi;
  };

  mozplugger = builderDefsPackage (import ../applications/networking/browsers/mozilla-plugins/mozplugger) {
    inherit firefox;
    inherit (xlibs) libX11 xproto;
  };

  mpg321 = import ../applications/audio/mpg321 {
    inherit stdenv fetchurl libao libmad libid3tag zlib;
  };

  MPlayer = lib.composedArgsAndFun (import ../applications/video/MPlayer) {
    inherit fetchurl stdenv freetype x11 zlib libtheora libcaca freefont_ttf libdvdnav
      cdparanoia;
    inherit (xlibs) libX11 libXv libXinerama libXrandr;
    alsaSupport = true;
    alsa = alsaLib;
    theoraSupport = true;
    cacaSupport = true;
    xineramaSupport = true;
    randrSupport = true;
    cddaSupport = true;
  };

  MPlayerPlugin = browser:
    import ../applications/networking/browsers/mozilla-plugins/mplayerplug-in {
      inherit browser;
      inherit fetchurl stdenv pkgconfig gettext;
      inherit (xlibs) libXpm;
      # !!! should depend on MPlayer
    };

  mrxvt = import ../applications/misc/mrxvt {
    inherit lib fetchurl stdenv;
    inherit (xlibs) libXaw xproto libXt libX11 libSM libICE;
  };

  multisync = import ../applications/misc/multisync {
    inherit fetchurl stdenv autoconf automake libtool pkgconfig;
    inherit (gnome) gtk glib ORBit2 libbonobo libgnomeui GConf;
  };

  mutt = import ../applications/networking/mailreaders/mutt {
    inherit fetchurl stdenv ncurses which openssl gdbm;
  };

  msmtp = import ../applications/networking/msmtp {
    inherit fetchurl stdenv;
  };

  mythtv = import ../applications/video/mythtv {
    inherit fetchurl stdenv which x11 xlibs lame zlib mesa freetype perl alsaLib;
    qt3 = qt3mysql;
  };

  nano = import ../applications/editors/nano {
    inherit fetchurl stdenv ncurses gettext;
  };

  nanoDiet = lowPrio (appendToName "diet" (import ../applications/editors/nano {
    inherit fetchurl gettext;
    ncurses = ncursesDiet;
    stdenv = useDietLibC stdenv;
  }));

  nedit = import ../applications/editors/nedit {
    inherit fetchurl stdenv x11;
    inherit (xlibs) libXpm;
    motif = lesstif;
  };

  nxml = import ../applications/editors/emacs-modes/nxml {
    inherit fetchurl stdenv;
  };

  openoffice = import ../applications/office/openoffice {
    inherit fetchurl stdenv pam python tcsh libxslt
      perl perlArchiveZip perlCompressZlib zlib libjpeg
      expat pkgconfig freetype fontconfig libwpd libxml2
      db4 sablotron curl libsndfile flex zip unzip libmspack
      getopt file neon cairo which icu jdk ant hsqldb
      cups openssl bison;
    boost = boostVersionChoice "1.36.0";
    inherit (xlibs) libXaw libXext libX11 libXtst libXi libXinerama;
    inherit (gtkLibs) gtk;
  };

  opera = import ../applications/networking/browsers/opera {
    inherit fetchurl zlib glibc stdenv;
# stdenv = overrideGCC stdenv gcc40;
    inherit (xlibs) libX11 libSM libICE libXt libXext;
    qt = qt3gcc33;
    #33motif = lesstif;
    libstdcpp5 = gcc33.gcc;
  };

  pan = import ../applications/networking/newsreaders/pan {
    inherit fetchurl stdenv pkgconfig perl pcre gmime gettext;
    inherit (gtkLibs) gtk;
    spellChecking = false;
  };

  pidgin = import ../applications/networking/instant-messengers/pidgin {
    inherit fetchurl stdenv pkgconfig perl perlXMLParser libxml2 nss
      gtkspell aspell gettext ncurses avahi dbus dbus_glib lib intltool;
    openssl = if (getConfig ["pidgin" "openssl"] true) then openssl else null;
    gnutls = if (getConfig ["pidgin" "gnutls"] false) then gnutls else null;
    GStreamer = gst_all.gstreamer;
    inherit (gtkLibs) gtk;
    inherit (gnome) startupnotification;
    inherit (xlibs) libXScrnSaver;
  };

  pidginlatex = composedArgsAndFun (import ../applications/networking/instant-messengers/pidgin-plugins/pidgin-latex) {
    inherit fetchurl stdenv pkgconfig ghostscript pidgin texLive;
    imagemagick = imagemagickBig;
    inherit (gtkLibs) glib gtk;
  };
  pidginlatexSF = builderDefsPackage
    (import ../applications/networking/instant-messengers/pidgin-plugins/pidgin-latex/pidgin-latex-sf.nix)
    {
      inherit pkgconfig pidgin texLive imagemagick which;
      inherit (gtkLibs) glib gtk;
    };

  pidginotr = import ../applications/networking/instant-messengers/pidgin-plugins/otr {
    inherit fetchurl stdenv libotr pidgin;
  };

  pinfo = import ../applications/misc/pinfo {
    inherit fetchurl stdenv ncurses readline;
  };

  pqiv = import ../applications/graphics/pqiv {
    inherit fetchurl stdenv getopt which pkgconfig;
    inherit (gtkLibs) gtk;
  };

  # perhaps there are better apps for this task? It's how I had configured my preivous system.
  # And I don't want to rewrite all rules
  procmail = import ../applications/misc/procmail {
    inherit fetchurl stdenv autoconf;
  };

  pstree = import ../applications/misc/pstree {
    inherit stdenv fetchurl;
  };

  pythonmagick = import ../applications/graphics/PythonMagick {
    inherit fetchurl stdenv pkgconfig imagemagick boost python;
  };

  qemu = import ../applications/virtualization/qemu/0.9.1.nix {
    inherit fetchurl SDL zlib which;
    stdenv = overrideGCC stdenv gcc34;
  };

  qemuImage = composedArgsAndFun
    (selectVersion ../applications/virtualization/qemu/linux-img "0.2") {
    inherit builderDefs fetchurl stdenv;
  };

  quack = import ../applications/editors/emacs-modes/quack {
    inherit fetchurl stdenv emacs;
  };

  ratpoison = import ../applications/window-managers/ratpoison {
    inherit fetchurl stdenv fontconfig readline;
    inherit (xlibs) libX11 inputproto libXt libXpm libXft
      libXtst xextproto;
  };

  rcs = import ../applications/version-management/rcs {
    inherit fetchurl stdenv;
  };

  rdesktop = import ../applications/networking/remote/rdesktop {
    inherit fetchurl stdenv openssl;
    inherit (xlibs) libX11;
  };

  RealPlayer = import ../applications/video/RealPlayer {
    inherit fetchurl stdenv;
    inherit (gtkLibs) glib pango atk gtk;
    inherit (xlibs) libX11;
    libstdcpp5 = gcc33.gcc;
  };

  remember = import ../applications/editors/emacs-modes/remember {
    inherit fetchurl stdenv texinfo emacs bbdb;
  };

  rsync = import ../applications/networking/sync/rsync {
    inherit fetchurl stdenv acl;
  };

  rxvt = import ../applications/misc/rxvt {
    inherit lib fetchurl stdenv;
    inherit (xlibs) libXt libX11;
  };

  # = urxvt
  rxvt_unicode = import ../applications/misc/rxvt_unicode {
    inherit lib fetchurl stdenv perl;
    inherit (xlibs) libXt libX11 libXft;
  };

  sbagen = import ../applications/misc/sbagen {
    inherit fetchurl stdenv;
  };

  skype_linux = import ../applications/networking/skype {
    inherit fetchurl stdenv;
    inherit glibc alsaLib freetype fontconfig libsigcxx gcc;
    inherit (xlibs) libSM libICE libXi libXrender libXrandr libXfixes libXcursor
                    libXinerama libXext libX11 libXv libXScrnSaver;
  };

  slim = import ../applications/display-managers/slim {
    inherit fetchurl stdenv x11 libjpeg libpng freetype pam;
    inherit (xlibs) libXmu;
  };

  sndBase =  builderDefsPackage (import ../applications/audio/snd) {
    inherit fetchurl stdenv stringsWithDeps lib fftw;
    inherit pkgconfig gmp gettext;
    inherit (xlibs) libXpm libX11;
    inherit (gtkLibs) gtk glib;
  };

  snd = sndBase.passthru.function {
    inherit guile mesa libtool jackaudio alsaLib;
  };

  sox = import ../applications/misc/audio/sox {
    inherit fetchurl stdenv lib composableDerivation;
    # optional features
    inherit alsaLib libao;
    inherit libsndfile libogg flac libmad lame libsamplerate;
    # Using the default nix ffmpeg I get this error when linking
    # .libs/libsox_la-ffmpeg.o: In function `audio_decode_frame':
    # /tmp/nix-7957-1/sox-14.0.0/src/ffmpeg.c:130: undefined reference to `avcodec_decode_audio2
    # That's why I'v added ffmpeg_svn
    ffmpeg = ffmpeg_svn;
  };

  spoofax = import ../applications/editors/eclipse/plugins/spoofax {
    inherit fetchurl stdenv;
  };


  stumpwm = builderDefsPackage (import ../applications/window-managers/stumpwm) {
    inherit clisp texinfo;
  };

  subversion = subversion15;

  subversion14 = makeOverridable (import ../applications/version-management/subversion-1.4.x) {
    inherit fetchurl stdenv apr aprutil expat swig zlib jdk;
    neon = neon026;
    bdbSupport = getConfig ["subversion" "bdbSupport"] true;
    httpServer = getConfig ["subversion" "httpServer"] false;
    sslSupport = getConfig ["subversion" "sslSupport"] true;
    pythonBindings = getConfig ["subversion" "pythonBindings"] false;
    perlBindings = getConfig ["subversion" "perlBindings"] false;
    javahlBindings = getConfig ["subversion" "javahlBindings"] false;
    compressionSupport = getConfig ["subversion" "compressionSupport"] true;
    httpd = apacheHttpd;
  };

  subversion15 = makeOverridable (import ../applications/version-management/subversion-1.5.x) {
    inherit fetchurl stdenv apr aprutil expat swig zlib jdk;
    neon = neon028;
    bdbSupport = getConfig ["subversion" "bdbSupport"] true;
    httpServer = getConfig ["subversion" "httpServer"] false;
    httpSupport = getConfig ["subversion" "httpSupport"] true;
    sslSupport = getConfig ["subversion" "sslSupport"] true;
    pythonBindings = getConfig ["subversion" "pythonBindings"] false;
    perlBindings = getConfig ["subversion" "perlBindings"] false;
    javahlBindings = getConfig ["subversion" "javahlBindings"] false;
    compressionSupport = getConfig ["subversion" "compressionSupport"] true;
    httpd = apacheHttpd;
  };

  subversionStatic = lowPrio (appendToName "static" (import ../applications/version-management/subversion-1.5.x {
    inherit fetchurl stdenv apr aprutil expat swig jdk;
    neon = import ../development/libraries/neon/0.28.nix {
        inherit fetchurl stdenv libxml2 zlib openssl;
        compressionSupport = true;
        sslSupport = true;
        static = true;
        shared = false;
    };
    zlib = import ../development/libraries/zlib {
      inherit fetchurl stdenv;
      static = true;
    };
    bdbSupport = true;
    httpServer = false;
    httpSupport = true;
    sslSupport = true;
    pythonBindings = false;
    perlBindings = false;
    javahlBindings = false;
    compressionSupport = true;
    httpd = null;
    static = true;
  }));

  svk = perlSVK;

  sylpheed = import ../applications/networking/mailreaders/sylpheed {
    inherit fetchurl stdenv pkgconfig openssl gpgme;
    inherit (gtkLibs) gtk;
    sslSupport = true;
    gpgSupport = true;
  };

  # linux only by now
  synergy = import ../applications/misc/synergy {
    inherit bleedingEdgeRepos stdenv x11;
    inherit (xlibs) xextproto libXtst inputproto;
  };

  tailor = builderDefsPackage (selectVersion ../applications/version-management/tailor "0.9.35") {
    inherit makeWrapper python;
  };

  /* does'nt work yet i686-linux only (32bit version)
  teamspeak_client = import ../applications/networking/instant-messengers/teamspeak/client.nix {
    inherit fetchurl stdenv;
    inherit glibc x11;
  };
  */

  taskJuggler = import ../applications/misc/taskjuggler {
    inherit stdenv fetchurl;
    inherit zlib libpng perl expat;
    qt = qt3;

    inherit (xlibs) libX11 libXext libSM libICE;

    # KDE support is not working yet.
    inherit kdelibs kdebase;
    withKde = pkgs.getConfig ["taskJuggler" "kde"] false;
  };

  thinkingRock = import ../applications/misc/thinking-rock {
    inherit fetchurl stdenv;
  };

  thunderbird = import ../applications/networking/mailreaders/thunderbird-2.x {
    inherit fetchurl stdenv pkgconfig perl zip libjpeg libpng zlib cairo;
    inherit (gtkLibs) gtk;
    inherit (gnome) libIDL;
    inherit (xlibs) libXi;
    #enableOfficialBranding = true;
  };

  timidity = import ../tools/misc/timidity {
    inherit fetchurl stdenv alsaLib;
  };

  tla = import ../applications/version-management/arch {
    inherit fetchurl stdenv diffutils gnutar gnupatch which;
  };

  unison = import ../applications/networking/sync/unison {
    inherit fetchurl stdenv ocaml lablgtk makeWrapper;
    inherit (xorg) xset fontschumachermisc;
  };

  uucp = builderDefsPackage (selectVersion ../tools/misc/uucp "1.07") {
  };

  valknut = import ../applications/networking/p2p/valknut {
    inherit fetchurl stdenv perl x11 libxml2 libjpeg libpng openssl dclib;
    qt = qt3;
  };

  vim = import ../applications/editors/vim {
    inherit fetchurl stdenv ncurses lib;
  };

  vimDiet = lowPrio (appendToName "diet" (import ../applications/editors/vim-diet {
    inherit fetchurl;
    ncurses = ncursesDiet;
    stdenv = useDietLibC stdenv;
  }));

  vimHugeX = import ../applications/editors/vim {
    inherit fetchurl stdenv lib ncurses pkgconfig
      perl python tcl;
    inherit (xlibs) libX11 libXext libSM libXpm
      libXt libXaw libXau;
    inherit (gtkLibs) glib gtk;

    # Looks like python and perl can conflict
    flags = ["hugeFeatures" "gtkGUI" "x11Support"
      /*"perlSupport"*/ "pythonSupport" "tclSupport"];
  };

  vim_configurable = import ../applications/editors/vim/configurable.nix {
    inherit fetchurl stdenv ncurses pkgconfig composableDerivation lib;
    inherit (xlibs) libX11 libXext libSM libXpm
        libXt libXaw libXau libXmu;
    inherit (gtkLibs) glib gtk;
    features = "huge"; # one of  tiny, small, normal, big or huge
    # optional features by passing
    # python
    # TODO mzschemeinterp perlinterp
    inherit python perl tcl ruby /*x11*/;

    # optional features by flags
    flags = [ "X11" ]; # only flag "X11" by now
  };

  /*virtualboxFun = lib.sumArgs (selectVersion ../applications/virtualization/virtualbox "1.5.2") {
    inherit stdenv fetchurl builderDefs bridge_utils umlutilities kernelHeaders
      wine jre libxslt SDL qt3 openssl zlib;
    inherit (xorg) libXcursor;
    inherit (gnome) libIDL;
  };

  virtualbox = virtualboxFun null;*/

  vlc = import ../applications/video/vlc {
    inherit fetchurl stdenv perl x11 wxGTK
            zlib mpeg2dec a52dec libmad
            libdvdread libdvdnav libdvdcss;
    inherit (xlibs) libXv;
    alsa = alsaLib;
    ffmpeg = ffmpeg_svn;
  };

  vorbisTools = import ../applications/audio/vorbis-tools {
    inherit fetchurl stdenv libogg libvorbis libao pkgconfig curl glibc
      speex flac;
  };

  w3m = import ../applications/networking/browsers/w3m {
    inherit fetchurl stdenv ncurses openssl boehmgc gettext zlib;
    graphicsSupport = false;
    inherit (gtkLibs1x) gdkpixbuf;
  };

  # I'm keen on wmiimenu only  >wmii-3.5 no longer has it...
  wmiimenu = import ../applications/window-managers/wmii31 {
    libixp = libixp_for_wmii;
    inherit fetchurl /* fetchhg */ stdenv gawk;
    inherit (xlibs) libX11;
  };

  wmiiSnap = import ../applications/window-managers/wmii {
    libixp = libixp_for_wmii;
    inherit fetchurl /* fetchhg */ stdenv gawk;
    inherit (xlibs) libX11 xextproto libXt libXext;
    includeUnpack = getConfig ["stdenv" "includeUnpack"] false;
  };

  wordnet = import ../applications/misc/wordnet {
    inherit stdenv fetchurl tcl tk x11 makeWrapper;
  };

  wrapFirefox = browser: browserName: nameSuffix: import ../applications/networking/browsers/firefox-wrapper {
    inherit stdenv nameSuffix makeWrapper browser browserName;
    plugins =
      let enableAdobeFlash = getConfig [ browserName "enableAdobeFlash" ] true
            && system == "i686-linux";
      in
       ([]
        ++ lib.optional (!enableAdobeFlash) gnash
        ++ lib.optional (enableAdobeFlash)  flashplayer
        # RealPlayer is disabled by default for legal reasons.
        ++ lib.optional (system != "i686-linux" && getConfig [browserName "enableRealPlayer"] false) RealPlayer
        ++ lib.optional (getConfig [browserName "enableMPlayer"] true) (MPlayerPlugin browser)
        ++ lib.optional (supportsJDK && getConfig [browserName "jre"] false && jrePlugin ? mozillaPlugin) jrePlugin
       );
  };

  x11vnc =  composedArgsAndFun (selectVersion ../tools/X11/x11vnc "0.9.3") {
    inherit builderDefs openssl zlib libjpeg ;
    inherit (xlibs) libXfixes fixesproto libXdamage damageproto
      libX11 xproto libXtst libXinerama xineramaproto libXrandr randrproto
      libXext xextproto inputproto recordproto;
  };

  x2vnc =  composedArgsAndFun (selectVersion ../tools/X11/x2vnc "1.7.2") {
    inherit builderDefs;
    inherit (xlibs) libX11 xproto xextproto libXext libXrandr randrproto;
  };

  xaos = builderDefsPackage (import ../applications/graphics/xaos) {
    inherit (xlibs) libXt libX11 libXext xextproto xproto;
    inherit gsl aalib zlib libpng intltool gettext perl;
  };

  xara = import ../applications/graphics/xara {
    inherit fetchurl stdenv autoconf automake libtool gettext cvs wxGTK
      pkgconfig libxml2 zip libpng libjpeg shebangfix perl freetype;
    inherit (gtkLibs) gtk;
  };

  xawtv = import ../applications/video/xawtv {
    inherit fetchurl stdenv ncurses libjpeg perl;
    inherit (xlibs) libX11 libXt libXft xproto libFS fontsproto libXaw libXpm libXext libSM libICE xextproto;
  };

  xchat = import ../applications/networking/irc/xchat {
    inherit fetchurl stdenv pkgconfig tcl;
    inherit (gtkLibs) gtk;
  };

  xchm = import ../applications/misc/xchm {
    inherit fetchurl stdenv wxGTK chmlib;
  };

  /* Doesn't work yet

  xen = builderDefsPackage (import ../applications/virtualization/xen) {
    inherit python e2fsprogs gnutls pkgconfig libjpeg
      ncurses SDL libvncserver zlib;
    texLive = if (getConfig ["xen" "texLive"] false) then texLive else null;
    graphviz = if (getConfig ["xen" "graphviz"] false) then graphviz else null;
    ghostscript = if (getConfig ["xen" "ghostscript"] false) then ghostscript else null;
  }; */

  xfig = import ../applications/graphics/xfig {
    stdenv = overrideGCC stdenv gcc34;
    inherit fetchurl makeWrapper x11 Xaw3d libpng libjpeg;
    inherit (xlibs) imake libXpm libXmu libXi libXp;
  };

  xineUI = import ../applications/video/xine-ui {
    inherit fetchurl stdenv pkgconfig x11 xineLib libpng readline ncurses curl;
    inherit (xorg) libXext libXv libXxf86vm libXtst inputproto;
  };

  xmms = import ../applications/audio/xmms {
    inherit fetchurl libogg libvorbis alsaLib;
    inherit (gnome) esound;
    inherit (gtkLibs1x) glib gtk;
    stdenv = overrideGCC stdenv gcc34; # due to problems with gcc 4.x
  };

  xmobar = import ../applications/misc/xmobar {
    inherit cabal X11;
  };

  xmonad = import ../applications/window-managers/xmonad {
    inherit cabal X11;
    inherit (xlibs) xmessage;
  };

  xmonadContrib = import ../applications/window-managers/xmonad/xmonad-contrib.nix {
    inherit cabal xmonad X11;
  };

  xneur = import ../applications/misc/xneur {
    inherit fetchurl stdenv pkgconfig pcre libxml2 aspell imlib2 xosd;
    GStreamer=gst_all.gstreamer;
    inherit (xlibs) libX11 libXpm libXt libXext;
    inherit (gtkLibs) glib;
  };

  xneur_0_8 = import ../applications/misc/xneur/0.8.nix {
    inherit fetchurl stdenv pkgconfig pcre libxml2 aspell imlib2 xosd;
    GStreamer=gst_all.gstreamer;
    inherit (xlibs) libX11 libXpm libXt libXext;
    inherit (gtkLibs) glib;
  };

  xpdf = import ../applications/misc/xpdf {
    inherit fetchurl stdenv x11 freetype t1lib;
    motif = lesstif;
    base14Fonts = "${ghostscript}/share/ghostscript/fonts";
  };

  xpra = import ../tools/X11/xpra {
    inherit stdenv fetchurl pkgconfig python pygtk xlibs makeWrapper;
    inherit (gtkLibs) gtk;
    pyrex = pyrex095;
  };

  xscreensaverBase =  composedArgsAndFun (import ../applications/graphics/xscreensaver) {
    inherit stdenv fetchurl builderDefs lib pkgconfig bc perl intltool;
    inherit (xlibs) libX11 libXmu;
  };

  xscreensaver = xscreensaverBase.passthru.function {
    flags = ["GL" "gdkpixbuf" "DPMS" "gui" "jpeg"];
    inherit mesa libxml2 libjpeg;
    inherit (gtkLibs) gtk;
    inherit (gnome) libglade;
  };

  xterm = import ../applications/misc/xterm {
    inherit fetchurl stdenv ncurses freetype pkgconfig;
    inherit (xlibs) libXaw xproto libXt libX11 libSM libICE libXext libXft luit;
  };

  xlaunch = import ../tools/X11/xlaunch {
    inherit stdenv;
    inherit (xorg) xorgserver;
  };

  xmacro = import ../tools/X11/xmacro {
    inherit fetchurl stdenv;
    inherit (xlibs) libX11 libXi
  libXtst xextproto inputproto;
  };

  xmove = import ../applications/misc/xmove {
    inherit fetchurl stdenv;
    inherit (xlibs) libX11 libXi imake libXau;
    inherit (xorg) xauth;
  };

  xnee = builderDefsPackage (import ../tools/X11/xnee) {
    inherit (gtkLibs) gtk;
    inherit (xlibs) libX11 libXtst xextproto libXext
      inputproto libXi xproto recordproto;
    inherit pkgconfig;
  };

  xvidcap = import ../applications/video/xvidcap {
    inherit fetchurl stdenv perl perlXMLParser pkgconfig;
    inherit (gtkLibs) gtk;
    inherit (gnome) scrollkeeper libglade;
    inherit (xlibs) libXmu libXext;
  };

  # doesn't compile yet - in case someone else want's to continue ..
  qgis =  composedArgsAndFun (selectVersion ../applications/misc/qgis "0.11.0") {
    inherit composableDerivation fetchsvn stdenv flex lib
            ncurses fetchurl perl cmake gdal geos proj x11
            gsl libpng zlib bison
            sqlite glibc fontconfig freetype /* use libc from stdenv ? - to lazy now - Marc */;
    inherit (xlibs) libSM libXcursor libXinerama libXrandr libXrender;
    inherit (xorg) libICE;
    qt = qt4;

    # optional features
    # grass = "not yet supported" # cmake -D WITH_GRASS=TRUE  and GRASS_PREFX=..
  };

  zapping = import ../applications/video/zapping {
    inherit fetchurl stdenv pkgconfig perl python
            gettext zvbi libjpeg libpng x11
            rte perlXMLParser;
    inherit (gnome) scrollkeeper libgnomeui libglade esound;
    inherit (xlibs) libXv libXmu libXext;
    teletextSupport = true;
    jpegSupport = true;
    pngSupport = true;
    recordingSupport = true;
  };


  ### GAMES

  ballAndPaddle = import ../games/ball-and-paddle {
    inherit fetchurl stdenv SDL SDL_image SDL_mixer SDL_ttf guile gettext;
  };

  castleCombat = import ../games/castle-combat {
    inherit fetchurl stdenv python pygame twisted lib numeric makeWrapper;
  };

  construoBase =  composedArgsAndFun (selectVersion ../games/construo "0.2.2") {
    inherit stdenv fetchurl builderDefs
      zlib;
    inherit (xlibs) libX11 xproto;
  };

  construo = construoBase.passthru.function {
    inherit mesa freeglut;
  };

  exult = import ../games/exult {
    inherit fetchurl stdenv SDL SDL_mixer zlib libpng unzip;
  };

  exultSnapshot = lowPrio (import ../games/exult/snapshot.nix {
    inherit fetchurl stdenv SDL SDL_mixer zlib libpng unzip
      autoconf automake libtool flex bison;
  });

  fsg = import ../games/fsg {
    inherit stdenv fetchurl pkgconfig mesa;
    inherit (gtkLibs) glib gtk;
    inherit (xlibs) libX11 xproto;
    wxGTK = wxGTK28deps {unicode = false;};
  };

  fsgAltBuild = import ../games/fsg/alt-builder.nix {
    inherit stdenv fetchurl mesa;
    wxGTK = wxGTK28deps {unicode = false;};
    inherit (xlibs) libX11 xproto;
    stringsWithDeps = import ../lib/strings-with-deps.nix {
      inherit stdenv lib;
    };
    inherit builderDefs;
  };

  gemrb = import ../games/gemrb {
    inherit fetchurl stdenv SDL openal freealut zlib libpng python;
  };

  gnuchess = builderDefsPackage (import ../games/gnuchess) {
    flex = flex2535;
  };

  lincity = builderDefsPackage (import ../games/lincity) {
    inherit (xlibs) libX11 libXext xextproto
      libICE libSM xproto;
    inherit libpng zlib;
  };

  micropolis = import ../games/micropolis {
    inherit lib fetchurl stdenv;
    inherit (xlibs) libX11 libXpm libXext xextproto;
    inherit byacc bash;
  };

  openttd = import ../games/openttd {
    inherit fetchurl stdenv SDL libpng;
    zlib = zlibStatic;
  };

  quake3demo = import ../games/quake3/wrapper {
    name = "quake3-demo-${quake3game.name}";
    description = "Demo of Quake 3 Arena, a classic first-person shooter";
    inherit fetchurl stdenv mesa makeWrapper;
    game = quake3game;
    paks = [quake3demodata];
  };

  quake3demodata = import ../games/quake3/demo {
    inherit fetchurl stdenv;
  };

  quake3game = import ../games/quake3/game {
    inherit fetchurl stdenv x11 SDL mesa openal;
  };

  rogue = import ../games/rogue {
    inherit fetchurl stdenv ncurses;
  };

  scummvm = import ../games/scummvm {
    inherit fetchurl stdenv SDL zlib mpeg2dec;
  };

  sgtpuzzles = builderDefsPackage (import ../games/sgt-puzzles) {
    inherit (gtkLibs) gtk glib;
    inherit pkgconfig;
    inherit (xlibs) libX11;
  };

  # You still can override by passing more arguments.
  spaceOrbit =  composedArgsAndFun (selectVersion ../games/orbit "1.01") {
    inherit fetchurl stdenv builderDefs mesa freeglut;
    inherit (gnome) esound;
    inherit (xlibs) libXt libX11 libXmu libXi libXext;
  };

  superTuxKart = import ../games/super-tux-kart {
    inherit fetchurl stdenv plib SDL openal freealut mesa
      libvorbis libogg gettext;
  };

  teeworlds = import ../games/teeworlds {
    inherit fetchurl stdenv python alsaLib mesa SDL;
    inherit (xlibs) libX11;
  };

  /*tpm = import ../games/thePenguinMachine {
    inherit stdenv fetchurl pil pygame SDL;
    python24 = python;
  };*/

  ut2004demo = import ../games/ut2004demo {
    inherit fetchurl stdenv xlibs mesa;
  };

  xboard = builderDefsPackage (import ../games/xboard) {
    inherit (xlibs) libX11 xproto libXt libXaw libSM
      libICE libXmu libXext;
    inherit gnuchess;
  };

  xsokoban = builderDefsPackage (import ../games/xsokoban) {
    inherit (xlibs) libX11 xproto libXpm libXt;
  };

  zoom = import ../games/zoom {
    inherit fetchurl stdenv perl expat freetype;
    inherit (xlibs) xlibs;
  };

  keen4 = import ../games/keen4 {
    inherit fetchurl stdenv dosbox unzip;
  };


  ### DESKTOP ENVIRONMENTS


  enlightenment = import ../desktops/enlightenment {
    inherit stdenv fetchurl pkgconfig x11 xlibs dbus imlib2 freetype;
  };

  gnome = recurseIntoAttrs (import ../desktops/gnome {
    inherit
      fetchurl stdenv pkgconfig
      flex bison popt zlib libxml2 libxslt
      perl perlXMLParser docbook_xml_dtd_42 docbook_xml_dtd_412
      gettext x11 libtiff libjpeg libpng gtkLibs xlibs bzip2
      libcm python dbus_glib ncurses which libxml2Python
      iconnamingutils openssl hal samba fam libgcrypt libtasn1
      xmlto  docbook2x  docbook_xsl intltool;
  });

  kdelibs = import ../desktops/kde/kdelibs {
    inherit
      fetchurl stdenv xlibs zlib perl openssl pcre pkgconfig
      libjpeg libpng libtiff libxml2 libxslt libtool
      expat freetype bzip2 cups attr acl;
    qt = qt3;
  };

  kde4 = recurseIntoAttrs (import ../desktops/kde-4 {
    inherit
      fetchurl fetchsvn zlib perl openssl pcre pkgconfig libjpeg libpng libtiff
      libxml2 libxslt libtool libusb expat freetype bzip2 cmake cluceneCore libgcrypt gnupg
      cppunit cyrus_sasl openldap enchant exiv2 samba nss log4cxx aspell
      shared_mime_info alsaLib libungif cups mesa boost gpgme gettext redland
      xineLib libgphoto2 djvulibre libogg flac lame libvorbis poppler readline
      saneBackends chmlib python libzip gmp sqlite libidn runCommand lib
      openbabel ocaml facile stdenv jasper fam indilib libnova
      libarchive dbus bison;
    cdparanoia = cdparanoiaIII;
    inherit (xlibs)
      inputproto kbproto scrnsaverproto xextproto xf86miscproto
      xf86vidmodeproto xineramaproto xproto libICE libX11 libXau libXcomposite
      libXcursor libXdamage libXdmcp libXext libXfixes libXft libXi libXpm
      libXrandr libXrender libXScrnSaver libXt libXtst libXv libXxf86misc
      libxkbfile libXinerama;
    inherit (gtkLibs) glib;
    qt = qt4;
    openexr = openexr_1_6_1 ;
  });

  kde42 = import ../desktops/kde-4.2 {
    inherit stdenv fetchurl cmake jdk;
    inherit xlibs qt4 bzip2 libxml2 libxslt perl pcre exiv2 aspell;
    inherit pthread_stubs gst_all xineLib fam log4cxx cluceneCore;
    inherit redland avahi jasper shared_mime_info giflib;
    openexr = openexr_1_6_1;
  };

  kdebase = import ../desktops/kde/kdebase {
    inherit
      fetchurl stdenv pkgconfig x11 xlibs zlib libpng libjpeg perl
      kdelibs openssl bzip2 fontconfig pam hal dbus;
    inherit (gtkLibs) glib;
    qt = qt3;
  };

  ### SCIENCE/GEOMETRY

  drgeo = builderDefsPackage (import ../applications/science/geometry/drgeo) {
    inherit (gnome) libglade gtk;
    inherit libxml2 guile perl intltool libtool pkgconfig;
  };

  ### SCIENCE/BIOLOGY

  alliance = import ../applications/science/electronics/alliance {
    inherit fetchurl stdenv bison flex;
    inherit (xlibs) xproto libX11 libXt libXpm;
    motif = lesstif;
  };

  arb = import ../applications/science/biology/arb {
    inherit fetchurl stdenv readline libpng zlib x11 lesstif93 freeglut perl;
    inherit (xlibs) libXpm libXaw libX11 libXext libXt;
    inherit mesa glew libtiff lynx rxp sablotron jdk transfig gv gnuplot;
    lesstif = lesstif93;
  };

  biolib = import ../development/libraries/science/biology/biolib {
    inherit fetchurl stdenv readline perl cmake rLang zlib;
  };

  emboss = import ../applications/science/biology/emboss {
    inherit fetchurl stdenv readline perl libpng zlib;
    inherit (xorg) libX11 libXt;
  };

  mrbayes = import ../applications/science/biology/mrbayes {
    inherit fetchurl stdenv readline;
  };

  ncbi_tools = import ../applications/science/biology/ncbi-tools {
    inherit fetchurl stdenv cpio;
  };

  paml = import ../applications/science/biology/paml {
    inherit fetchurl stdenv;
  };

  /* slr = import ../applications/science/biology/slr {
    inherit fetchurl stdenv liblapack;
  }; */

  pal2nal = import ../applications/science/biology/pal2nal {
    inherit fetchurl stdenv perl paml;
  };

  ### SCIENCE/MATH

  atlas = import ../development/libraries/science/math/atlas {
    inherit fetchurl stdenv gfortran;
  };

  /* liblapack = import ../development/libraries/science/math/liblapack {
    inherit fetchurl stdenv gfortran;
  }; */

  ### SCIENCE/LOGIC

  coq = import ../applications/science/logic/coq {
    inherit fetchurl stdenv ocaml ncurses;
  };

  ### SCIENCE / ELECTRONICS

  ngspice = import ../applications/science/electronics/ngspice {
    inherit fetchurl stdenv readline;
  };

  ### SCIENCE / MATH

  maxima = import ../applications/science/math/maxima {
    inherit fetchurl stdenv clisp;
  };

  scilab = (import ../applications/science/math/scilab) {
    inherit stdenv fetchurl lib g77;
    inherit (gtkLibs) gtk;
    inherit ncurses Xaw3d tcl tk ocaml x11;

    withXaw3d = false;
    withTk = true;
    withGtk = false;
    withOCaml = true;
    withX = true;
  };

  ### MISC

  atari800 = import ../misc/emulators/atari800 {
    inherit fetchurl stdenv unzip zlib SDL;
  };

  ataripp = import ../misc/emulators/atari++ {
    inherit fetchurl stdenv x11 SDL;
  };

  auctex = import ../misc/tex/auctex {
    inherit stdenv fetchurl emacs texLive;
  };

  busybox = import ../misc/busybox {
    inherit fetchurl stdenv;
  };

  cups = import ../misc/cups {
    inherit fetchurl stdenv zlib libjpeg libpng libtiff pam openssl;
  };

  dblatex = import ../misc/tex/dblatex {
    inherit fetchurl stdenv python libxslt tetex;
  };

  dosbox = import ../misc/emulators/dosbox {
    inherit fetchurl stdenv SDL;
  };

  dpkg = import ../tools/package-management/dpkg {
    inherit fetchurl stdenv perl zlib bzip2;
  };

  freestyle = import ../misc/freestyle {
    inherit fetchurl freeglut qt4 libpng lib3ds libQGLViewer swig;
    inherit (xlibs) libXi;
    #stdenv = overrideGCC stdenv gcc41;
    inherit stdenv python;
  };

  generator = import ../misc/emulators/generator {
    inherit fetchurl stdenv SDL nasm zlib bzip2 libjpeg;
    inherit (gtkLibs1x) gtk;
  };

  ghostscript = import ../misc/ghostscript {
    inherit fetchurl stdenv libjpeg libpng libtiff zlib x11 pkgconfig
      fontconfig cups openssl;
    x11Support = false;
    cupsSupport = true;
  };

  ghostscriptX = lowPrio (appendToName "with-X" (import ../misc/ghostscript {
    inherit fetchurl stdenv libjpeg libpng libtiff zlib x11 pkgconfig
      fontconfig cups openssl;
    x11Support = true;
    cupsSupport = true;
  }));

  gxemul = (import ../misc/gxemul) {
    inherit lib stdenv fetchurl composableDerivation;
    inherit (xlibs) libX11;
  };

  # using the new configuration style proposal which is unstable
  jackaudio = import ../misc/jackaudio {
    inherit composableDerivation
           ncurses lib stdenv fetchurl alsaLib pkgconfig;
    flags = [ "posix_shm" "timestamps" "alsa"];
  };

  keynav = import ../tools/X11/keynav {
    inherit stdenv fetchurl;
    inherit (xlibs) libX11 xextproto libXtst
    imake libXi libXext;
  };

  lazylist = import ../misc/tex/lazylist {
    inherit fetchurl stdenv tetex;
  };

  linuxwacom = import ../misc/linuxwacom {
    inherit fetchurl stdenv;
    inherit (xlibs) libX11 libXi;
  };

  martyr = import ../development/libraries/martyr {
    inherit stdenv fetchurl apacheAnt;
  };

  maven = import ../misc/maven/maven-1.0.nix {
    inherit stdenv fetchurl jdk;
  };

  # don't have time for the source build right now
  # maven2
  mvn_bin = import ../misc/maven/maven-2.nix {
    inherit fetchurl stdenv;
  };

  nix = import ../tools/package-management/nix {
    inherit fetchurl stdenv perl curl bzip2 openssl;
    aterm = aterm242fixes;
    db4 = db45;
  };

  # The bleeding edge.
  nixUnstable = import ../tools/package-management/nix/unstable.nix {
    inherit fetchurl stdenv perl curl bzip2 openssl;
    aterm = aterm242fixes;
    db4 = db45;
    supportOldDBs = getPkgConfig "nix" "OldDBSupport" true;
    storeDir = getPkgConfig "nix" "storeDir" "/nix/store";
    stateDir = getPkgConfig "nix" "stateDir" "/nix/var";
  };

  nixCustomFun = src: preConfigure: enableScripts: configureFlags:
    import ../tools/package-management/nix/custom.nix {
      inherit fetchurl stdenv perl curl bzip2 openssl src preConfigure automake
        autoconf libtool configureFlags enableScripts lib bison;
      flex = flex2533;
      aterm = aterm242fixes;
      db4 = db45;
      inherit docbook5_xsl libxslt docbook5 docbook_xml_dtd_43 w3m;
    };

  disnix = import ../tools/package-management/disnix {
    inherit stdenv fetchsvn openssl dbus autoconf automake pkgconfig dbus_glib;
  };

  DisnixService = import ../tools/package-management/disnix/DisnixService {
    inherit stdenv fetchsvn apacheAnt jdk axis2 shebangfix;
  };

  ntfs3g = import ../misc/ntfs-3g {
    inherit fetchurl stdenv utillinux;
  };

  ntfsprogs = import ../misc/ntfsprogs {
    inherit fetchurl stdenv;
  };

  pgadmin = import ../applications/misc/pgadmin {
    inherit fetchurl stdenv postgresql libxml2 libxslt openssl;
    wxGTK = wxGTK28;
  };

  pgf = pgf2;

  # Keep the old PGF since some documents don't render properly with
  # the new one.
  pgf1 = import ../misc/tex/pgf/1.x.nix {
    inherit fetchurl stdenv;
  };

  pgf2 = import ../misc/tex/pgf/2.x.nix {
    inherit fetchurl stdenv;
  };

  polytable = import ../misc/tex/polytable {
    inherit fetchurl stdenv tetex lazylist;
  };

  psi = builderDefsPackage
    (selectVersion ../applications/networking/instant-messengers/psi "0.12")
    {
      inherit builderDefs zlib aspell sox openssl;
      inherit (xlibs) xproto libX11 libSM libICE;
      qt = qt4;
    };

  putty = import ../applications/networking/remote/putty {
    inherit stdenv fetchurl ncurses;
    inherit (gtkLibs1x) gtk;
  };

  rssglx = import ../misc/screensavers/rss-glx {
    inherit fetchurl stdenv x11 mesa pkgconfig imagemagick libtiff bzip2;
  };

  xlockmore = import ../misc/screensavers/xlockmore {
    inherit fetchurl stdenv pam x11 freetype;
  };

  saneBackends = import ../misc/sane-backends {
    inherit fetchurl stdenv libusb;
    gt68xxFirmware = getConfig ["sane" "gt68xxFirmware"] null;
  };

  saneFrontends = import ../misc/sane-front {
    inherit fetchurl stdenv pkgconfig libusb saneBackends;
    inherit (gtkLibs) gtk;
    inherit (xlibs) libX11;
  };

  sourceAndTags = import ../misc/source-and-tags {
    inherit pkgs stdenv unzip lib ctags;
    inherit (ghc68executables) hasktags;
  };

  synaptics = import ../misc/synaptics {
    inherit fetchurl stdenv pkgconfig;
    inherit (xlibs) libX11 libXi libXext pixman xf86inputevdev;
    inherit (xorg) xorgserver;
  };

  tetex = import ../misc/tex/tetex {
    inherit fetchurl stdenv flex bison zlib libpng ncurses ed;
  };

  /*
  tetexX11 = import ../misc/tex/tetex {
    inherit fetchurl stdenv flex bison zlib libpng ncurses ed;
    inherit (xlibs) libX11 libXext libXmu libXaw libXt libXpm;
    inherit freetype t1lib;
    builderX11 = true;
  };
  */

  texFunctions = import ../misc/tex/nix {
    inherit stdenv perl tetex graphviz ghostscript makeFontsConf;
  };

  texLive = builderDefsPackage (import ../misc/tex/texlive) {
    inherit builderDefs zlib bzip2 ncurses libpng ed
      gd t1lib freetype icu perl ruby expat curl
      libjpeg bison;
    inherit (xlibs) libXaw libX11 xproto libXt libXpm
      libXmu libXext xextproto libSM libICE;
    flex = flex2535;
    ghostscript = ghostscriptX;
  };

  /* Look in configurations/misc/raskin.nix for usage example (around revisions
  where TeXLive was added)

  (texLiveAggregationFun {
    paths = [texLive texLiveExtra texLiveCMSuper
      texLiveBeamer
    ];
  })

  You need to use texLiveAggregationFun to regenerate, say, ls-R (TeX-related file list)
  Just installing a few packages doesn't work.
  */
  texLiveAggregationFun =
    (builderDefsPackage (import ../misc/tex/texlive/aggregate.nix));

  texLiveContext = builderDefsPackage (import ../misc/tex/texlive/context.nix) {
    inherit texLive;
  };

  texLiveExtra = builderDefsPackage (import ../misc/tex/texlive/extra.nix) {
    inherit texLive;
  };

  texLiveCMSuper = builderDefsPackage (import ../misc/tex/texlive/cm-super.nix) {
    inherit texLive;
  };

  texLiveLatexXColor = builderDefsPackage (import ../misc/tex/texlive/xcolor.nix) {
    inherit texLive;
  };

  texLivePGF = builderDefsPackage (import ../misc/tex/texlive/pgf.nix) {
    inherit texLiveLatexXColor texLive;
  };

  texLiveBeamer = builderDefsPackage (import ../misc/tex/texlive/beamer.nix) {
    inherit texLiveLatexXColor texLivePGF texLive;
  };

  toolbuslib = import ../development/libraries/toolbuslib {
    inherit stdenv fetchurl aterm;
  };

  trac = import ../misc/trac {
    inherit stdenv fetchurl python clearsilver makeWrapper
      sqlite subversion pysqlite;
  };

  wine = import ../misc/emulators/wine {
    inherit fetchurl stdenv flex bison mesa ncurses
      libpng libjpeg alsaLib lcms xlibs freetype
      fontconfig fontforge libxml2 libxslt openssl;
  };

  xosd = import ../misc/xosd {
    inherit fetchurl stdenv;
    inherit (xlibs) libX11 libXext libXt xextproto xproto;
  };

  xsane = import ../misc/xsane {
    inherit fetchurl stdenv pkgconfig libusb
      saneBackends saneFrontends;
    inherit (gtkLibs) gtk;
    inherit (xlibs) libX11;
  };

  yafc = import ../applications/networking/yafc {
    inherit fetchurl stdenv readline openssh;
  };

  myEnvFun = import ../misc/my-env {
    inherit substituteAll pkgs;
    inherit (stdenv) mkDerivation;
  };

}; in pkgs<|MERGE_RESOLUTION|>--- conflicted
+++ resolved
@@ -108,90 +108,6 @@
 
   addAttrsToDerivation = extraAttrs: stdenv: stdenv //
     { mkDerivation = args: stdenv.mkDerivation (args // extraAttrs); };
-
-<<<<<<< HEAD
-  # Override the setup script of stdenv.  Useful for testing new
-  # versions of the setup script without causing a rebuild of
-  # everything.
-  #
-  # Example:
-  #   randomPkg = import ../bla { ...
-  #     stdenv = overrideSetup stdenv ../stdenv/generic/setup-latest.sh;
-  #   };
-  overrideSetup = stdenv: setup: stdenv.regenerate setup;
-
-  # Return a modified stdenv that uses dietlibc to create small
-  # statically linked binaries.
-  useDietLibC = stdenv: stdenv //
-    { mkDerivation = args: stdenv.mkDerivation (args // {
-        NIX_CFLAGS_LINK = "-static";
-
-        # libcompat.a contains some commonly used functions.
-        NIX_LDFLAGS = "-lcompat";
-
-        # These are added *after* the command-line flags, so we'll
-        # always optimise for size.
-        NIX_CFLAGS_COMPILE =
-          (if args ? NIX_CFLAGS_COMPILE then args.NIX_CFLAGS_COMPILE else "")
-          + " -Os -s -D_BSD_SOURCE=1";
-
-        configureFlags =
-          (if args ? configureFlags then args.configureFlags else "")
-          + " --disable-shared"; # brrr...
-
-        NIX_GCC = import ../build-support/gcc-wrapper {
-          inherit stdenv;
-          libc = dietlibc;
-          inherit (gcc) gcc binutils name nativeTools nativePrefix;
-          nativeLibc = false;
-        };
-      });
-      isDietLibC = true;
-    } // {inherit fetchurl;};
-
-  # Return a modified stdenv that uses klibc to create small
-  # statically linked binaries.
-  useKlibc = stdenv: klibc: stdenv //
-    { mkDerivation = args: stdenv.mkDerivation (args // {
-        NIX_CFLAGS_LINK = "-static";
-
-        # These are added *after* the command-line flags, so we'll
-        # always optimise for size.
-        NIX_CFLAGS_COMPILE =
-          (if args ? NIX_CFLAGS_COMPILE then args.NIX_CFLAGS_COMPILE else "")
-          + " -Os -s";
-
-        configureFlags =
-          (if args ? configureFlags then args.configureFlags else "")
-          + " --disable-shared"; # brrr...
-
-        NIX_GCC = runCommand "klibc-wrapper" {} ''
-          ensureDir $out/bin
-          ln -s ${klibc}/bin/klcc $out/bin/gcc
-          ln -s ${klibc}/bin/klcc $out/bin/cc
-          ensureDir $out/nix-support
-          echo 'PATH=$PATH:${stdenv.gcc.binutils}/bin' > $out/nix-support/setup-hook
-        '';
-      });
-      isKlibc = true;
-      isStatic = true;
-    } // {inherit fetchurl;};
-
-  # Return a modified stdenv that tries to build statically linked
-  # binaries.
-  makeStaticBinaries = stdenv: stdenv //
-    { mkDerivation = args: stdenv.mkDerivation (args // {
-        NIX_CFLAGS_LINK = "-static";
-
-        configureFlags =
-          (if args ? configureFlags then args.configureFlags else "")
-          + " --disable-shared"; # brrr...
-      });
-      isStatic = true;
-    } // {inherit fetchurl;};
-=======
-  stdenvNew = overrideSetup stdenv ../stdenv/generic/setup-new.sh;
->>>>>>> 15962e24
 
   # Applying this to an attribute set will cause nix-env to look
   # inside the set for derivations.
