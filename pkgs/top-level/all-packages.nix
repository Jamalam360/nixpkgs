/* This file composes the Nix Packages collection.  That is, it
   imports the functions that build the various packages, and calls
   them with appropriate arguments.  The result is a set of all the
   packages in the Nix Packages collection for some particular
   platform. */


{ # The system (e.g., `i686-linux') for which to build the packages.
  system ? builtins.currentSystem

, # The standard environment to use.  Only used for bootstrapping.  If
  # null, the default standard environment is used.
  bootStdenv ? null

, # Non-GNU/Linux OSes are currently "impure" platforms, with their libc
  # outside of the store.  Thus, GCC, GFortran, & co. must always look for
  # files in standard system directories (/usr/include, etc.)
  noSysDirs ? (system != "x86_64-freebsd" && system != "i686-freebsd"
               && system != "x86_64-kfreebsd-gnu")

  # More flags for the bootstrapping of stdenv.
, gccWithCC ? true
, gccWithProfiling ? true

, # Allow a configuration attribute set to be passed in as an
  # argument.  Otherwise, it's read from $NIXPKGS_CONFIG or
  # ~/.nixpkgs/config.nix.
  config ? null

, crossSystem ? null
, platform ? null
}:


let config_ = config; platform_ = platform; in # rename the function arguments

let

  lib = import ../../lib;

  # The contents of the configuration file found at $NIXPKGS_CONFIG or
  # $HOME/.nixpkgs/config.nix.
  # for NIXOS (nixos-rebuild): use nixpkgs.config option
  config =
    let
      toPath = builtins.toPath;
      getEnv = x: if builtins ? getEnv then builtins.getEnv x else "";
      pathExists = name:
        builtins ? pathExists && builtins.pathExists (toPath name);

      configFile = getEnv "NIXPKGS_CONFIG";
      homeDir = getEnv "HOME";
      configFile2 = homeDir + "/.nixpkgs/config.nix";

      configExpr =
        if config_ != null then config_
        else if configFile != "" && pathExists configFile then import (toPath configFile)
        else if homeDir != "" && pathExists configFile2 then import (toPath configFile2)
        else {};

    in
      # allow both:
      # { /* the config */ } and
      # { pkgs, ... } : { /* the config */ }
      if builtins.isFunction configExpr
        then configExpr { inherit pkgs; }
        else configExpr;

  # Allow setting the platform in the config file. Otherwise, let's use a reasonable default (pc)

  platformAuto = let
      platforms = (import ./platforms.nix);
    in
      if system == "armv6l-linux" then platforms.raspberrypi
      else if system == "armv7l-linux" then platforms.armv7l-hf-multiplatform
      else if system == "armv5tel-linux" then platforms.sheevaplug
      else if system == "mips64el-linux" then platforms.fuloong2f_n32
      else if system == "x86_64-linux" then platforms.pc64
      else if system == "i686-linux" then platforms.pc32
      else platforms.pcBase;

  platform = if platform_ != null then platform_
    else config.platform or platformAuto;

  # Helper functions that are exported through `pkgs'.
  helperFunctions =
    stdenvAdapters //
    (import ../build-support/trivial-builders.nix { inherit lib; inherit (pkgs) stdenv; inherit (pkgs.xorg) lndir; });

  stdenvAdapters =
    import ../stdenv/adapters.nix pkgs;


  # Allow packages to be overriden globally via the `packageOverrides'
  # configuration option, which must be a function that takes `pkgs'
  # as an argument and returns a set of new or overriden packages.
  # The `packageOverrides' function is called with the *original*
  # (un-overriden) set of packages, allowing packageOverrides
  # attributes to refer to the original attributes (e.g. "foo =
  # ... pkgs.foo ...").
  pkgs = applyGlobalOverrides (config.packageOverrides or (pkgs: {}));

  mkOverrides = pkgsOrig: overrides: overrides //
        (lib.optionalAttrs (pkgsOrig.stdenv ? overrides && crossSystem == null) (pkgsOrig.stdenv.overrides pkgsOrig));

  # Return the complete set of packages, after applying the overrides
  # returned by the `overrider' function (see above).  Warning: this
  # function is very expensive!
  applyGlobalOverrides = overrider:
    let
      # Call the overrider function.  We don't want stdenv overrides
      # in the case of cross-building, or otherwise the basic
      # overrided packages will not be built with the crossStdenv
      # adapter.
      overrides = mkOverrides pkgsOrig (overrider pkgsOrig);

      # The un-overriden packages, passed to `overrider'.
      pkgsOrig = pkgsFun pkgs {};

      # The overriden, final packages.
      pkgs = pkgsFun pkgs overrides;
    in pkgs;


  # The package compositions.  Yes, this isn't properly indented.
  pkgsFun = pkgs: overrides:
    with helperFunctions;
    let defaultScope = pkgs // pkgs.xorg; self = self_ // overrides;
    self_ = with self; helperFunctions // {

  # Make some arguments passed to all-packages.nix available
  inherit system platform;

  # Allow callPackage to fill in the pkgs argument
  inherit pkgs;


  # We use `callPackage' to be able to omit function arguments that
  # can be obtained from `pkgs' or `pkgs.xorg' (i.e. `defaultScope').
  # Use `newScope' for sets of packages in `pkgs' (see e.g. `gnome'
  # below).
  callPackage = newScope {};

  callPackages = lib.callPackagesWith defaultScope;

  newScope = extra: lib.callPackageWith (defaultScope // extra);

  # Easily override this package set.
  # Warning: this function is very expensive and must not be used
  # from within the nixpkgs repository.
  #
  # Example:
  #  pkgs.overridePackages (self: super: {
  #    foo = super.foo.override { ... };
  #  }
  #
  # The result is `pkgs' where all the derivations depending on `foo'
  # will use the new version.
  overridePackages = f:
    let
      newpkgs = pkgsFun newpkgs overrides;
      overrides = mkOverrides pkgs (f newpkgs pkgs);
    in newpkgs;

  # Override system. This is useful to build i686 packages on x86_64-linux.
  forceSystem = system: kernel: (import ./all-packages.nix) {
    inherit system;
    platform = platform // { kernelArch = kernel; };
    inherit bootStdenv noSysDirs gccWithCC gccWithProfiling config
      crossSystem;
  };


  # Used by wine, firefox with debugging version of Flash, ...
  pkgsi686Linux = forceSystem "i686-linux" "i386";

  callPackage_i686 = lib.callPackageWith (pkgsi686Linux // pkgsi686Linux.xorg);


  # For convenience, allow callers to get the path to Nixpkgs.
  path = ../..;


  ### Helper functions.
  inherit lib config stdenvAdapters;

  inherit (lib) lowPrio hiPrio appendToName makeOverridable;
  inherit (misc) versionedDerivation;

  # Applying this to an attribute set will cause nix-env to look
  # inside the set for derivations.
  recurseIntoAttrs = attrs: attrs // { recurseForDerivations = true; };

  builderDefs = lib.composedArgsAndFun (callPackage ../build-support/builder-defs/builder-defs.nix) {};

  builderDefsPackage = builderDefs.builderDefsPackage builderDefs;

  stringsWithDeps = lib.stringsWithDeps;


  ### Nixpkgs maintainer tools

  nix-generate-from-cpan = callPackage ../../maintainers/scripts/nix-generate-from-cpan.nix { };

  nixpkgs-lint = callPackage ../../maintainers/scripts/nixpkgs-lint.nix { };


  ### STANDARD ENVIRONMENT


  allStdenvs = import ../stdenv {
    inherit system platform config lib;
    allPackages = args: import ./all-packages.nix ({ inherit config system; } // args);
  };

  defaultStdenv = allStdenvs.stdenv // { inherit platform; };

  stdenvCross = lowPrio (makeStdenvCross defaultStdenv crossSystem binutilsCross gccCrossStageFinal);

  stdenv =
    if bootStdenv != null then (bootStdenv // {inherit platform;}) else
      if crossSystem != null then
        stdenvCross
      else
        let
            changer = config.replaceStdenv or null;
        in if changer != null then
          changer {
            # We import again all-packages to avoid recursivities.
            pkgs = import ./all-packages.nix {
              # We remove packageOverrides to avoid recursivities
              config = removeAttrs config [ "replaceStdenv" ];
            };
          }
      else
        defaultStdenv;

  forceNativeDrv = drv : if crossSystem == null then drv else
    (drv // { crossDrv = drv.nativeDrv; });

  # A stdenv capable of building 32-bit binaries.  On x86_64-linux,
  # it uses GCC compiled with multilib support; on i686-linux, it's
  # just the plain stdenv.
  stdenv_32bit = lowPrio (
    if system == "x86_64-linux" then
      overrideCC stdenv gcc_multi
    else
      stdenv);


  ### BUILD SUPPORT

  attrSetToDir = arg: callPackage ../build-support/upstream-updater/attrset-to-dir.nix {
    theAttrSet = arg;
  };

  autonix = import ../build-support/autonix { inherit pkgs; };

  autoreconfHook = makeSetupHook
    { substitutions = { inherit autoconf automake gettext libtool; }; }
    ../build-support/setup-hooks/autoreconf.sh;

  buildEnv = callPackage ../build-support/buildenv { }; # not actually a package

  buildFHSEnv = callPackage ../build-support/build-fhs-chrootenv/env.nix {
    nixpkgs      = pkgs;
    nixpkgs_i686 = pkgsi686Linux;
  };

  chrootFHSEnv = callPackage ../build-support/build-fhs-chrootenv { };
  userFHSEnv = callPackage ../build-support/build-fhs-userenv {
   ruby = ruby_2_1_3;
  };

  buildFHSChrootEnv = args: chrootFHSEnv {
    env = buildFHSEnv args;
  };

  buildFHSUserEnv = args: userFHSEnv {
    env = buildFHSEnv (removeAttrs args [ "runScript" "extraBindMounts" ]);
    runScript = args.runScript or "bash";
    extraBindMounts = args.extraBindMounts or [];
  };

  buildMaven = callPackage ../build-support/build-maven.nix {};

  dotnetenv = callPackage ../build-support/dotnetenv {
    dotnetfx = dotnetfx40;
  };

  dotnetbuildhelpers = callPackage ../build-support/dotnetbuildhelpers {
    inherit helperFunctions;
  };

  scatterOutputHook = makeSetupHook {} ../build-support/setup-hooks/scatter_output.sh;

  vsenv = callPackage ../build-support/vsenv {
    vs = vs90wrapper;
  };

  fetchadc = callPackage ../build-support/fetchadc {
    adc_user = if config ? adc_user
      then config.adc_user
      else throw "You need an adc_user attribute in your config to download files from Apple Developer Connection";
    adc_pass = if config ? adc_pass
      then config.adc_pass
      else throw "You need an adc_pass attribute in your config to download files from Apple Developer Connection";
  };

  fetchbower = callPackage ../build-support/fetchbower {
    inherit (nodePackages) fetch-bower;
  };

  fetchbzr = callPackage ../build-support/fetchbzr { };

  fetchcvs = callPackage ../build-support/fetchcvs { };

  fetchdarcs = callPackage ../build-support/fetchdarcs { };

  fetchgit = callPackage ../build-support/fetchgit {
    git = gitMinimal;
  };

  fetchgitPrivate = callPackage ../build-support/fetchgit/private.nix { };

  fetchgitrevision = import ../build-support/fetchgitrevision runCommand git;

  fetchgitLocal = callPackage ../build-support/fetchgitlocal { };

  fetchmtn = callPackage ../build-support/fetchmtn (config.fetchmtn or {});

  packer = callPackage ../development/tools/packer { };

  fetchpatch = callPackage ../build-support/fetchpatch { };

  fetchsvn = callPackage ../build-support/fetchsvn {
    sshSupport = true;
  };

  fetchsvnrevision = import ../build-support/fetchsvnrevision runCommand subversion;

  fetchsvnssh = callPackage ../build-support/fetchsvnssh {
    sshSupport = true;
  };

  fetchhg = callPackage ../build-support/fetchhg { };

  # `fetchurl' downloads a file from the network.
  fetchurl = import ../build-support/fetchurl {
    inherit curl stdenv;
  };

  # fetchurlBoot is used for curl and its dependencies in order to
  # prevent a cyclic dependency (curl depends on curl.tar.bz2,
  # curl.tar.bz2 depends on fetchurl, fetchurl depends on curl).  It
  # uses the curl from the previous bootstrap phase (e.g. a statically
  # linked curl in the case of stdenv-linux).
  fetchurlBoot = stdenv.fetchurlBoot;

  fetchzip = callPackage ../build-support/fetchzip { };

  fetchFromGitHub = { owner, repo, rev, sha256, name ? "${repo}-${rev}-src" }: fetchzip {
    inherit name sha256;
    url = "https://github.com/${owner}/${repo}/archive/${rev}.tar.gz";
    meta.homepage = "https://github.com/${owner}/${repo}/";
  } // { inherit rev; };

  fetchFromBitbucket = { owner, repo, rev, sha256, name ? "${repo}-${rev}-src" }: fetchzip {
    inherit name sha256;
    url = "https://bitbucket.org/${owner}/${repo}/get/${rev}.tar.gz";
    meta.homepage = "https://bitbucket.org/${owner}/${repo}/";
  };

  # gitorious example
  fetchFromGitorious = { owner, repo, rev, sha256, name ? "${repo}-${rev}-src" }: fetchzip {
    inherit name sha256;
    url = "https://gitorious.org/${owner}/${repo}/archive/${rev}.tar.gz";
    meta.homepage = "https://gitorious.org/${owner}/${repo}/";
  };

  # cgit example, snapshot support is optional in cgit
  fetchFromSavannah = { repo, rev, sha256, name ? "${repo}-${rev}-src" }: fetchzip {
    inherit name sha256;
    url = "http://git.savannah.gnu.org/cgit/${repo}.git/snapshot/${repo}-${rev}.tar.gz";
    meta.homepage = "http://git.savannah.gnu.org/cgit/${repo}.git/";
  };

  # gitlab example
  fetchFromGitLab = { owner, repo, rev, sha256, name ? "${repo}-${rev}-src" }: fetchzip {
    inherit name sha256;
    url = "https://gitlab.com/${owner}/${repo}/repository/archive.tar.gz?ref=${rev}";
    meta.homepage = "https://gitlab.com/${owner}/${repo}/";
  };

  # gitweb example, snapshot support is optional in gitweb
  fetchFromRepoOrCz = { repo, rev, sha256, name ? "${repo}-${rev}-src" }: fetchzip {
    inherit name sha256;
    url = "http://repo.or.cz/${repo}.git/snapshot/${rev}.tar.gz";
    meta.homepage = "http://repo.or.cz/${repo}.git/";
  };

  fetchNuGet = callPackage ../build-support/fetchnuget { };
  buildDotnetPackage = callPackage ../build-support/build-dotnet-package { };

  resolveMirrorURLs = {url}: fetchurl {
    showURLs = true;
    inherit url;
  };

  libredirect = callPackage ../build-support/libredirect { };

  makeDesktopItem = callPackage ../build-support/make-desktopitem { };

  makeAutostartItem = callPackage ../build-support/make-startupitem { };

  makeInitrd = { contents, compressor ? "gzip -9n", prepend ? [ ] }:
    callPackage ../build-support/kernel/make-initrd.nix {
      inherit contents compressor prepend;
    };

  makeWrapper = makeSetupHook { } ../build-support/setup-hooks/make-wrapper.sh;

  makeModulesClosure = { kernel, rootModules, allowMissing ? false }:
    callPackage ../build-support/kernel/modules-closure.nix {
      inherit kernel rootModules allowMissing;
    };

  pathsFromGraph = ../build-support/kernel/paths-from-graph.pl;

  srcOnly = args: callPackage ../build-support/src-only args;

  substituteAll = callPackage ../build-support/substitute/substitute-all.nix { };

  substituteAllFiles = callPackage ../build-support/substitute-files/substitute-all-files.nix { };

  replaceDependency = callPackage ../build-support/replace-dependency.nix { };

  nukeReferences = callPackage ../build-support/nuke-references/default.nix { };

  vmTools = callPackage ../build-support/vm/default.nix { };

  releaseTools = callPackage ../build-support/release/default.nix { };

  composableDerivation = callPackage ../../lib/composable-derivation.nix { };

  platforms = import ./platforms.nix;

  setJavaClassPath = makeSetupHook { } ../build-support/setup-hooks/set-java-classpath.sh;

  fixDarwinDylibNames = makeSetupHook { } ../build-support/setup-hooks/fix-darwin-dylib-names.sh;

  keepBuildTree = makeSetupHook { } ../build-support/setup-hooks/keep-build-tree.sh;

  enableGCOVInstrumentation = makeSetupHook { } ../build-support/setup-hooks/enable-coverage-instrumentation.sh;

  makeGCOVReport = makeSetupHook
    { deps = [ pkgs.lcov pkgs.enableGCOVInstrumentation ]; }
    ../build-support/setup-hooks/make-coverage-analysis-report.sh;

  # intended to be used like nix-build -E 'with <nixpkgs> {}; enableDebugging fooPackage'
  enableDebugging = pkg: pkg.override { stdenv = stdenvAdapters.keepDebugInfo pkg.stdenv; };

  findXMLCatalogs = makeSetupHook { } ../build-support/setup-hooks/find-xml-catalogs.sh;

  wrapGAppsHook = makeSetupHook {
    deps = [ makeWrapper ];
  } ../build-support/setup-hooks/wrap-gapps-hook.sh;

  separateDebugInfo = makeSetupHook { } ../build-support/setup-hooks/separate-debug-info.sh;


  ### TOOLS

  "3dfsb" = callPackage ../applications/misc/3dfsb {
    glibc = glibc.override { debugSymbols = true; };
  };

  abduco = callPackage ../tools/misc/abduco { };

  acct = callPackage ../tools/system/acct { };

  acoustidFingerprinter = callPackage ../tools/audio/acoustid-fingerprinter {
    ffmpeg = ffmpeg_1;
  };

  actdiag = pythonPackages.actdiag;

  actkbd = callPackage ../tools/system/actkbd { };

  advancecomp = callPackage ../tools/compression/advancecomp {};

  aefs = callPackage ../tools/filesystems/aefs { };

  aegisub = callPackage ../applications/video/aegisub {
    wxGTK = wxGTK30;
    spellcheckSupport = config.aegisub.spellcheckSupport or true;
    automationSupport = config.aegisub.automationSupport or true;
    openalSupport     = config.aegisub.openalSupport or false;
    alsaSupport       = config.aegisub.alsaSupport or true;
    pulseaudioSupport = config.aegisub.pulseaudioSupport or true;
    portaudioSupport  = config.aegisub.portaudioSupport or false;
  };

  aespipe = callPackage ../tools/security/aespipe { };

  aescrypt = callPackage ../tools/misc/aescrypt { };

  afl = callPackage ../tools/security/afl { };

  aha = callPackage ../tools/text/aha { };

  ahcpd = callPackage ../tools/networking/ahcpd { };

  aiccu = callPackage ../tools/networking/aiccu { };

  aide = callPackage ../tools/security/aide { };

  aircrackng = callPackage ../tools/networking/aircrack-ng { };

  airfield = callPackage ../tools/networking/airfield { };

  analog = callPackage ../tools/admin/analog {};

  apktool = callPackage ../development/tools/apktool {
    buildTools = androidenv.buildTools;
  };

  apt-offline = callPackage ../tools/misc/apt-offline { };

  apulse = callPackage ../misc/apulse { };

  archivemount = callPackage ../tools/filesystems/archivemount { };

  arandr = callPackage ../tools/X11/arandr { };

  arangodb = callPackage ../servers/nosql/arangodb {
    inherit (pythonPackages) gyp;
  };

  arcanist = callPackage ../development/tools/misc/arcanist {};

  arduino = arduino-core.override { withGui = true; };

  arduino-core = callPackage ../development/arduino/arduino-core {
    jdk = jdk;
    jre = jdk;
    withGui = false;
  };

  apitrace = callPackage ../applications/graphics/apitrace {};

  argyllcms = callPackage ../tools/graphics/argyllcms {};

  arp-scan = callPackage ../tools/misc/arp-scan { };

  artyFX = callPackage ../applications/audio/artyFX {};

  ascii = callPackage ../tools/text/ascii { };

  asciinema = goPackages.asciinema.bin // { outputs = [ "bin" ]; };

  asymptote = callPackage ../tools/graphics/asymptote {
    texLive = texLiveAggregationFun {
      paths = [ texLive texLiveExtra texLiveCMSuper ];
    };
  };

  atomicparsley = callPackage ../tools/video/atomicparsley { };

  attic = callPackage ../tools/backup/attic { };

  avfs = callPackage ../tools/filesystems/avfs { };

  awscli = callPackage ../tools/admin/awscli { };

  ec2_api_tools = callPackage ../tools/virtualization/ec2-api-tools { };

  ec2_ami_tools = callPackage ../tools/virtualization/ec2-ami-tools { };

  altermime = callPackage ../tools/networking/altermime {};

  amule = callPackage ../tools/networking/p2p/amule { };

  amuleDaemon = appendToName "daemon" (amule.override {
    monolithic = false;
    daemon = true;
  });

  amuleGui = appendToName "gui" (amule.override {
    monolithic = false;
    client = true;
  });

  androidenv = callPackage ../development/mobile/androidenv {
    pkgs_i686 = pkgsi686Linux;
  };

  apg = callPackage ../tools/security/apg { };

  bonnie = callPackage ../tools/filesystems/bonnie { };

  djmount = callPackage ../tools/filesystems/djmount { };

  grc = callPackage ../tools/misc/grc { };

  lastpass-cli = callPackage ../tools/security/lastpass-cli { };

  otool = callPackage ../os-specific/darwin/otool { };

  pass = callPackage ../tools/security/pass { };

  oracle-instantclient = callPackage ../development/libraries/oracle-instantclient { };

  reattach-to-user-namespace = callPackage ../os-specific/darwin/reattach-to-user-namespace {};

  install_name_tool = callPackage ../os-specific/darwin/install_name_tool { };

  xcodeenv = callPackage ../development/mobile/xcodeenv { };

  titaniumenv = callPackage ../development/mobile/titaniumenv {
    pkgs_i686 = pkgsi686Linux;
  };

  inherit (androidenv) androidsdk_4_4 androidndk;

  arc-gtk-theme = callPackage ../misc/themes/arc { };

  aria2 = callPackage ../tools/networking/aria2 {
    inherit (darwin.apple_sdk.frameworks) Security;
  };
  aria = aria2;

  at = callPackage ../tools/system/at { };

  atftp = callPackage ../tools/networking/atftp {};

  autogen = callPackage ../development/tools/misc/autogen { };

  autojump = callPackage ../tools/misc/autojump { };

  autorandr = callPackage ../tools/misc/autorandr {};

  avahi = callPackage ../development/libraries/avahi {
    qt4Support = config.avahi.qt4Support or false;
  };

  aws = callPackage ../tools/virtualization/aws { };

  aws_mturk_clt = callPackage ../tools/misc/aws-mturk-clt { };

  axel = callPackage ../tools/networking/axel { };

  azureus = callPackage ../tools/networking/p2p/azureus { };

  basex = callPackage ../tools/text/xml/basex { };

  babeld = callPackage ../tools/networking/babeld { };

  badvpn = callPackage ../tools/networking/badvpn {};

  barcode = callPackage ../tools/graphics/barcode {};

  bashmount = callPackage ../tools/filesystems/bashmount {};

  bc = callPackage ../tools/misc/bc { };

  bdf2psf = callPackage ../tools/misc/bdf2psf { };

  bcache-tools = callPackage ../tools/filesystems/bcache-tools { };

  bchunk = callPackage ../tools/cd-dvd/bchunk { };

  bfr = callPackage ../tools/misc/bfr {
    perl = perl516; # Docs fail to build with newer versions
  };

  bibtool = callPackage ../tools/misc/bibtool { };

  bindfs = callPackage ../tools/filesystems/bindfs { };

  binwalk = callPackage ../tools/misc/binwalk {
    python = pythonFull;
    wrapPython = pythonPackages.wrapPython;
    curses = pythonPackages.curses;
  };

  binwalk-full = callPackage ../tools/misc/binwalk {
    python = pythonFull;
    wrapPython = pythonPackages.wrapPython;
    curses = pythonPackages.curses;
    visualizationSupport = true;
    pyqtgraph = pythonPackages.pyqtgraph;
  };

  bitbucket-cli = pythonPackages.bitbucket-cli;

  blink = callPackage ../applications/networking/instant-messengers/blink {
    gnutls = gnutls33;
  };

  blitz = callPackage ../development/libraries/blitz { };

  blockdiag = pythonPackages.blockdiag;

  bmon = callPackage ../tools/misc/bmon { };

  bochs = callPackage ../applications/virtualization/bochs { };

  borgbackup = callPackage ../tools/backup/borg { };

  boomerang = callPackage ../development/tools/boomerang { };

  boost-build = callPackage ../development/tools/boost-build { };

  boot = callPackage ../development/tools/build-managers/boot { };

  bootchart = callPackage ../tools/system/bootchart { };

  boxfs = callPackage ../tools/filesystems/boxfs { };

  brasero = callPackage ../tools/cd-dvd/brasero { };

  brltty = callPackage ../tools/misc/brltty {
    alsaSupport = (!stdenv.isDarwin);
  };
  bro = callPackage ../applications/networking/ids/bro { };

  bsod = callPackage ../misc/emulators/bsod { };

  btrfsProgs = callPackage ../tools/filesystems/btrfsprogs { };

  bwm_ng = callPackage ../tools/networking/bwm-ng { };

  byobu = callPackage ../tools/misc/byobu { };

  bsh = fetchurl {
    url = http://www.beanshell.org/bsh-2.0b5.jar;
    sha256 = "0p2sxrpzd0vsk11zf3kb5h12yl1nq4yypb5mpjrm8ww0cfaijck2";
  };

  cabal2nix = haskellPackages.cabal2nix;

  capstone = callPackage ../development/libraries/capstone { };

  catch = callPackage ../development/libraries/catch { };

  catdoc = callPackage ../tools/text/catdoc { };

  cdemu-daemon = callPackage ../misc/emulators/cdemu/daemon.nix { };

  cdemu-client = callPackage ../misc/emulators/cdemu/client.nix { };

  ceres-solver = callPackage ../development/libraries/ceres-solver {
    google-gflags = null; # only required for examples/tests
  };

  gcdemu = callPackage ../misc/emulators/cdemu/gui.nix { };

  image-analyzer = callPackage ../misc/emulators/cdemu/analyzer.nix { };

  ccnet = callPackage ../tools/networking/ccnet { };

  ckbcomp = callPackage ../tools/X11/ckbcomp { };

  cli53 = callPackage ../tools/admin/cli53 { };

  cloud-init = callPackage ../tools/virtualization/cloud-init { };

  clib = callPackage ../tools/package-management/clib { };

  consul = goPackages.consul.bin // { outputs = [ "bin" ]; };

  consul-ui = callPackage ../servers/consul/ui.nix { };

  consul-alerts = goPackages.consul-alerts.bin // { outputs = [ "bin" ]; };

  consul-template = goPackages.consul-template.bin // { outputs = [ "bin" ]; };

  corosync = callPackage ../servers/corosync { };

  cherrytree = callPackage ../applications/misc/cherrytree { };

  chntpw = callPackage ../tools/security/chntpw { };

  coprthr = callPackage ../development/libraries/coprthr {
    flex = flex_2_5_35;
  };

  cpulimit = callPackage ../tools/misc/cpulimit { };

  contacts = callPackage ../tools/misc/contacts { };

  datamash = callPackage ../tools/misc/datamash { };

  ddate = callPackage ../tools/misc/ddate { };

  deis = goPackages.deis.bin // { outputs = [ "bin" ]; };

  dfilemanager = callPackage ../applications/misc/dfilemanager { };

  diagrams-builder = callPackage ../tools/graphics/diagrams-builder {
    inherit (haskellPackages) ghcWithPackages diagrams-builder;
  };

  dialog = callPackage ../development/tools/misc/dialog { };

  direnv = callPackage ../tools/misc/direnv { };

  discount = callPackage ../tools/text/discount { };

  ditaa = callPackage ../tools/graphics/ditaa { };

  dlx = callPackage ../misc/emulators/dlx { };

  dragon-drop = callPackage ../tools/X11/dragon-drop {
    gtk = gtk3;
  };

  dtrx = callPackage ../tools/compression/dtrx { };

  duperemove = callPackage ../tools/filesystems/duperemove {
    linuxHeaders = linuxHeaders_3_18;
  };

  edac-utils = callPackage ../os-specific/linux/edac-utils { };

  eggdrop = callPackage ../tools/networking/eggdrop { };

  elementary-icon-theme = callPackage ../data/icons/elementary-icon-theme { };

  enca = callPackage ../tools/text/enca { };

  ent = callPackage ../tools/misc/ent { };

  facter = callPackage ../tools/system/facter {};

  fasd = callPackage ../tools/misc/fasd { };

  fop = callPackage ../tools/typesetting/fop { };

  filter_audio = callPackage ../development/libraries/filter_audio { };

  fzf = goPackages.fzf.bin // { outputs = [ "bin" ]; };

  gencfsm = callPackage ../tools/security/gencfsm { };

  gist = callPackage ../tools/text/gist { };

  gmic = callPackage ../tools/graphics/gmic { };

  mathics = pythonPackages.mathics;

  mcrl = callPackage ../tools/misc/mcrl { };

  mcrl2 = callPackage ../tools/misc/mcrl2 { };

  meson = callPackage ../development/tools/build-managers/meson { };

  mp3fs = callPackage ../tools/filesystems/mp3fs { };

  mpdcron = callPackage ../tools/audio/mpdcron { };

  mpdris2 = callPackage ../tools/audio/mpdris2 {
    python = pythonFull;
    wrapPython = pythonPackages.wrapPython;
    mpd = pythonPackages.mpd;
    pygtk = pythonPackages.pygtk;
    dbus = pythonPackages.dbus;
    pynotify = pythonPackages.notify;
  };

  syslogng = callPackage ../tools/system/syslog-ng { };

  syslogng_incubator = callPackage ../tools/system/syslog-ng-incubator { };

  rsyslog = callPackage ../tools/system/rsyslog {
    hadoop = null; # Currently Broken
  };

  rsyslog-light = callPackage ../tools/system/rsyslog {
    libkrb5 = null;
    systemd = null;
    jemalloc = null;
    libmysql = null;
    postgresql = null;
    libdbi = null;
    net_snmp = null;
    libuuid = null;
    curl = null;
    gnutls = null;
    libgcrypt = null;
    liblognorm = null;
    openssl = null;
    librelp = null;
    libgt = null;
    libksi = null;
    liblogging = null;
    libnet = null;
    hadoop = null;
    rdkafka = null;
    libmongo-client = null;
    czmq = null;
    rabbitmq-c = null;
    hiredis = null;
  };

  mcrypt = callPackage ../tools/misc/mcrypt { };

  mongodb-tools = goPackages.mongo-tools.bin // { outputs = [ "bin" ]; };

  mstflint = callPackage ../tools/misc/mstflint { };

  mcelog = callPackage ../os-specific/linux/mcelog { };

  apparix = callPackage ../tools/misc/apparix { };

  appdata-tools = callPackage ../tools/misc/appdata-tools { };

  asciidoc = callPackage ../tools/typesetting/asciidoc {
    inherit (pythonPackages) matplotlib numpy aafigure recursivePthLoader;
    enableStandardFeatures = false;
  };

  asciidoc-full = appendToName "full" (asciidoc.override {
    inherit (pythonPackages) pygments;
    enableStandardFeatures = true;
  });

  asciidoc-full-with-plugins = appendToName "full-with-plugins" (asciidoc.override {
    inherit (pythonPackages) pygments;
    enableStandardFeatures = true;
    enableExtraPlugins = true;
  });

  autossh = callPackage ../tools/networking/autossh { };

  asynk = callPackage ../tools/networking/asynk { };

  bacula = callPackage ../tools/backup/bacula { };

  bareos = callPackage ../tools/backup/bareos { };

  beanstalkd = callPackage ../servers/beanstalkd { };

  beets = callPackage ../tools/audio/beets { };

  bgs = callPackage ../tools/X11/bgs { };

  biber = callPackage ../tools/typesetting/biber {
    inherit (perlPackages)
      autovivification BusinessISBN BusinessISMN BusinessISSN ConfigAutoConf
      DataCompare DataDump DateSimple EncodeEUCJPASCII EncodeHanExtra EncodeJIS2K
      ExtUtilsLibBuilder FileSlurp IPCRun3 Log4Perl LWPProtocolHttps ListAllUtils
      ListMoreUtils ModuleBuild MozillaCA ReadonlyXS RegexpCommon TextBibTeX
      UnicodeCollate UnicodeLineBreak URI XMLLibXMLSimple XMLLibXSLT XMLWriter;
  };

  bibtextools = callPackage ../tools/typesetting/bibtex-tools {
    inherit (strategoPackages016) strategoxt sdf;
  };

  bittornado = callPackage ../tools/networking/p2p/bit-tornado { };

  blueman = callPackage ../tools/bluetooth/blueman {
    inherit (pythonPackages) notify;
  };

  bmrsa = builderDefsPackage (callPackage ../tools/security/bmrsa/11.nix) { };

  bogofilter = callPackage ../tools/misc/bogofilter { };

  bsdiff = callPackage ../tools/compression/bsdiff { };

  btar = callPackage ../tools/backup/btar {
    librsync = librsync_0_9;
  };

  bud = callPackage ../tools/networking/bud {
    inherit (pythonPackages) gyp;
  };

  bup = callPackage ../tools/backup/bup {
    inherit (pythonPackages) pyxattr pylibacl setuptools fuse;
    par2Support = (config.bup.par2Support or false);
  };

  burp_1_3 = callPackage ../tools/backup/burp/1.3.48.nix { };

  burp = callPackage ../tools/backup/burp { };

  byzanz = callPackage ../applications/video/byzanz {};

  ori = callPackage ../tools/backup/ori { };

  atool = callPackage ../tools/archivers/atool { };

  bzip2 = callPackage ../tools/compression/bzip2 { };

  cabextract = callPackage ../tools/archivers/cabextract { };

  cadaver = callPackage ../tools/networking/cadaver { };

  davix = callPackage ../tools/networking/davix { };

  cantata = qt5Libs.callPackage ../applications/audio/cantata { };

  can-utils = callPackage ../os-specific/linux/can-utils { };

  caudec = callPackage ../applications/audio/caudec { };

  ccid = callPackage ../tools/security/ccid { };

  ccrypt = callPackage ../tools/security/ccrypt { };

  ccze = callPackage ../tools/misc/ccze { };

  cdecl = callPackage ../development/tools/cdecl { };

  cdrdao = callPackage ../tools/cd-dvd/cdrdao { };

  cdrkit = callPackage ../tools/cd-dvd/cdrkit { };

  # Only ever add ceph LTS releases
  # The default should always be symlinked to the latest LTS
  # Dev should always point to the latest versioned release
  libceph = ceph.lib;
  ceph-0_80 = callPackage ../tools/filesystems/ceph/0.80.nix { };
  ceph-0_94 = callPackage ../tools/filesystems/ceph/0.94.nix { };
  ceph-9 = callPackage ../tools/filesystems/ceph/9.nix { };
  ceph = callPackage ../tools/filesystems/ceph { };
  ceph-dev = lowPrio (callPackage ../tools/filesystems/ceph/dev.nix { });
  ceph-git = lowPrio (callPackage ../tools/filesystems/ceph/git.nix { });

  cfdg = builderDefsPackage (callPackage ../tools/graphics/cfdg) {};

  checkinstall = callPackage ../tools/package-management/checkinstall { };

  chkrootkit = callPackage ../tools/security/chkrootkit { };

  chrony = callPackage ../tools/networking/chrony { };

  chunkfs = callPackage ../tools/filesystems/chunkfs { };

  chunksync = callPackage ../tools/backup/chunksync { };

  cjdns = callPackage ../tools/networking/cjdns { };

  cksfv = callPackage ../tools/networking/cksfv { };

  clementine = callPackage ../applications/audio/clementine {
    boost = boost155;
    gst_plugins = [ gst_plugins_base gst_plugins_good gst_plugins_ugly gst_ffmpeg ];
  };

  clementineFree = clementine.free;

  ciopfs = callPackage ../tools/filesystems/ciopfs { };

  citrix_receiver = callPackage ../applications/networking/remote/citrix-receiver { };

  cmst = callPackage ../tools/networking/cmst { };

  colord = callPackage ../tools/misc/colord { };

  colord-gtk = callPackage ../tools/misc/colord-gtk { };

  colordiff = callPackage ../tools/text/colordiff { };

  concurrencykit = callPackage ../development/libraries/concurrencykit { };

  connect = callPackage ../tools/networking/connect { };

  conspy = callPackage ../os-specific/linux/conspy {};

  connman = callPackage ../tools/networking/connman { };

  connmanui = callPackage ../tools/networking/connmanui { };

  convertlit = callPackage ../tools/text/convertlit { };

  collectd = callPackage ../tools/system/collectd {
    rabbitmq-c = rabbitmq-c_0_4;
  };

  colormake = callPackage ../development/tools/build-managers/colormake { };

  cowsay = callPackage ../tools/misc/cowsay { };

  cpuminer = callPackage ../tools/misc/cpuminer { };

  cpuminer-multi = callPackage ../tools/misc/cpuminer-multi { };

  cuetools = callPackage ../tools/cd-dvd/cuetools { };

  unifdef = callPackage ../development/tools/misc/unifdef { };

  "unionfs-fuse" = callPackage ../tools/filesystems/unionfs-fuse { };

  usb_modeswitch = callPackage ../development/tools/misc/usb-modeswitch { };

  anthy = callPackage ../tools/inputmethods/anthy { };

  mozc = callPackage ../tools/inputmethods/mozc {
    inherit (pythonPackages) gyp;
  };

  ibus = callPackage ../tools/inputmethods/ibus { };

  ibus-qt = callPackage ../tools/inputmethods/ibus-qt { };

  ibus-anthy = callPackage ../tools/inputmethods/ibus-anthy { };

  ibus-table = callPackage ../tools/inputmethods/ibus-table { };

  ibus-table-others = callPackage ../tools/inputmethods/ibus-table-others { };

  biosdevname = callPackage ../tools/networking/biosdevname { };

  checkbashism = callPackage ../development/tools/misc/checkbashisms { };

  clamav = callPackage ../tools/security/clamav { };

  clex = callPackage ../tools/misc/clex { };

  cloc = callPackage ../tools/misc/cloc {
    inherit (perlPackages) perl AlgorithmDiff RegexpCommon;
  };

  cloog = callPackage ../development/libraries/cloog {
    isl = isl_0_14;
  };

  cloog_0_18_0 = callPackage ../development/libraries/cloog/0.18.0.nix {
    isl = isl_0_11;
  };

  cloogppl = callPackage ../development/libraries/cloog-ppl { };

  compass = callPackage ../development/tools/compass { };

  convmv = callPackage ../tools/misc/convmv { };

  cool-retro-term = qt5Libs.callPackage ../applications/misc/cool-retro-term { };

  coreutils = callPackage ../tools/misc/coreutils {
    aclSupport = stdenv.isLinux;
  };

  cpio = callPackage ../tools/archivers/cpio { };

  crackxls = callPackage ../tools/security/crackxls { };

  cromfs = callPackage ../tools/archivers/cromfs { };

  cron = callPackage ../tools/system/cron { };

  cudatoolkit5 = callPackage ../development/compilers/cudatoolkit/5.5.nix {
    python = python26;
  };

  cudatoolkit6 = callPackage ../development/compilers/cudatoolkit/6.0.nix {
    python = python26;
  };

  cudatoolkit65 = callPackage ../development/compilers/cudatoolkit/6.5.nix { };

  cudatoolkit7 = callPackage ../development/compilers/cudatoolkit/7.0.nix { };

  cudatoolkit = cudatoolkit7;

  curlFull = curl.override {
    idnSupport = true;
    ldapSupport = true;
    gssSupport = true;
  };

  curl = callPackage ../tools/networking/curl rec {
    fetchurl = fetchurlBoot;
    zlibSupport = true;
    sslSupport = zlibSupport;
    scpSupport = zlibSupport && !stdenv.isSunOS && !stdenv.isCygwin;
  };

  curl3 = callPackage ../tools/networking/curl/7.15.nix rec {
    zlibSupport = true;
    sslSupport = zlibSupport;
  };

  curl_unix_socket = callPackage ../tools/networking/curl-unix-socket rec { };

  cunit = callPackage ../tools/misc/cunit { };

  curlftpfs = callPackage ../tools/filesystems/curlftpfs { };

  cutter = callPackage ../tools/networking/cutter { };

  cvs_fast_export = callPackage ../applications/version-management/cvs-fast-export { };

  dadadodo = callPackage ../tools/text/dadadodo { };

  daemonize = callPackage ../tools/system/daemonize { };

  daq = callPackage ../applications/networking/ids/daq { };

  dar = callPackage ../tools/archivers/dar { };

  darkstat = callPackage ../tools/networking/darkstat { };

  davfs2 = callPackage ../tools/filesystems/davfs2 {
    neon = neon_0_29;
  };

  dbench = callPackage ../development/tools/misc/dbench { };

  dclxvi = callPackage ../development/libraries/dclxvi { };

  dcraw = callPackage ../tools/graphics/dcraw { };

  dcfldd = callPackage ../tools/system/dcfldd { };

  debian_devscripts = callPackage ../tools/misc/debian-devscripts {
    inherit (perlPackages) CryptSSLeay LWP TimeDate DBFile FileDesktopEntry;
  };

  debootstrap = callPackage ../tools/misc/debootstrap { };

  detox = callPackage ../tools/misc/detox { };

  devilspie2 = callPackage ../applications/misc/devilspie2 {
    gtk = gtk3;
  };

  dex = callPackage ../tools/X11/dex { };

  ddccontrol = callPackage ../tools/misc/ddccontrol { };

  ddccontrol-db = callPackage ../data/misc/ddccontrol-db { };

  ddclient = callPackage ../tools/networking/ddclient { };

  dd_rescue = callPackage ../tools/system/dd_rescue { };

  ddrescue = callPackage ../tools/system/ddrescue { };

  deluge = pythonPackages.deluge;

  desktop_file_utils = callPackage ../tools/misc/desktop-file-utils { };

  despotify = callPackage ../development/libraries/despotify { };

  dfc  = callPackage ../tools/system/dfc { };

  dev86 = callPackage ../development/compilers/dev86 { };

  dnscrypt-proxy = callPackage ../tools/networking/dnscrypt-proxy { };

  dnscrypt-wrapper = callPackage ../tools/networking/dnscrypt-wrapper { };

  dnsmasq = callPackage ../tools/networking/dnsmasq { };

  dnstop = callPackage ../tools/networking/dnstop { };

  dhcp = callPackage ../tools/networking/dhcp { };

  dhcpdump = callPackage ../tools/networking/dhcpdump { };

  dhcpcd = callPackage ../tools/networking/dhcpcd { };

  di = callPackage ../tools/system/di { };

  diffoscope = callPackage ../tools/misc/diffoscope { };

  diffstat = callPackage ../tools/text/diffstat { };

  diffutils = callPackage ../tools/text/diffutils { };

  dir2opus = callPackage ../tools/audio/dir2opus {
    inherit (pythonPackages) mutagen python wrapPython;
  };

  wgetpaste = callPackage ../tools/text/wgetpaste { };

  dirmngr = callPackage ../tools/security/dirmngr { };

  disper = callPackage ../tools/misc/disper { };

  dmd = callPackage ../development/compilers/dmd { };

  dmg2img = callPackage ../tools/misc/dmg2img { };

  docbook2odf = callPackage ../tools/typesetting/docbook2odf {
    inherit (perlPackages) PerlMagick;
  };

  docbook2x = callPackage ../tools/typesetting/docbook2x {
    inherit (perlPackages) XMLSAX XMLParser XMLNamespaceSupport;
  };

  dog = callPackage ../tools/system/dog { };

  dosfstools = callPackage ../tools/filesystems/dosfstools { };

  dotnetfx35 = callPackage ../development/libraries/dotnetfx35 { };

  dotnetfx40 = callPackage ../development/libraries/dotnetfx40 { };

  dolphinEmu = callPackage ../misc/emulators/dolphin-emu { };
  dolphinEmuMaster = callPackage ../misc/emulators/dolphin-emu/master.nix { };

  doomseeker = callPackage ../applications/misc/doomseeker { };

  drive = go14Packages.drive.bin // { outputs = [ "bin" ]; };

  driftnet = callPackage ../tools/networking/driftnet {};

  dropbear = callPackage ../tools/networking/dropbear { };

  dtach = callPackage ../tools/misc/dtach { };

  dtc = callPackage ../development/compilers/dtc { };

  dub = callPackage ../development/tools/build-managers/dub { };

  duff = callPackage ../tools/filesystems/duff { };

  duo-unix = callPackage ../tools/security/duo-unix { };

  duplicity = callPackage ../tools/backup/duplicity {
    inherit (pythonPackages) boto lockfile paramiko ecdsa pycrypto;
    gnupg = gnupg1;
  };

  duply = callPackage ../tools/backup/duply { };

  dvdisaster = callPackage ../tools/cd-dvd/dvdisaster { };

  dvdplusrwtools = callPackage ../tools/cd-dvd/dvd+rw-tools { };

  dvgrab = callPackage ../tools/video/dvgrab { };

  dvtm = callPackage ../tools/misc/dvtm { };

  e2fsprogs = callPackage ../tools/filesystems/e2fsprogs { };

  easyrsa = callPackage ../tools/networking/easyrsa { };

  ebook_tools = callPackage ../tools/text/ebook-tools { };

  ecryptfs = callPackage ../tools/security/ecryptfs { };

  editres = callPackage ../tools/graphics/editres { };

  edk2 = callPackage ../development/compilers/edk2 { };

  eid-mw = callPackage ../tools/security/eid-mw { };

  eid-viewer = callPackage ../tools/security/eid-viewer { };

  emscripten = callPackage ../development/compilers/emscripten { };

  emscriptenfastcomp = callPackage ../development/compilers/emscripten-fastcomp { };

  efibootmgr = callPackage ../tools/system/efibootmgr { };

  efivar = callPackage ../tools/system/efivar { };

  evemu = callPackage ../tools/system/evemu { };

  elasticsearch = callPackage ../servers/search/elasticsearch { };

  elasticsearchPlugins = recurseIntoAttrs (
    callPackage ../servers/search/elasticsearch/plugins.nix { }
  );

  emv = callPackage ../tools/misc/emv { };

  enblendenfuse = callPackage ../tools/graphics/enblend-enfuse { };

  encfs = callPackage ../tools/filesystems/encfs { };

  enscript = callPackage ../tools/text/enscript { };

  entr = callPackage ../tools/misc/entr { };

  eplot = callPackage ../tools/graphics/eplot { };

  ethtool = callPackage ../tools/misc/ethtool { };

  ettercap = callPackage ../applications/networking/sniffers/ettercap { };

  euca2ools = callPackage ../tools/virtualization/euca2ools { };

  eventstat = callPackage ../os-specific/linux/eventstat { };

  evtest = callPackage ../applications/misc/evtest { };

  exempi = callPackage ../development/libraries/exempi { };

  execline = callPackage ../tools/misc/execline { };

  exif = callPackage ../tools/graphics/exif { };

  exiftags = callPackage ../tools/graphics/exiftags { };

  extundelete = callPackage ../tools/filesystems/extundelete { };

  expect = callPackage ../tools/misc/expect { };

  f2fs-tools = callPackage ../tools/filesystems/f2fs-tools { };

  fabric = pythonPackages.fabric;

  fail2ban = callPackage ../tools/security/fail2ban {
    systemd = systemd.override {
      pythonSupport = true;
    };
  };

  fakeroot = callPackage ../tools/system/fakeroot { };

  fakechroot = callPackage ../tools/system/fakechroot { };

  fatsort = callPackage ../tools/filesystems/fatsort { };

  fcitx = callPackage ../tools/inputmethods/fcitx { };

  fcitx-anthy = callPackage ../tools/inputmethods/fcitx/fcitx-anthy.nix { };

  fcitx-configtool = callPackage ../tools/inputmethods/fcitx/fcitx-configtool.nix { };

  fcitx-with-plugins = callPackage ../tools/inputmethods/fcitx/wrapper.nix {
    plugins = [ ];
  };

  fcppt = callPackage ../development/libraries/fcppt/default.nix { };

  fcron = callPackage ../tools/system/fcron { };

  fdm = callPackage ../tools/networking/fdm {};

  fgallery = callPackage ../tools/graphics/fgallery {
    inherit (perlPackages) ImageExifTool JSON;
  };

  flannel = goPackages.flannel.bin // { outputs = [ "bin" ]; };

  flashbench = callPackage ../os-specific/linux/flashbench { };

  figlet = callPackage ../tools/misc/figlet { };

  file = callPackage ../tools/misc/file { };

  filegive = callPackage ../tools/networking/filegive { };

  fileschanged = callPackage ../tools/misc/fileschanged { };

  findutils = callPackage ../tools/misc/findutils { };

  finger_bsd = callPackage ../tools/networking/bsd-finger { };

  fio = callPackage ../tools/system/fio { };

  flashtool = callPackage_i686 ../development/mobile/flashtool {
    platformTools = androidenv.platformTools;
  };

  flashrom = callPackage ../tools/misc/flashrom { };

  flpsed = callPackage ../applications/editors/flpsed { };

  fluentd = callPackage ../tools/misc/fluentd { };

  flvstreamer = callPackage ../tools/networking/flvstreamer { };

  libbsd = callPackage ../development/libraries/libbsd { };

  libbladeRF = callPackage ../development/libraries/libbladeRF { };

  lp_solve = callPackage ../applications/science/math/lp_solve { };

  lprof = callPackage ../tools/graphics/lprof { };

  fatresize = callPackage ../tools/filesystems/fatresize {};

  fdk_aac = callPackage ../development/libraries/fdk-aac { };

  flvtool2 = callPackage ../tools/video/flvtool2 { };

  fontforge = lowPrio (callPackage ../tools/misc/fontforge { });
  fontforge-gtk = callPackage ../tools/misc/fontforge {
    withGTK = true;
  };

  foremost = callPackage ../tools/system/foremost { };

  forktty = callPackage ../os-specific/linux/forktty {};

  fortune = callPackage ../tools/misc/fortune { };

  fox = callPackage ../development/libraries/fox/default.nix {
    libpng = libpng12;
  };

  fox_1_6 = callPackage ../development/libraries/fox/fox-1.6.nix { };

  fping = callPackage ../tools/networking/fping {};

  fprot = callPackage ../tools/security/fprot { };

  fprintd = callPackage ../tools/security/fprintd { };

  fprint_demo = callPackage ../tools/security/fprint_demo { };

  freeipmi = callPackage ../tools/system/freeipmi {};

  freetalk = callPackage ../applications/networking/instant-messengers/freetalk { };

  freetds = callPackage ../development/libraries/freetds { };

  frescobaldi = callPackage ../misc/frescobaldi {};

  frostwire = callPackage ../applications/networking/p2p/frostwire { };

  ftgl = callPackage ../development/libraries/ftgl { };

  ftgl212 = callPackage ../development/libraries/ftgl/2.1.2.nix { };

  ftop = callPackage ../os-specific/linux/ftop { };

  fuppes = callPackage ../tools/networking/fuppes { };

  fsfs = callPackage ../tools/filesystems/fsfs { };

  fuseiso = callPackage ../tools/filesystems/fuseiso { };

  fuse-7z-ng = callPackage ../tools/filesystems/fuse-7z-ng { };

  fuse_zip = callPackage ../tools/filesystems/fuse-zip { };

  exfat = callPackage ../tools/filesystems/exfat { };

  dos2unix = callPackage ../tools/text/dos2unix { };

  uni2ascii = callPackage ../tools/text/uni2ascii { };

  g500-control = callPackage ../tools/misc/g500-control { };

  galculator = callPackage ../applications/misc/galculator {
    gtk = gtk3;
  };

  garmin-plugin = callPackage ../applications/misc/garmin-plugin {};

  garmintools = callPackage ../development/libraries/garmintools {};

  gawk = callPackage ../tools/text/gawk {
    locale = darwin.adv_cmds;
  };

  gawkInteractive = appendToName "interactive"
    (gawk.override { readlineSupport = true; });

  gawp = goPackages.gawp.bin // { outputs = [ "bin" ]; };

  gbdfed = callPackage ../tools/misc/gbdfed {
    gtk = gtk2;
  };

  gdmap = callPackage ../tools/system/gdmap { };

  genext2fs = callPackage ../tools/filesystems/genext2fs { };

  gengetopt = callPackage ../development/tools/misc/gengetopt { };

  getmail = callPackage ../tools/networking/getmail { };

  getopt = callPackage ../tools/misc/getopt { };

  gftp = callPackage ../tools/networking/gftp { };

  ggobi = callPackage ../tools/graphics/ggobi { };

  gifsicle = callPackage ../tools/graphics/gifsicle { };

  git-hub = callPackage ../applications/version-management/git-and-tools/git-hub { };

  gitfs = callPackage ../tools/filesystems/gitfs { };

  gitinspector = callPackage ../applications/version-management/gitinspector { };

  gitlab = callPackage ../applications/version-management/gitlab {
    ruby = ruby_2_1_3;
  };

  gitlab-shell = callPackage ../applications/version-management/gitlab-shell {
    ruby = ruby_2_1_3;
  };

  glusterfs = callPackage ../tools/filesystems/glusterfs { };

  glmark2 = callPackage ../tools/graphics/glmark2 { };

  glxinfo = callPackage ../tools/graphics/glxinfo { };

  gmvault = callPackage ../tools/networking/gmvault { };

  gnaural = callPackage ../applications/audio/gnaural { };

  gnokii = builderDefsPackage (callPackage ../tools/misc/gnokii) { };

  gnuapl = callPackage ../development/interpreters/gnu-apl { };

  gnufdisk = callPackage ../tools/system/fdisk {
    guile = guile_1_8;
  };

  gnugrep = callPackage ../tools/text/gnugrep { };

  gnulib = callPackage ../development/tools/gnulib { };

  gnupatch = callPackage ../tools/text/gnupatch { };

  gnupg1orig = callPackage ../tools/security/gnupg/1.nix { };

  gnupg1compat = callPackage ../tools/security/gnupg/1compat.nix { };

  # use config.packageOverrides if you prefer original gnupg1
  gnupg1 = gnupg1compat;

  gnupg20 = callPackage ../tools/security/gnupg/20.nix { };

  gnupg21 = callPackage ../tools/security/gnupg/21.nix { };

  gnupg = gnupg20;

  gnuplot = callPackage ../tools/graphics/gnuplot { qt = qt4; };

  gnuplot_qt = gnuplot.override { withQt = true; };

  # must have AquaTerm installed separately
  gnuplot_aquaterm = gnuplot.override { aquaterm = true; };

  gnused = callPackage ../tools/text/gnused { };

  gnutar = callPackage ../tools/archivers/gnutar { };

  gnuvd = callPackage ../tools/misc/gnuvd { };

  goaccess = callPackage ../tools/misc/goaccess { };

  go-mtpfs = goPackages.mtpfs.bin // { outputs = [ "bin" ]; };

  googleAuthenticator = callPackage ../os-specific/linux/google-authenticator { };

  google-cloud-sdk = callPackage ../tools/admin/google-cloud-sdk { };

  gource = callPackage ../applications/version-management/gource { };

  gparted = callPackage ../tools/misc/gparted { };

  gpodder = callPackage ../applications/audio/gpodder { };

  gptfdisk = callPackage ../tools/system/gptfdisk { };

  grafana-old = callPackage ../development/tools/misc/grafana { };
  grafana = pkgs.goPackages.grafana.bin // { outputs = [ "bin" ]; };

  grafx2 = callPackage ../applications/graphics/grafx2 {};

  grails = callPackage ../development/web/grails { jdk = null; };

  gprof2dot = callPackage ../development/tools/profiling/gprof2dot {
    # Using pypy provides significant performance improvements (~2x)
    pythonPackages = pypyPackages;
  };

  graphviz = callPackage ../tools/graphics/graphviz { };

  graphviz-nox = callPackage ../tools/graphics/graphviz {
    xorg = null;
    libdevil = libdevil-nox;
  };

  /* Readded by Michael Raskin. There are programs in the wild
   * that do want 2.0 but not 2.22. Please give a day's notice for
   * objections before removal. The feature is integer coordinates
   */
  graphviz_2_0 = callPackage ../tools/graphics/graphviz/2.0.nix { };

  /* Readded by Michael Raskin. There are programs in the wild
   * that do want 2.32 but not 2.0 or 2.36. Please give a day's notice for
   * objections before removal. The feature is libgraph.
   */
  graphviz_2_32 = callPackage ../tools/graphics/graphviz/2.32.nix { };

  grin = callPackage ../tools/text/grin { };

  grive = callPackage ../tools/filesystems/grive {
    json_c = json-c-0-11; # won't configure with 0.12; others are vulnerable
  };

  groff = callPackage ../tools/text/groff {
    ghostscript = null;
  };

  calamares = callPackage ../tools/misc/calamares rec {
    python = python3;
    boost = pkgs.boost.override { python=python3; };
    libyamlcpp = callPackage ../development/libraries/libyaml-cpp { makePIC=true; boost=boost; };
    inherit (kf5_stable) extra-cmake-modules kconfig ki18n kcoreaddons solid;
  };

  grub = callPackage_i686 ../tools/misc/grub {
    buggyBiosCDSupport = config.grub.buggyBiosCDSupport or true;
    automake = automake112x; # fails with 13 and 14
  };

  trustedGrub = callPackage_i686 ../tools/misc/grub/trusted.nix { };

  grub2 = grub2_full;

  grub2_full = callPackage ../tools/misc/grub/2.0x.nix { };

  grub2_efi = grub2_full.override {
    efiSupport = true;
  };

  grub2_light = grub2_full.override {
    zfsSupport = false;
  };

  grub4dos = callPackage ../tools/misc/grub4dos {
    stdenv = stdenv_32bit;
  };

  sbsigntool = callPackage ../tools/security/sbsigntool { };

  gsmartcontrol = callPackage ../tools/misc/gsmartcontrol {
    inherit (gnome) libglademm;
  };

  gssdp = callPackage ../development/libraries/gssdp {
    inherit (gnome) libsoup;
  };

  gt5 = callPackage ../tools/system/gt5 { };

  gtest = callPackage ../development/libraries/gtest {};
  gmock = callPackage ../development/libraries/gmock {};

  gtkdatabox = callPackage ../development/libraries/gtkdatabox {};

  gtdialog = callPackage ../development/libraries/gtdialog {};

  gtkgnutella = callPackage ../tools/networking/p2p/gtk-gnutella { };

  gtkvnc = callPackage ../tools/admin/gtk-vnc {};

  gtmess = callPackage ../applications/networking/instant-messengers/gtmess { };

  gummiboot = callPackage ../tools/misc/gummiboot { };

  gup = callPackage ../development/tools/build-managers/gup {};

  gupnp = callPackage ../development/libraries/gupnp {
    inherit (gnome) libsoup;
  };

  gupnp_av = callPackage ../development/libraries/gupnp-av {};

  gupnp_igd = callPackage ../development/libraries/gupnp-igd {};

  gupnptools = callPackage ../tools/networking/gupnp-tools {};

  gvpe = builderDefsPackage (callPackage ../tools/networking/gvpe) {};

  gvolicon = callPackage ../tools/audio/gvolicon {};

  gzip = callPackage ../tools/compression/gzip { };

  gzrt = callPackage ../tools/compression/gzrt { };

  partclone = callPackage ../tools/backup/partclone { };

  partimage = callPackage ../tools/backup/partimage { };

  pgf_graphics = callPackage ../tools/graphics/pgf { };

  pigz = callPackage ../tools/compression/pigz { };

  pxz = callPackage ../tools/compression/pxz { };

  hans = callPackage ../tools/networking/hans { };

  haproxy = callPackage ../tools/networking/haproxy { };

  haveged = callPackage ../tools/security/haveged { };

  hardlink = callPackage ../tools/system/hardlink { };

  hashcat = callPackage ../tools/security/hashcat { };

  hal-flash = callPackage ../os-specific/linux/hal-flash { };

  halibut = callPackage ../tools/typesetting/halibut { };

  hddtemp = callPackage ../tools/misc/hddtemp { };

  hdf5 = callPackage ../tools/misc/hdf5 {
    gfortran = null;
    szip = null;
    mpi = null;
  };

  hdf5-mpi = appendToName "mpi" (hdf5.override {
    szip = null;
    mpi = pkgs.openmpi;
  });

  hdf5-cpp = appendToName "cpp" (hdf5.override {
    cpp = true;
  });

  hdf5-fortran = appendToName "fortran" (hdf5.override {
    inherit gfortran;
  });

  heimdall = callPackage ../tools/misc/heimdall { };

  hevea = callPackage ../tools/typesetting/hevea { };

  highlight = callPackage ../tools/text/highlight {
    lua = lua5;
  };

  honcho = callPackage ../tools/system/honcho { };

  horst = callPackage ../tools/networking/horst { };

  host = callPackage ../tools/networking/host { };

  hping = callPackage ../tools/networking/hping { };

  httpie = callPackage ../tools/networking/httpie { };

  httping = callPackage ../tools/networking/httping {};

  httpfs2 = callPackage ../tools/filesystems/httpfs { };

  httptunnel = callPackage ../tools/networking/httptunnel { };

  hubicfuse = callPackage ../tools/filesystems/hubicfuse { };

  hwinfo = callPackage ../tools/system/hwinfo { };

  i2c-tools = callPackage ../os-specific/linux/i2c-tools { };

  i2p = callPackage ../tools/networking/i2p {};

  i2pd = callPackage ../tools/networking/i2pd {};

  iasl = callPackage ../development/compilers/iasl { };

  icecast = callPackage ../servers/icecast { };

  darkice = callPackage ../tools/audio/darkice { };

  icoutils = callPackage ../tools/graphics/icoutils { };

  idutils = callPackage ../tools/misc/idutils { };

  idle3tools = callPackage ../tools/system/idle3tools { };

  iftop = callPackage ../tools/networking/iftop { };

  ifuse = callPackage ../tools/filesystems/ifuse/default.nix { };

  ihaskell = callPackage ../development/tools/haskell/ihaskell/wrapper.nix {
    inherit (haskellPackages) ihaskell ghcWithPackages;

    ipython = pythonFull.buildEnv.override {
      extraLibs = with pythonPackages; [ ipython ipykernel jupyter_client notebook ];
    };

    packages = config.ihaskell.packages or (self: []);
  };

  imapproxy = callPackage ../tools/networking/imapproxy { };

  imapsync = callPackage ../tools/networking/imapsync { };

  imgur-screenshot = callPackage ../tools/graphics/imgur-screenshot { };

  imgurbash = callPackage ../tools/graphics/imgurbash { };

  inadyn = callPackage ../tools/networking/inadyn { };

  inetutils = callPackage ../tools/networking/inetutils { };

  innoextract = callPackage ../tools/archivers/innoextract { };

  ioping = callPackage ../tools/system/ioping { };

  iops = callPackage ../tools/system/iops { };

  iodine = callPackage ../tools/networking/iodine { };

  ip2location = callPackage ../tools/networking/ip2location { };

  ipad_charge = callPackage ../tools/misc/ipad_charge { };

  iperf2 = callPackage ../tools/networking/iperf/2.nix { };
  iperf3 = callPackage ../tools/networking/iperf/3.nix { };
  iperf = iperf3;

  ipfs = goPackages.ipfs.bin // { outputs = [ "bin" ]; };

  ipmitool = callPackage ../tools/system/ipmitool {
    static = false;
  };

  ipmiutil = callPackage ../tools/system/ipmiutil {};

  ipcalc = callPackage ../tools/networking/ipcalc {};

  ipv6calc = callPackage ../tools/networking/ipv6calc {};

  ipxe = callPackage ../tools/misc/ipxe { };

  ised = callPackage ../tools/misc/ised {};

  isl = isl_0_15;
  isl_0_11 = callPackage ../development/libraries/isl/0.11.1.nix { };
  isl_0_12 = callPackage ../development/libraries/isl/0.12.2.nix { };
  isl_0_14 = callPackage ../development/libraries/isl/0.14.1.nix { };
  isl_0_15 = callPackage ../development/libraries/isl/0.15.0.nix { };

  isync = callPackage ../tools/networking/isync { };

  jaaa = callPackage ../applications/audio/jaaa { };

  jd-gui = callPackage_i686 ../tools/security/jd-gui { };

  jdiskreport = callPackage ../tools/misc/jdiskreport { };

  jekyll = callPackage ../applications/misc/jekyll { };

  jfsutils = callPackage ../tools/filesystems/jfsutils { };

  jhead = callPackage ../tools/graphics/jhead { };

  jing = callPackage ../tools/text/xml/jing { };

  jmtpfs = callPackage ../tools/filesystems/jmtpfs { };

  jnettop = callPackage ../tools/networking/jnettop { };

  john = callPackage ../tools/security/john { };

  jp2a = callPackage ../applications/misc/jp2a { };

  jq = callPackage ../development/tools/jq {};

  jscoverage = callPackage ../development/tools/misc/jscoverage { };

  jwhois = callPackage ../tools/networking/jwhois { };

  k2pdfopt = callPackage ../applications/misc/k2pdfopt { };

  kazam = callPackage ../applications/video/kazam { };

  kalibrate-rtl = callPackage ../tools/misc/kalibrate-rtl { };

  kbdd = callPackage ../applications/window-managers/kbdd { };

  kdbplus = callPackage_i686 ../applications/misc/kdbplus { };

  keepalived = callPackage ../tools/networking/keepalived { };

  kexectools = callPackage ../os-specific/linux/kexectools { };

  keybase = callPackage ../applications/misc/keybase { };

  keychain = callPackage ../tools/misc/keychain { };

  kibana = callPackage ../development/tools/misc/kibana { };

  kismet = callPackage ../applications/networking/sniffers/kismet { };

  knockknock = callPackage ../tools/security/knockknock { };

  kpcli = callPackage ../tools/security/kpcli { };

  kst = callPackage ../tools/graphics/kst { };

  leocad = callPackage ../applications/graphics/leocad { };

  less = callPackage ../tools/misc/less { };

  liquidsoap = callPackage ../tools/audio/liquidsoap/full.nix { };

  lockfileProgs = callPackage ../tools/misc/lockfile-progs { };

  logstash = callPackage ../tools/misc/logstash { };

  logstash-contrib = callPackage ../tools/misc/logstash/contrib.nix { };

  logstash-forwarder = callPackage ../tools/misc/logstash-forwarder { };

  lolcat = callPackage ../tools/misc/lolcat { };

  lsdvd = callPackage ../tools/cd-dvd/lsdvd {};

  lsyncd = callPackage ../applications/networking/sync/lsyncd {
    lua = lua5_2_compat;
  };

  kippo = callPackage ../servers/kippo { };

  kzipmix = callPackage_i686 ../tools/compression/kzipmix { };

  makebootfat = callPackage ../tools/misc/makebootfat { };

  memtester = callPackage ../tools/system/memtester { };

  minidlna = callPackage ../tools/networking/minidlna { };

  minisign = callPackage ../tools/security/minisign { };

  mmv = callPackage ../tools/misc/mmv { };

  morituri = callPackage ../applications/audio/morituri { };

  most = callPackage ../tools/misc/most { };

  mkcast = callPackage ../applications/video/mkcast { };

  multitail = callPackage ../tools/misc/multitail { };

  netperf = callPackage ../applications/networking/netperf { };

  netsniff-ng = callPackage ../tools/networking/netsniff-ng { };

  ninka = callPackage ../development/tools/misc/ninka { };

  nodejs-4_1 = callPackage ../development/web/nodejs {
    libtool = darwin.cctools;
  };

  nodejs-0_10 = callPackage ../development/web/nodejs/v0_10.nix {
    libtool = darwin.cctools;
    inherit (darwin.apple_sdk.frameworks) CoreServices ApplicationServices Carbon Foundation;
  };

  nodejs = if stdenv.system == "armv5tel-linux" then
    nodejs-0_10
  else
    nodejs-4_1;

  nodePackages_4_1 = recurseIntoAttrs (callPackage ./node-packages.nix { self = nodePackages_4_1; nodejs = nodejs-4_1; });

  nodePackages_0_10 = callPackage ./node-packages.nix { self = nodePackages_0_10; nodejs = nodejs-0_10; };

  nodePackages = if stdenv.system == "armv5tel-linux" then
    nodePackages_0_10
  else
    nodePackages_4_1;

  npm2nix = nodePackages.npm2nix;

  ldapvi = callPackage ../tools/misc/ldapvi { };

  ldns = callPackage ../development/libraries/ldns { };

  leafpad = callPackage ../applications/editors/leafpad { };

  leela = callPackage ../tools/graphics/leela { };

  lftp = callPackage ../tools/networking/lftp { };

  libconfig = callPackage ../development/libraries/libconfig { };

  libcmis = callPackage ../development/libraries/libcmis { };

  libee = callPackage ../development/libraries/libee { };

  libestr = callPackage ../development/libraries/libestr { };

  libevdev = callPackage ../development/libraries/libevdev { };

  libevhtp = callPackage ../development/libraries/libevhtp { };

  liboauth = callPackage ../development/libraries/liboauth { };

  libtermkey = callPackage ../development/libraries/libtermkey { };

  libtirpc = callPackage ../development/libraries/ti-rpc { };

  libshout = callPackage ../development/libraries/libshout { };

  libqb = callPackage ../development/libraries/libqb { };

  libqmi = callPackage ../development/libraries/libqmi { };

  libmbim = callPackage ../development/libraries/libmbim { };

  libmongo-client = callPackage ../development/libraries/libmongo-client { };

  libtorrent = callPackage ../tools/networking/p2p/libtorrent { };

  libtorrent-git = callPackage ../tools/networking/p2p/libtorrent/git.nix { };

  libiberty = callPackage ../development/libraries/libiberty { };

  libibverbs = callPackage ../development/libraries/libibverbs { };

  libxcomp = callPackage ../development/libraries/libxcomp { };

  libx86emu = callPackage ../development/libraries/libx86emu { };

  librdmacm = callPackage ../development/libraries/librdmacm { };

  libwebsockets = callPackage ../development/libraries/libwebsockets { };

  limesurvey = callPackage ../servers/limesurvey { };

  logcheck = callPackage ../tools/system/logcheck {
    inherit (perlPackages) mimeConstruct;
  };

  logkeys = callPackage ../tools/security/logkeys { };

  logrotate = callPackage ../tools/system/logrotate { };

  logstalgia = callPackage ../tools/graphics/logstalgia {};

  lout = callPackage ../tools/typesetting/lout { };

  lrzip = callPackage ../tools/compression/lrzip { };

  # lsh installs `bin/nettle-lfib-stream' and so does Nettle.  Give the
  # former a lower priority than Nettle.
  lsh = lowPrio (callPackage ../tools/networking/lsh { });

  lshw = callPackage ../tools/system/lshw { };

  lxc = callPackage ../os-specific/linux/lxc { };
  lxd = goPackages.lxd.bin // { outputs = [ "bin" ]; };

  lzip = callPackage ../tools/compression/lzip { };

  lzma = xz;

  xz = callPackage ../tools/compression/xz { };

  lz4 = callPackage ../tools/compression/lz4 { };

  lzop = callPackage ../tools/compression/lzop { };

  macchanger = callPackage ../os-specific/linux/macchanger { };

  mailcheck = callPackage ../applications/networking/mailreaders/mailcheck { };

  maildrop = callPackage ../tools/networking/maildrop { };

  mailnag = callPackage ../applications/networking/mailreaders/mailnag { };

  mailsend = callPackage ../tools/networking/mailsend { };

  mailpile = callPackage ../applications/networking/mailreaders/mailpile { };

  mailutils = callPackage ../tools/networking/mailutils {
    guile = guile_1_8;
  };

  maim = callPackage ../tools/graphics/maim {};

  mairix = callPackage ../tools/text/mairix { };

  makemkv = callPackage ../applications/video/makemkv { };

  man = callPackage ../tools/misc/man { };

  man_db = callPackage ../tools/misc/man-db { };

  mates = callPackage ../tools/misc/mates { };

  mawk = callPackage ../tools/text/mawk { };

  mbox = callPackage ../tools/security/mbox { };

  mbuffer = callPackage ../tools/misc/mbuffer { };

  memtest86 = callPackage ../tools/misc/memtest86 { };

  memtest86plus = callPackage ../tools/misc/memtest86+ { };

  meo = callPackage ../tools/security/meo {
    boost = boost155;
  };

  mc = callPackage ../tools/misc/mc { };

  mcabber = callPackage ../applications/networking/instant-messengers/mcabber { };

  mcron = callPackage ../tools/system/mcron {
    guile = guile_1_8;
  };

  mdbtools = callPackage ../tools/misc/mdbtools { };

  mdbtools_git = callPackage ../tools/misc/mdbtools/git.nix {
    inherit (gnome) scrollkeeper;
  };

  mdp = callPackage ../applications/misc/mdp { };

  mednafen = callPackage ../misc/emulators/mednafen { };

  mednafen-server = callPackage ../misc/emulators/mednafen/server.nix { };

  megacli = callPackage ../tools/misc/megacli { };

  megatools = callPackage ../tools/networking/megatools { };

  mfcuk = callPackage ../tools/security/mfcuk { };

  mfoc = callPackage ../tools/security/mfoc { };

  mgba = callPackage ../misc/emulators/mgba { };

  minissdpd = callPackage ../tools/networking/minissdpd { };

  miniupnpc = callPackage ../tools/networking/miniupnpc { };

  miniupnpd = callPackage ../tools/networking/miniupnpd { };

  minixml = callPackage ../development/libraries/minixml { };

  mjpegtools = callPackage ../tools/video/mjpegtools { };

  mkcue = callPackage ../tools/cd-dvd/mkcue { };

  mkpasswd = callPackage ../tools/security/mkpasswd { };

  mkrand = callPackage ../tools/security/mkrand { };

  mktemp = callPackage ../tools/security/mktemp { };

  mktorrent = callPackage ../tools/misc/mktorrent { };

  modemmanager = callPackage ../tools/networking/modemmanager {};

  modsecurity_standalone = callPackage ../tools/security/modsecurity { };

  monit = callPackage ../tools/system/monit { };

  moreutils = callPackage ../tools/misc/moreutils {
    inherit (perlPackages) IPCRun TimeDate TimeDuration;
    docbook-xsl = docbook_xsl;
  };

  mosh = callPackage ../tools/networking/mosh {
    inherit (perlPackages) IOTty;
  };

  motuclient = python27Packages.motuclient;

  mpage = callPackage ../tools/text/mpage { };

  mpw = callPackage ../tools/security/mpw { };

  mr = callPackage ../applications/version-management/mr { };

  mrtg = callPackage ../tools/misc/mrtg { };

  mscgen = callPackage ../tools/graphics/mscgen { };

  msf = builderDefsPackage (callPackage ../tools/security/metasploit/3.1.nix) { };

  mssys = callPackage ../tools/misc/mssys { };

  mtdutils = callPackage ../tools/filesystems/mtdutils { };

  mtools = callPackage ../tools/filesystems/mtools { };

  mtr = callPackage ../tools/networking/mtr {};

  multitran = recurseIntoAttrs (let callPackage = newScope pkgs.multitran; in rec {
    multitrandata = callPackage ../tools/text/multitran/data { };

    libbtree = callPackage ../tools/text/multitran/libbtree { };

    libmtsupport = callPackage ../tools/text/multitran/libmtsupport { };

    libfacet = callPackage ../tools/text/multitran/libfacet { };

    libmtquery = callPackage ../tools/text/multitran/libmtquery { };

    mtutils = callPackage ../tools/text/multitran/mtutils { };
  });

  munge = callPackage ../tools/security/munge { };

  muscleframework = callPackage ../tools/security/muscleframework { };

  muscletool = callPackage ../tools/security/muscletool { };

  mysql2pgsql = callPackage ../tools/misc/mysql2pgsql { };

  nabi = callPackage ../tools/inputmethods/nabi { };

  namazu = callPackage ../tools/text/namazu { };

  nasty = callPackage ../tools/security/nasty { };

  nbd = callPackage ../tools/networking/nbd { };

  ndjbdns = callPackage ../tools/networking/ndjbdns { };

  nestopia = callPackage ../misc/emulators/nestopia { };

  netatalk = callPackage ../tools/filesystems/netatalk { };

  netcdf = callPackage ../development/libraries/netcdf { };

  netcdfcxx4 = callPackage ../development/libraries/netcdf-cxx4 { };

  nc6 = callPackage ../tools/networking/nc6 { };

  ncat = callPackage ../tools/networking/ncat { };

  ncftp = callPackage ../tools/networking/ncftp { };

  ncompress = callPackage ../tools/compression/ncompress { };

  ndisc6 = callPackage ../tools/networking/ndisc6 { };

  netboot = callPackage ../tools/networking/netboot {};

  netcat = callPackage ../tools/networking/netcat { };

  netcat-openbsd = callPackage ../tools/networking/netcat-openbsd { };

  nethogs = callPackage ../tools/networking/nethogs { };

  netkittftp = callPackage ../tools/networking/netkit/tftp { };

  netpbm = callPackage ../tools/graphics/netpbm { };

  netrw = callPackage ../tools/networking/netrw { };

  netselect = callPackage ../tools/networking/netselect { };

  # stripped down, needed by steam
  networkmanager098 = callPackage ../tools/networking/network-manager/0.9.8.nix { };

  networkmanager = callPackage ../tools/networking/network-manager { };

  networkmanager_openvpn = callPackage ../tools/networking/network-manager/openvpn.nix { };

  networkmanager_pptp = callPackage ../tools/networking/network-manager/pptp.nix { };

  networkmanager_l2tp = callPackage ../tools/networking/network-manager/l2tp.nix { };

  networkmanager_vpnc = callPackage ../tools/networking/network-manager/vpnc.nix { };

  networkmanager_openconnect = callPackage ../tools/networking/network-manager/openconnect.nix { };

  networkmanagerapplet = newScope gnome ../tools/networking/network-manager-applet { };

  newsbeuter = callPackage ../applications/networking/feedreaders/newsbeuter { };

  newsbeuter-dev = callPackage ../applications/networking/feedreaders/newsbeuter/dev.nix { };

  ngrep = callPackage ../tools/networking/ngrep { };

  ngrok = goPackages.ngrok.bin // { outputs = [ "bin" ]; };

  noip = callPackage ../tools/networking/noip { };

  mpack = callPackage ../tools/networking/mpack { };

  pa_applet = callPackage ../tools/audio/pa-applet { };

  pasystray = callPackage ../tools/audio/pasystray { };

  pnmixer = callPackage ../tools/audio/pnmixer { };

  pwsafe = callPackage ../applications/misc/pwsafe {
    wxGTK = wxGTK30;
  };

  nifskope = callPackage ../tools/graphics/nifskope { };

  nilfs-utils = callPackage ../tools/filesystems/nilfs-utils {};
  nilfs_utils = nilfs-utils;

  nitrogen = callPackage ../tools/X11/nitrogen {};

  nkf = callPackage ../tools/text/nkf {};

  nlopt = callPackage ../development/libraries/nlopt {};

  npapi_sdk = callPackage ../development/libraries/npapi-sdk {};

  npth = callPackage ../development/libraries/npth {};

  nmap = callPackage ../tools/security/nmap { };

  nmap_graphical = callPackage ../tools/security/nmap {
    inherit (pythonPackages) pysqlite;
    graphicalSupport = true;
  };

  notbit = callPackage ../applications/networking/notbit { };

  notify-osd = callPackage ../applications/misc/notify-osd { };

  nox = callPackage ../tools/package-management/nox {
    pythonPackages = python3Packages;
  };

  nsjail = callPackage ../tools/security/nsjail {};

  nss_pam_ldapd = callPackage ../tools/networking/nss-pam-ldapd {};

  ntfs3g = callPackage ../tools/filesystems/ntfs-3g { };

  # ntfsprogs are merged into ntfs-3g
  ntfsprogs = pkgs.ntfs3g;

  ntop = callPackage ../tools/networking/ntop { };

  ntopng = callPackage ../tools/networking/ntopng { };

  ntp = callPackage ../tools/networking/ntp {
    libcap = if stdenv.isLinux then libcap else null;
  };

  numdiff = callPackage ../tools/text/numdiff { };

  numlockx = callPackage ../tools/X11/numlockx { };

  nssmdns = callPackage ../tools/networking/nss-mdns { };

  nwdiag = pythonPackages.nwdiag;

  nylon = callPackage ../tools/networking/nylon { };

  nxproxy = callPackage ../tools/admin/nxproxy { };

  nzbget = callPackage ../tools/networking/nzbget { };

  oathToolkit = callPackage ../tools/security/oath-toolkit { };

  obex_data_server = callPackage ../tools/bluetooth/obex-data-server { };

  obexd = callPackage ../tools/bluetooth/obexd { };

  openfortivpn = callPackage ../tools/networking/openfortivpn { };

  obexfs = callPackage ../tools/bluetooth/obexfs { };

  obexftp = callPackage ../tools/bluetooth/obexftp { };

  objconv = callPackage ../development/tools/misc/objconv {};

  obnam = callPackage ../tools/backup/obnam { };

  odt2txt = callPackage ../tools/text/odt2txt { };

  offlineimap = callPackage ../tools/networking/offlineimap {
    inherit (pythonPackages) sqlite3;
  };

  opencryptoki = callPackage ../tools/security/opencryptoki { };

  opendbx = callPackage ../development/libraries/opendbx { };

  opendkim = callPackage ../development/libraries/opendkim { };

  opendylan = callPackage ../development/compilers/opendylan {
    opendylan-bootstrap = opendylan_bin;
  };

  opendylan_bin = callPackage ../development/compilers/opendylan/bin.nix { };

  openjade = callPackage ../tools/text/sgml/openjade { };

  openntpd = callPackage ../tools/networking/openntpd { };

  openntpd_nixos = openntpd.override {
    privsepUser = "ntp";
    privsepPath = "/var/empty";
  };

  openobex = callPackage ../tools/bluetooth/openobex { };

  openopc = callPackage ../tools/misc/openopc {
    pythonFull = python27.buildEnv.override {
      extraLibs = [ python27Packages.pyro3 ];
    };
  };

  openresolv = callPackage ../tools/networking/openresolv { };

  opensc = callPackage ../tools/security/opensc { };

  opensc_dnie_wrapper = callPackage ../tools/security/opensc-dnie-wrapper { };

  openssh =
    callPackage ../tools/networking/openssh {
      hpnSupport = false;
      withKerberos = false;
      etcDir = "/etc/ssh";
      pam = if stdenv.isLinux then pam else null;
    };

  openssh_hpn = pkgs.appendToName "with-hpn" (openssh.override { hpnSupport = true; });

  openssh_with_kerberos = pkgs.appendToName "with-kerberos" (openssh.override { withKerberos = true; });

  opensp = callPackage ../tools/text/sgml/opensp { };

  spCompat = callPackage ../tools/text/sgml/opensp/compat.nix { };

  opentracker = callPackage ../applications/networking/p2p/opentracker { };

  opentsdb = callPackage ../tools/misc/opentsdb {};

  openvpn = callPackage ../tools/networking/openvpn { };

  openvpn_learnaddress = callPackage ../tools/networking/openvpn/openvpn_learnaddress.nix { };

  update-resolv-conf = callPackage ../tools/networking/openvpn/update-resolv-conf.nix { };

  open-pdf-presenter = callPackage ../applications/misc/open-pdf-presenter { };

  openvswitch = callPackage ../os-specific/linux/openvswitch { };

  optipng = callPackage ../tools/graphics/optipng {
    libpng = libpng12;
  };

  oslrd = callPackage ../tools/networking/oslrd { };

  ossec = callPackage ../tools/security/ossec {};

  ostree = callPackage ../tools/misc/ostree { };

  otpw = callPackage ../os-specific/linux/otpw { };

  owncloud = callPackage ../servers/owncloud { };

  owncloudclient = callPackage ../applications/networking/owncloud-client { };

  p2pvc = callPackage ../applications/video/p2pvc {};

  p7zip = callPackage ../tools/archivers/p7zip { };

  packagekit = callPackage ../tools/package-management/packagekit { };

  pal = callPackage ../tools/misc/pal { };

  pandoc = haskell.lib.overrideCabal haskellPackages.pandoc (drv: {
    configureFlags = drv.configureFlags or [] ++ ["-fembed_data_files"];
    buildTools = drv.buildTools or [] ++ [haskellPackages.hsb2hs];
    enableSharedExecutables = false;
    enableSharedLibraries = false;
    isLibrary = false;
    doHaddock = false;
    postFixup = "rm -rf $out/lib $out/nix-support $out/share";
  });

  panomatic = callPackage ../tools/graphics/panomatic { };

  paper-gtk-theme = callPackage ../misc/themes/gtk3/paper-gtk-theme { };

  par2cmdline = callPackage ../tools/networking/par2cmdline {
    automake = automake112x; # fails with 14
  };

  parallel = callPackage ../tools/misc/parallel { };

  parcellite = callPackage ../tools/misc/parcellite { };

  patchutils = callPackage ../tools/text/patchutils { };

  parted = callPackage ../tools/misc/parted { hurd = null; };

  pitivi = callPackage ../applications/video/pitivi {
    gst = gst_all_1;
    clutter-gtk = clutter_gtk;
  };

  p0f = callPackage ../tools/security/p0f { };

  pngout = callPackage ../tools/graphics/pngout { };

  hurdPartedCross =
    if crossSystem != null && crossSystem.config == "i586-pc-gnu"
    then (makeOverridable
            ({ hurd }:
              (parted.override {
                # Needs the Hurd's libstore.
                inherit hurd;

                # The Hurd wants a libparted.a.
                enableStatic = true;

                gettext = null;
                readline = null;
                devicemapper = null;
              }).crossDrv)
           { hurd = gnu.hurdCrossIntermediate; })
    else null;

  ipsecTools = callPackage ../os-specific/linux/ipsec-tools { flex = flex_2_5_35; };

  patch = gnupatch;

  pbzip2 = callPackage ../tools/compression/pbzip2 { };

  pciutils = callPackage ../tools/system/pciutils { };

  pcsclite = callPackage ../tools/security/pcsclite { };

  pcsctools = callPackage ../tools/security/pcsctools {
    inherit (perlPackages) pcscperl Glib Gtk2 Pango;
  };

  pdf2djvu = callPackage ../tools/typesetting/pdf2djvu { };

  pdf2svg = callPackage ../tools/graphics/pdf2svg { };

  pdfjam = callPackage ../tools/typesetting/pdfjam { };

  jbig2enc = callPackage ../tools/graphics/jbig2enc { };

  pdfread = callPackage ../tools/graphics/pdfread { };

  briss = callPackage ../tools/graphics/briss { };

  brickd = callPackage ../servers/brickd {
    libusb = libusb1;
  };

  bully = callPackage ../tools/networking/bully { };

  pdnsd = callPackage ../tools/networking/pdnsd { };

  peco = callPackage ../tools/text/peco { };

  pg_top = callPackage ../tools/misc/pg_top { };

  pdsh = callPackage ../tools/networking/pdsh {
    rsh = true;          # enable internal rsh implementation
    ssh = openssh;
  };

  pfstools = callPackage ../tools/graphics/pfstools { };

  philter = callPackage ../tools/networking/philter { };

  pinentry = callPackage ../tools/security/pinentry {
    libcap = if stdenv.isDarwin then null else libcap;
    qt4 = null;
  };

  pius = callPackage ../tools/security/pius { };

  pk2cmd = callPackage ../tools/misc/pk2cmd { };

  plantuml = callPackage ../tools/misc/plantuml { };

  plan9port = callPackage ../tools/system/plan9port { };

  plex = callPackage ../servers/plex { };

  ploticus = callPackage ../tools/graphics/ploticus {
    libpng = libpng12;
  };

  plotutils = callPackage ../tools/graphics/plotutils { };

  plowshare = callPackage ../tools/misc/plowshare { };

  pngcheck = callPackage ../tools/graphics/pngcheck { };

  pngcrush = callPackage ../tools/graphics/pngcrush { };

  pngnq = callPackage ../tools/graphics/pngnq { };

  pngtoico = callPackage ../tools/graphics/pngtoico {
    libpng = libpng12;
  };

  pngquant = callPackage ../tools/graphics/pngquant { };

  podiff = callPackage ../tools/text/podiff { };

  poedit = callPackage ../tools/text/poedit { };

  polipo = callPackage ../servers/polipo { };

  polkit_gnome = callPackage ../tools/security/polkit-gnome { };

  popcorntime = callPackage ../applications/video/popcorntime { nwjs = nwjs_0_12; };

  ponysay = callPackage ../tools/misc/ponysay { };

  povray = callPackage ../tools/graphics/povray {
    automake = automake113x; # fails with 14
  };

  ppl = callPackage ../development/libraries/ppl { };

  ppp = callPackage ../tools/networking/ppp { };

  pptp = callPackage ../tools/networking/pptp {};

  prey-bash-client = callPackage ../tools/security/prey { };

  profile-cleaner = callPackage ../tools/misc/profile-cleaner { };

  profile-sync-daemon = callPackage ../tools/misc/profile-sync-daemon { };

  projectm = callPackage ../applications/audio/projectm { };

  proot = callPackage ../tools/system/proot { };

  proxychains = callPackage ../tools/networking/proxychains { };

  proxytunnel = callPackage ../tools/misc/proxytunnel { };

  cntlm = callPackage ../tools/networking/cntlm { };

  pastebinit = callPackage ../tools/misc/pastebinit { };

  polygraph = callPackage ../tools/networking/polygraph { };

  progress = callPackage ../tools/misc/progress { };

  psmisc = callPackage ../os-specific/linux/psmisc { };

  pstoedit = callPackage ../tools/graphics/pstoedit { };

  pv = callPackage ../tools/misc/pv { };

  pwgen = callPackage ../tools/security/pwgen { };

  pwnat = callPackage ../tools/networking/pwnat { };

  pyatspi = callPackage ../development/python-modules/pyatspi { };

  pycangjie = callPackage ../development/python-modules/pycangjie { };

  pydb = callPackage ../development/tools/pydb { };

  pystringtemplate = callPackage ../development/python-modules/stringtemplate { };

  pythonDBus = dbus_python;

  pythonIRClib = builderDefsPackage (callPackage ../development/python-modules/irclib) { };

  pythonSexy = builderDefsPackage (callPackage ../development/python-modules/libsexy) { };

  pytrainer = callPackage ../applications/misc/pytrainer { };

  openmpi = callPackage ../development/libraries/openmpi { };

  openmodelica = callPackage ../applications/science/misc/openmodelica { };

  qarte = callPackage ../applications/video/qarte {
    sip = pythonPackages.sip_4_16;
  };

  ocz-ssd-guru = callPackage ../tools/misc/ocz-ssd-guru { };

  qalculate-gtk = callPackage ../applications/science/math/qalculate-gtk { };

  qastools = callPackage ../tools/audio/qastools {
    qt = qt4;
  };

  qhull = callPackage ../development/libraries/qhull { };

  qjoypad = callPackage ../tools/misc/qjoypad { };

  qpdf = callPackage ../development/libraries/qpdf { };

  qprint = callPackage ../tools/text/qprint { };

  qscintilla = callPackage ../development/libraries/qscintilla {
    qt = qt4;
  };

  qshowdiff = callPackage ../tools/text/qshowdiff { };

  quilt = callPackage ../development/tools/quilt { };

  radvd = callPackage ../tools/networking/radvd { };

  ranger = callPackage ../applications/misc/ranger { };

  rawdog = callPackage ../applications/networking/feedreaders/rawdog { };

  read-edid = callPackage ../os-specific/linux/read-edid { };

  redmine = callPackage ../applications/version-management/redmine { };

  rtmpdump = callPackage ../tools/video/rtmpdump { };
  rtmpdump_gnutls = rtmpdump.override { gnutlsSupport = true; opensslSupport = false; };

  reaverwps = callPackage ../tools/networking/reaver-wps {};

  recutils = callPackage ../tools/misc/recutils { };

  recoll = callPackage ../applications/search/recoll { };

  reiser4progs = callPackage ../tools/filesystems/reiser4progs { };

  reiserfsprogs = callPackage ../tools/filesystems/reiserfsprogs { };

  relfs = callPackage ../tools/filesystems/relfs {
    inherit (gnome) gnome_vfs GConf;
  };

  remarkjs = callPackage ../development/web/remarkjs { };

  remind = callPackage ../tools/misc/remind { };

  remmina = callPackage ../applications/networking/remote/remmina {};

  renameutils = callPackage ../tools/misc/renameutils { };

  replace = callPackage ../tools/text/replace { };

  reposurgeon = callPackage ../applications/version-management/reposurgeon { };

  reptyr = callPackage ../os-specific/linux/reptyr {};

  rescuetime = callPackage ../applications/misc/rescuetime { };

  rdiff-backup = callPackage ../tools/backup/rdiff-backup { };

  rdfind = callPackage ../tools/filesystems/rdfind { };

  rdmd = callPackage ../development/compilers/rdmd { };

  rhash = callPackage ../tools/security/rhash { };

  riemann_c_client = callPackage ../tools/misc/riemann-c-client { };
  riemann-tools = callPackage ../tools/misc/riemann-tools { };

  ripmime = callPackage ../tools/networking/ripmime {};

  rkflashtool = callPackage ../tools/misc/rkflashtool { };

  rkrlv2 = callPackage ../applications/audio/rkrlv2 {};

  rmlint = callPackage ../tools/misc/rmlint {
    inherit (pythonPackages) sphinx;
  };

  rng_tools = callPackage ../tools/security/rng-tools { };

  rsnapshot = callPackage ../tools/backup/rsnapshot {
    perl = perl516; # fails to create docs: POD document had syntax errors
    # For the `logger' command, we can use either `utillinux' or
    # GNU Inetutils.  The latter is more portable.
    logger = inetutils;
  };
  rsnapshotGit = lowPrio (callPackage ../tools/backup/rsnapshot/git.nix {
    # For the `logger' command, we can use either `utillinux' or
    # GNU Inetutils.  The latter is more portable.
    logger = inetutils;
  });

  rlwrap = callPackage ../tools/misc/rlwrap { };

  rockbox_utility = callPackage ../tools/misc/rockbox-utility { };

  rosegarden = callPackage ../applications/audio/rosegarden { };

  rpPPPoE = builderDefsPackage (callPackage ../tools/networking/rp-pppoe) { };

  rpm = callPackage ../tools/package-management/rpm { };

  rpmextract = callPackage ../tools/archivers/rpmextract { };

  rrdtool = callPackage ../tools/misc/rrdtool { };

  rsstail = callPackage ../applications/networking/feedreaders/rsstail { };

  rtorrent = callPackage ../tools/networking/p2p/rtorrent { };

  rtorrent-git = callPackage ../tools/networking/p2p/rtorrent/git.nix { };

  rubber = callPackage ../tools/typesetting/rubber { };

  rxp = callPackage ../tools/text/xml/rxp { };

  rzip = callPackage ../tools/compression/rzip { };

  s3backer = callPackage ../tools/filesystems/s3backer { };

  s3fs = callPackage ../tools/filesystems/s3fs { };

  s3cmd = callPackage ../tools/networking/s3cmd { };

  s3sync = callPackage ../tools/networking/s3sync {
    ruby = ruby_1_8;
  };

  s6Dns = callPackage ../tools/networking/s6-dns { };

  s6LinuxUtils = callPackage ../os-specific/linux/s6-linux-utils { };

  s6Networking = callPackage ../tools/networking/s6-networking { };

  s6PortableUtils = callPackage ../tools/misc/s6-portable-utils { };

  sablotron = callPackage ../tools/text/xml/sablotron { };

  safecopy = callPackage ../tools/system/safecopy { };

  safe-rm = callPackage ../tools/system/safe-rm { };

  salut_a_toi = callPackage ../applications/networking/instant-messengers/salut-a-toi {};

  samplicator = callPackage ../tools/networking/samplicator { };

  screen = callPackage ../tools/misc/screen { };

  screen-message = callPackage ../tools/X11/screen-message { };

  screencloud = callPackage ../applications/graphics/screencloud {
    quazip = quazip.override { qt = qt4; };
  };

  scrot = callPackage ../tools/graphics/scrot { };

  scrypt = callPackage ../tools/security/scrypt { };

  sdcv = callPackage ../applications/misc/sdcv { };

  sdl-jstest = callPackage ../tools/misc/sdl-jstest { };

  sec = callPackage ../tools/admin/sec { };

  seccure = callPackage ../tools/security/seccure { };

  setserial = builderDefsPackage (callPackage ../tools/system/setserial) { };

  seqdiag = pythonPackages.seqdiag;

  screenfetch = callPackage ../tools/misc/screenfetch { };

  sg3_utils = callPackage ../tools/system/sg3_utils { };

  sharutils = callPackage ../tools/archivers/sharutils { };

  shotwell = callPackage ../applications/graphics/shotwell { };

  shout = callPackage ../applications/networking/irc/shout { };

  shellinabox = callPackage ../servers/shellinabox { };

  sic = callPackage ../applications/networking/irc/sic { };

  siege = callPackage ../tools/networking/siege {};

  sigil = callPackage ../applications/editors/sigil { };

  # aka., gpg-tools
  signing-party = callPackage ../tools/security/signing-party { };

  silc_client = callPackage ../applications/networking/instant-messengers/silc-client { };

  silc_server = callPackage ../servers/silc-server { };

  silver-searcher = callPackage ../tools/text/silver-searcher { };

  simplescreenrecorder = callPackage ../applications/video/simplescreenrecorder { };

  skippy-xd = callPackage ../tools/X11/skippy-xd {};

  skydns = goPackages.skydns.bin // { outputs = [ "bin" ]; };

  sipcalc = callPackage ../tools/networking/sipcalc { };

  sleuthkit = callPackage ../tools/system/sleuthkit {};

  slimrat = callPackage ../tools/networking/slimrat {
    inherit (perlPackages) WWWMechanize LWP;
  };

  slsnif = callPackage ../tools/misc/slsnif { };

  smartmontools = callPackage ../tools/system/smartmontools { };

  smbldaptools = callPackage ../tools/networking/smbldaptools {
    inherit (perlPackages) NetLDAP CryptSmbHash DigestSHA1;
  };

  smbnetfs = callPackage ../tools/filesystems/smbnetfs {};

  snabb = callPackage ../tools/networking/snabb { } ;

  sng = callPackage ../tools/graphics/sng {
    libpng = libpng12;
  };

  snort = callPackage ../applications/networking/ids/snort { };

  solr = callPackage ../servers/search/solr { };

  solvespace = callPackage ../applications/graphics/solvespace { };

  sparsehash = callPackage ../development/libraries/sparsehash { };

  spiped = callPackage ../tools/networking/spiped { };

  sqliteman = callPackage ../applications/misc/sqliteman { };

  stardict = callPackage ../applications/misc/stardict/stardict.nix {
    inherit (gnome) libgnomeui scrollkeeper;
  };

  stdman = callPackage ../data/documentation/stdman { };

  storebrowse = callPackage ../tools/system/storebrowse { };

  fusesmb = callPackage ../tools/filesystems/fusesmb { samba = samba3; };

  sl = callPackage ../tools/misc/sl { };

  socat = callPackage ../tools/networking/socat { };

  socat2pre = lowPrio (callPackage ../tools/networking/socat/2.x.nix { });

  softether_4_18 = callPackage ../servers/softether/4.18.nix { };
  softether = softether_4_18;

  sourceHighlight = callPackage ../tools/text/source-highlight { };

  spaceFM = callPackage ../applications/misc/spacefm { adwaita-icon-theme = gnome3.adwaita-icon-theme; };

  squashfsTools = callPackage ../tools/filesystems/squashfs { };

  sshfsFuse = callPackage ../tools/filesystems/sshfs-fuse { };

  sshuttle = callPackage ../tools/security/sshuttle { };

  sstp = callPackage ../tools/networking/sstp {};

  sudo = callPackage ../tools/security/sudo { };

  suidChroot = callPackage ../tools/system/suid-chroot { };

  sundtek = callPackage ../misc/drivers/sundtek { };

  super = callPackage ../tools/security/super { };

  supertux-editor = callPackage ../applications/editors/supertux-editor { };

  super-user-spark = haskellPackages.callPackage ../applications/misc/super_user_spark { };

  ssdeep = callPackage ../tools/security/ssdeep { };

  sshpass = callPackage ../tools/networking/sshpass { };

  sslscan = callPackage ../tools/security/sslscan { };

  sslmate = callPackage ../development/tools/sslmate { };

  ssmtp = callPackage ../tools/networking/ssmtp {
    tlsSupport = true;
  };

  ssss = callPackage ../tools/security/ssss { };

  stress = callPackage ../tools/system/stress { };

  stress-ng = callPackage ../tools/system/stress-ng { };

  stoken = callPackage ../tools/security/stoken {
    withGTK3 = config.stoken.withGTK3 or true;
  };

  storeBackup = callPackage ../tools/backup/store-backup { };

  stow = callPackage ../tools/misc/stow { };

  stun = callPackage ../tools/networking/stun { };

  stunnel = callPackage ../tools/networking/stunnel { };

  strongswan = callPackage ../tools/networking/strongswan { };

  strongswanTNC = callPackage ../tools/networking/strongswan { enableTNC=true; };

  su = shadow.su;

  subsonic = callPackage ../servers/misc/subsonic { };

  surfraw = callPackage ../tools/networking/surfraw { };

  swec = callPackage ../tools/networking/swec {
    inherit (perlPackages) LWP URI HTMLParser HTTPServerSimple Parent;
  };

  svnfs = callPackage ../tools/filesystems/svnfs { };

  svtplay-dl = callPackage ../tools/misc/svtplay-dl {
    inherit (pythonPackages) nose mock requests2;
  };

  sysbench = callPackage ../development/tools/misc/sysbench {};

  system_config_printer = callPackage ../tools/misc/system-config-printer {
    libxml2 = libxml2Python;
   };

  sitecopy = callPackage ../tools/networking/sitecopy { };

  stricat = callPackage ../tools/security/stricat { };

  privoxy = callPackage ../tools/networking/privoxy { };

  swaks = callPackage ../tools/networking/swaks { };

  swiften = callPackage ../development/libraries/swiften { };

  t = callPackage ../tools/misc/t { };

  t1utils = callPackage ../tools/misc/t1utils { };

  talkfilters = callPackage ../misc/talkfilters {};

  tarsnap = callPackage ../tools/backup/tarsnap { };

  tcpcrypt = callPackage ../tools/security/tcpcrypt { };

  tboot = callPackage ../tools/security/tboot { };

  tcpdump = callPackage ../tools/networking/tcpdump { };

  tcpflow = callPackage ../tools/networking/tcpflow { };

  teamviewer = callPackage_i686 ../applications/networking/remote/teamviewer/10.nix { };

  teamviewer8 = lowPrio (callPackage_i686 ../applications/networking/remote/teamviewer/8.nix { });

  teamviewer9 = lowPrio (callPackage_i686 ../applications/networking/remote/teamviewer/9.nix { });

  telnet = callPackage ../tools/networking/telnet { };

  texmacs = callPackage ../applications/editors/texmacs {
    tex = texlive.combined.scheme-small;
    extraFonts = true;
  };

  texmaker = callPackage ../applications/editors/texmaker { };

  texstudio = callPackage ../applications/editors/texstudio { };

  textadept = callPackage ../applications/editors/textadept { };

  thc-hydra = callPackage ../tools/security/thc-hydra { };

  tiled = callPackage ../applications/editors/tiled { };

  tinc = callPackage ../tools/networking/tinc { };

  tinc_pre = callPackage ../tools/networking/tinc/pre.nix { };

  tiny8086 = callPackage ../applications/virtualization/8086tiny { };

  tlsdate = callPackage ../tools/networking/tlsdate { };

  tmate = callPackage ../tools/misc/tmate { };

  tmpwatch = callPackage ../tools/misc/tmpwatch  { };

  tmux = callPackage ../tools/misc/tmux { };

  tmux-cssh = callPackage ../tools/misc/tmux-cssh { };

  tmuxinator = callPackage ../tools/misc/tmuxinator { };

  tmin = callPackage ../tools/security/tmin { };

  tmsu = callPackage ../tools/filesystems/tmsu { };

  toilet = callPackage ../tools/misc/toilet { };

  tor = callPackage ../tools/security/tor { };

  tor-arm = callPackage ../tools/security/tor/tor-arm.nix { };

  torbutton = callPackage ../tools/security/torbutton { };

  torbrowser = callPackage ../tools/security/tor/torbrowser.nix {
    stdenv = overrideCC stdenv gcc5;
  };

  touchegg = callPackage ../tools/inputmethods/touchegg { };

  torsocks = callPackage ../tools/security/tor/torsocks.nix { };

  tpmmanager = callPackage ../applications/misc/tpmmanager { };

  tpm-quote-tools = callPackage ../tools/security/tpm-quote-tools { };

  tpm-tools = callPackage ../tools/security/tpm-tools { };

  tpm-luks = callPackage ../tools/security/tpm-luks { };

  tthsum = callPackage ../applications/misc/tthsum { };

  chaps = callPackage ../tools/security/chaps { };

  trace-cmd = callPackage ../os-specific/linux/trace-cmd { };

  traceroute = callPackage ../tools/networking/traceroute { };

  tracebox = callPackage ../tools/networking/tracebox { };

  trash-cli = callPackage ../tools/misc/trash-cli { };

  trickle = callPackage ../tools/networking/trickle {};

  trousers = callPackage ../tools/security/trousers { };

  omapd = callPackage ../tools/security/omapd { };

  ttf2pt1 = callPackage ../tools/misc/ttf2pt1 { };

  ttfautohint = callPackage ../tools/misc/ttfautohint { };

  tty-clock = callPackage ../tools/misc/tty-clock { };

  ttysnoop = callPackage ../os-specific/linux/ttysnoop {};

  ttylog = callPackage ../tools/misc/ttylog { };

  twitterBootstrap = callPackage ../development/web/twitter-bootstrap {};

  txt2man = callPackage ../tools/misc/txt2man { };

  txt2tags = callPackage ../tools/text/txt2tags { };

  u9fs = callPackage ../servers/u9fs { };

  ucl = callPackage ../development/libraries/ucl { };

  ucspi-tcp = callPackage ../tools/networking/ucspi-tcp { };

  udftools = callPackage ../tools/filesystems/udftools {};

  udptunnel = callPackage ../tools/networking/udptunnel { };

  ufraw = callPackage ../applications/graphics/ufraw { };

  umlet = callPackage ../tools/misc/umlet { };

  unetbootin = callPackage ../tools/cd-dvd/unetbootin { };

  unfs3 = callPackage ../servers/unfs3 { };

  unoconv = callPackage ../tools/text/unoconv { };

  unrtf = callPackage ../tools/text/unrtf { };

  untex = callPackage ../tools/text/untex { };

  upx = callPackage ../tools/compression/upx { };

  uriparser = callPackage ../development/libraries/uriparser {};

  urlview = callPackage ../applications/misc/urlview {};

  usbmuxd = callPackage ../tools/misc/usbmuxd {};

  uwsgi = callPackage ../servers/uwsgi {
    plugins = [];
  };

  vacuum = callPackage ../applications/networking/instant-messengers/vacuum {};

  volatility = callPackage ../tools/security/volatility { };

  vidalia = callPackage ../tools/security/vidalia { };

  vbetool = builderDefsPackage (callPackage ../tools/system/vbetool) { };

  vde2 = callPackage ../tools/networking/vde2 { };

  vboot_reference = callPackage ../tools/system/vboot_reference { };

  vcsh = callPackage ../applications/version-management/vcsh { };

  verilator = callPackage ../applications/science/electronics/verilator {};

  verilog = callPackage ../applications/science/electronics/verilog {};

  vfdecrypt = callPackage ../tools/misc/vfdecrypt { };

  vifm = callPackage ../applications/misc/vifm { };

  viking = callPackage ../applications/misc/viking {
    inherit (gnome) scrollkeeper;
    inherit (gnome3) gexiv2;
  };

  vit = callPackage ../applications/misc/vit { };

  vnc2flv = callPackage ../tools/video/vnc2flv {};

  vncrec = builderDefsPackage (callPackage ../tools/video/vncrec) {};

  vobcopy = callPackage ../tools/cd-dvd/vobcopy { };

  vobsub2srt = callPackage ../tools/cd-dvd/vobsub2srt { };

  vorbisgain = callPackage ../tools/misc/vorbisgain { };

  vpnc = callPackage ../tools/networking/vpnc { };

  openconnect = openconnect_openssl;

  openconnect_openssl = callPackage ../tools/networking/openconnect.nix {
    gnutls = null;
  };

  openconnect_gnutls = lowPrio (openconnect.override {
    openssl = null;
    gnutls = gnutls;
  });

  vtun = callPackage ../tools/networking/vtun { };

  wal_e = callPackage ../tools/backup/wal-e { };

  watchman = callPackage ../development/tools/watchman { };

  wbox = callPackage ../tools/networking/wbox {};

  welkin = callPackage ../tools/graphics/welkin {};

  whois = callPackage ../tools/networking/whois { };

  wsmancli = callPackage ../tools/system/wsmancli {};

  wolfebin = callPackage ../tools/networking/wolfebin {
    python = python2;
  };

  xl2tpd = callPackage ../tools/networking/xl2tpd { };

  testdisk = callPackage ../tools/misc/testdisk { };

  html2text = callPackage ../tools/text/html2text { };

  html-tidy = callPackage ../tools/text/html-tidy { };

  html-xml-utils = callPackage ../tools/text/xml/html-xml-utils { };

  rcm = callPackage ../tools/misc/rcm {};

  tftp_hpa = callPackage ../tools/networking/tftp-hpa {};

  tidy-html5 = callPackage ../tools/text/tidy-html5 { };

  tigervnc = callPackage ../tools/admin/tigervnc {
    fontDirectories = [ xorg.fontadobe75dpi xorg.fontmiscmisc xorg.fontcursormisc
      xorg.fontbhlucidatypewriter75dpi ];
    fltk = fltk13;
  };

  tightvnc = callPackage ../tools/admin/tightvnc {
    fontDirectories = [ xorg.fontadobe75dpi xorg.fontmiscmisc xorg.fontcursormisc
      xorg.fontbhlucidatypewriter75dpi ];
  };

  time = callPackage ../tools/misc/time { };

  tkabber = callPackage ../applications/networking/instant-messengers/tkabber { };

  qfsm = callPackage ../applications/science/electronics/qfsm { };

  tkgate = callPackage ../applications/science/electronics/tkgate/1.x.nix { };

  # The newer package is low-priority because it segfaults at startup.
  tkgate2 = lowPrio (callPackage ../applications/science/electronics/tkgate/2.x.nix { });

  tm = callPackage ../tools/system/tm { };

  tradcpp = callPackage ../development/tools/tradcpp { };

  trang = callPackage ../tools/text/xml/trang { };

  tre = callPackage ../development/libraries/tre { };

  ts = callPackage ../tools/system/ts { };

  transfig = callPackage ../tools/graphics/transfig {
    libpng = libpng12;
  };

  truecrypt = callPackage ../applications/misc/truecrypt {
    wxGUI = config.truecrypt.wxGUI or true;
  };

  ttmkfdir = callPackage ../tools/misc/ttmkfdir { };

  udunits = callPackage ../development/libraries/udunits { };

  uim = callPackage ../tools/inputmethods/uim {
    inherit (pkgs.kde4) kdelibs;
  };

  uhub = callPackage ../servers/uhub { };

  unclutter = callPackage ../tools/misc/unclutter { };

  unbound = callPackage ../tools/networking/unbound { };

  units = callPackage ../tools/misc/units { };

  unrar = callPackage ../tools/archivers/unrar { };

  xar = callPackage ../tools/compression/xar { };

  xarchive = callPackage ../tools/archivers/xarchive { };

  xarchiver = callPackage ../tools/archivers/xarchiver { };

  xbrightness = callPackage ../tools/X11/xbrightness { };

  xsettingsd = callPackage ../tools/X11/xsettingsd { };

  xsensors = callPackage ../os-specific/linux/xsensors { };

  xcruiser = callPackage ../applications/misc/xcruiser { };

  unarj = callPackage ../tools/archivers/unarj { };

  unshield = callPackage ../tools/archivers/unshield { };

  unzip = callPackage ../tools/archivers/unzip { };

  unzipNLS = lowPrio (unzip.override { enableNLS = true; });

  uptimed = callPackage ../tools/system/uptimed { };

  urjtag = callPackage ../tools/misc/urjtag {
    svfSupport = true;
    bsdlSupport = true;
    staplSupport = true;
    jedecSupport = true;
  };

  urlwatch = callPackage ../tools/networking/urlwatch { };

  valum = callPackage ../development/web/valum {
    inherit (gnome3) libgee;
    vala = vala_0_28;
  };

  varnish = callPackage ../servers/varnish { };

  venus = callPackage ../tools/misc/venus {
    python = python27;
  };

  vlan = callPackage ../tools/networking/vlan { };

  vmtouch = callPackage ../tools/misc/vmtouch { };

  volumeicon = callPackage ../tools/audio/volumeicon { };

  wakelan = callPackage ../tools/networking/wakelan { };

  wavemon = callPackage ../tools/networking/wavemon { };

  wdfs = callPackage ../tools/filesystems/wdfs { };

  wdiff = callPackage ../tools/text/wdiff { };

  webalizer = callPackage ../tools/networking/webalizer { };

  webdruid = builderDefsPackage (callPackage ../tools/admin/webdruid) {};

  weighttp = callPackage ../tools/networking/weighttp { };

  wget = callPackage ../tools/networking/wget {
    inherit (perlPackages) LWP;
    libpsl = null;
  };

  which = callPackage ../tools/system/which { };

  wicd = callPackage ../tools/networking/wicd { };

  wipe = callPackage ../tools/security/wipe { };

  wkhtmltopdf = callPackage ../tools/graphics/wkhtmltopdf {
    overrideDerivation = lib.overrideDerivation;
  };

  wml = callPackage ../development/web/wml { };

  wrk = callPackage ../tools/networking/wrk { };

  wv = callPackage ../tools/misc/wv { };

  wv2 = callPackage ../tools/misc/wv2 { };

  wyrd = callPackage ../tools/misc/wyrd {
    inherit (ocamlPackages) camlp4;
  };

  x86info = callPackage ../os-specific/linux/x86info { };

  x11_ssh_askpass = callPackage ../tools/networking/x11-ssh-askpass { };

  xbursttools = assert stdenv ? glibc; callPackage ../tools/misc/xburst-tools {
    # It needs a cross compiler for mipsel to build the firmware it will
    # load into the Ben Nanonote
    gccCross =
      let
        pkgsCross = (import ./all-packages.nix) {
          inherit system;
          inherit bootStdenv noSysDirs gccWithCC gccWithProfiling config;
          # Ben Nanonote system
          crossSystem = {
            config = "mipsel-unknown-linux";
            bigEndian = true;
            arch = "mips";
            float = "soft";
            withTLS = true;
            libc = "uclibc";
            platform = {
              name = "ben_nanonote";
              kernelMajor = "2.6";
              # It's not a bcm47xx processor, but for the headers this should work
              kernelHeadersBaseConfig = "bcm47xx_defconfig";
              kernelArch = "mips";
            };
            gcc = {
              arch = "mips32";
            };
          };
        };
      in
        pkgsCross.gccCrossStageStatic;
  };

  xclip = callPackage ../tools/misc/xclip { };

  xtitle = callPackage ../tools/misc/xtitle { };

  xdelta = callPackage ../tools/compression/xdelta { };

  xdummy = callPackage ../tools/misc/xdummy { };

  xflux = callPackage ../tools/misc/xflux { };

  xfsprogs = callPackage ../tools/filesystems/xfsprogs { };
  libxfs = xfsprogs.lib;

  xml2 = callPackage ../tools/text/xml/xml2 { };

  xmlroff = callPackage ../tools/typesetting/xmlroff { };

  xmlstarlet = callPackage ../tools/text/xml/xmlstarlet { };

  xmlto = callPackage ../tools/typesetting/xmlto {
    w3m = w3m.override { graphicsSupport = false; };
  };

  xmltv = callPackage ../tools/misc/xmltv { };

  xmpppy = builderDefsPackage (callPackage ../development/python-modules/xmpppy) {};

  xorriso = callPackage ../tools/cd-dvd/xorriso { };

  xpf = callPackage ../tools/text/xml/xpf {
    libxml2 = libxml2Python;
  };

  xsel = callPackage ../tools/misc/xsel { };

  xtreemfs = callPackage ../tools/filesystems/xtreemfs {};

  xurls = callPackage ../tools/text/xurls {};

  xvfb_run = callPackage ../tools/misc/xvfb-run { inherit (texFunctions) fontsConf; };

  xvkbd = callPackage ../tools/X11/xvkbd {};

  xwinmosaic = callPackage ../tools/X11/xwinmosaic {};

  yank = callPackage ../tools/misc/yank { };

  # To expose more packages for Yi, override the extraPackages arg.
  yi = callPackage ../applications/editors/yi/wrapper.nix { };

  zbackup = callPackage ../tools/backup/zbackup {};

  zbar = callPackage ../tools/graphics/zbar {
    pygtk = lib.overrideDerivation pygtk (x: {
      gtk = gtk2;
    });
  };

  zdelta = callPackage ../tools/compression/zdelta { };

  zerotierone = callPackage ../tools/networking/zerotierone { };

  zerofree = callPackage ../tools/filesystems/zerofree { };

  zfstools = callPackage ../tools/filesystems/zfstools { };

  zile = callPackage ../applications/editors/zile { };

  zinnia = callPackage ../tools/inputmethods/zinnia { };
  tegaki-zinnia-japanese = callPackage ../tools/inputmethods/tegaki-zinnia-japanese { };

  zimreader = callPackage ../tools/text/zimreader { };

  zimwriterfs = callPackage ../tools/text/zimwriterfs { };

  zip = callPackage ../tools/archivers/zip { };

  zpaq = callPackage ../tools/archivers/zpaq { };
  zpaqd = callPackage ../tools/archivers/zpaq/zpaqd.nix { };

  zsh-navigation-tools = callPackage ../tools/misc/zsh-navigation-tools { };

  zsync = callPackage ../tools/compression/zsync { };

  zxing = callPackage ../tools/graphics/zxing {};


  ### SHELLS

  bash = lowPrio (callPackage ../shells/bash {
    texinfo = null;
    interactive = stdenv.isCygwin; # patch for cygwin requires readline support
  });

  bashInteractive = appendToName "interactive" (callPackage ../shells/bash {
    interactive = true;
  });

  bashCompletion = callPackage ../shells/bash-completion { };

  dash = callPackage ../shells/dash { };

  es = callPackage ../shells/es { };

  fish = callPackage ../shells/fish {
    python = python27Full;
  };

  mksh = callPackage ../shells/mksh { };

  tcsh = callPackage ../shells/tcsh { };

  rush = callPackage ../shells/rush { };

  xonsh = callPackage ../shells/xonsh { };

  zsh = callPackage ../shells/zsh { };


  ### DEVELOPMENT / COMPILERS

  abc =
    abcPatchable [];

  abcPatchable = patches :
    callPackage ../development/compilers/abc/default.nix {
      inherit patches;
      javaCup = callPackage ../development/libraries/java/cup { };
    };

  aldor = callPackage ../development/compilers/aldor { };

  aliceml = callPackage ../development/compilers/aliceml { };

  aspectj = callPackage ../development/compilers/aspectj { };

  ats = callPackage ../development/compilers/ats { };
  ats2 = callPackage ../development/compilers/ats2 { };

  avra = callPackage ../development/compilers/avra { };

  bigloo = callPackage ../development/compilers/bigloo { };

  colm = callPackage ../development/compilers/colm { };

  fetchegg = callPackage ../build-support/fetchegg { };

  eggDerivation = callPackage ../development/compilers/chicken/eggDerivation.nix { };

  chicken = callPackage ../development/compilers/chicken {
    bootstrap-chicken = chicken.override { bootstrap-chicken = null; };
  };

  egg2nix = callPackage ../development/tools/egg2nix {
    chickenEggs = callPackage ../development/tools/egg2nix/chicken-eggs.nix { };
  };

  ccl = callPackage ../development/compilers/ccl { };

  clang = llvmPackages.clang;

  clang_37 = llvmPackages_37.clang;
  clang_36 = llvmPackages_36.clang;
  clang_35 = wrapCC llvmPackages_35.clang;
  clang_34 = wrapCC llvmPackages_34.clang;
  clang_33 = wrapCC (clangUnwrapped llvm_33 ../development/compilers/llvm/3.3/clang.nix);

  clang-analyzer = callPackage ../development/tools/analysis/clang-analyzer {
    clang = clang_34;
    llvmPackages = llvmPackages_34;
  };

  clangUnwrapped = llvm: pkg: callPackage pkg { inherit llvm; };

  clangSelf = clangWrapSelf llvmPackagesSelf.clang;

  clangWrapSelf = build: callPackage ../build-support/cc-wrapper {
    cc = build;
    isClang = true;
    stdenv = clangStdenv;
    libc = glibc;
    extraPackages = [ libcxx libcxxabi ];
    nativeTools = false;
    nativeLibc = false;
  };

  #Use this instead of stdenv to build with clang
  clangStdenv = if stdenv.isDarwin then stdenv else lowPrio llvmPackages.stdenv;
  libcxxStdenv = stdenvAdapters.overrideCC stdenv (clangWrapSelf llvmPackages.clang-unwrapped);

  clean = callPackage ../development/compilers/clean { };

  closurecompiler = callPackage ../development/compilers/closure { };

  cmucl_binary = callPackage_i686 ../development/compilers/cmucl/binary.nix { };

  compcert = callPackage ../development/compilers/compcert (
    if system == "x86_64-linux"
    then { tools = pkgsi686Linux.stdenv.cc; }
    else {}
  );

  cryptol = haskellPackages.cryptol;

  cython = pythonPackages.cython;
  cython3 = python3Packages.cython;

  ecl = callPackage ../development/compilers/ecl { };

  eql = callPackage ../development/compilers/eql {};

  elmPackages = callPackage ../development/compilers/elm { };

  adobe_flex_sdk = callPackage ../development/compilers/adobe-flex-sdk { };

  fpc = callPackage ../development/compilers/fpc { };

  gambit = callPackage ../development/compilers/gambit { };

  gcc = gcc49;

  gcc_multi =
    if system == "x86_64-linux" then lowPrio (
      let
        extraBuildCommands = ''
          echo "dontMoveLib64=1" >> $out/nix-support/setup-hook
        '';
      in wrapCCWith (callPackage ../build-support/cc-wrapper) glibc_multi extraBuildCommands (gcc.cc.override {
        stdenv = overrideCC stdenv (wrapCCWith (callPackage ../build-support/cc-wrapper) glibc_multi "" gcc.cc);
        profiledCompiler = false;
        enableMultilib = true;
      }))
    else throw "Multilib gcc not supported on ‘${system}’";

  gcc_debug = lowPrio (wrapCC (gcc.cc.override {
    stripped = false;
  }));

  gccApple = throw "gccApple is no longer supported";

  gccCrossStageStatic = let
    libcCross1 =
      if stdenv.cross.libc == "msvcrt" then windows.mingw_w64_headers
      else if stdenv.cross.libc == "libSystem" then darwin.xcode
      else null;
    in wrapGCCCross {
      gcc = forceNativeDrv (gcc.cc.override {
        cross = crossSystem;
        crossStageStatic = true;
        langCC = false;
        libcCross = libcCross1;
        enableShared = false;
      });
      libc = libcCross1;
      binutils = binutilsCross;
      cross = crossSystem;
  };

  # Only needed for mingw builds
  gccCrossMingw2 = wrapGCCCross {
    gcc = gccCrossStageStatic.gcc;
    libc = windows.mingw_headers2;
    binutils = binutilsCross;
    cross = assert crossSystem != null; crossSystem;
  };

  gccCrossStageFinal = wrapGCCCross {
    gcc = forceNativeDrv (gcc.cc.override {
      cross = crossSystem;
      crossStageStatic = false;

      # XXX: We have troubles cross-compiling libstdc++ on MinGW (see
      # <http://hydra.nixos.org/build/4268232>), so don't even try.
      langCC = crossSystem.config != "i686-pc-mingw32";
    });
    libc = libcCross;
    binutils = binutilsCross;
    cross = crossSystem;
  };

  gcc44 = lowPrio (wrapCC (makeOverridable (import ../development/compilers/gcc/4.4) {
    inherit fetchurl stdenv gmp mpfr /* ppl cloogppl */
      gettext which noSysDirs;
    texinfo = texinfo4;
    profiledCompiler = true;
  }));

  gcc45 = lowPrio (wrapCC (callPackage ../development/compilers/gcc/4.5 {
    inherit noSysDirs;
    texinfo = texinfo4;

    ppl = null;
    cloogppl = null;

    # bootstrapping a profiled compiler does not work in the sheevaplug:
    # http://gcc.gnu.org/bugzilla/show_bug.cgi?id=43944
    profiledCompiler = !stdenv.isArm;

    # When building `gcc.crossDrv' (a "Canadian cross", with host == target
    # and host != build), `cross' must be null but the cross-libc must still
    # be passed.
    cross = null;
    libcCross = if crossSystem != null then libcCross else null;
  }));

  gcc46 = lowPrio (wrapCC (callPackage ../development/compilers/gcc/4.6 {
    inherit noSysDirs;

    ppl = null;
    cloog = null;

    # bootstrapping a profiled compiler does not work in the sheevaplug:
    # http://gcc.gnu.org/bugzilla/show_bug.cgi?id=43944
    profiledCompiler = false;

    # When building `gcc.crossDrv' (a "Canadian cross", with host == target
    # and host != build), `cross' must be null but the cross-libc must still
    # be passed.
    cross = null;
    libcCross = if crossSystem != null then libcCross else null;
    texinfo = texinfo413;
  }));

  gcc48 = lowPrio (wrapCC (callPackage ../development/compilers/gcc/4.8 {
    inherit noSysDirs;

    # PGO seems to speed up compilation by gcc by ~10%, see #445 discussion
    profiledCompiler = with stdenv; (!isDarwin && (isi686 || isx86_64));

    # When building `gcc.crossDrv' (a "Canadian cross", with host == target
    # and host != build), `cross' must be null but the cross-libc must still
    # be passed.
    cross = null;
    libcCross = if crossSystem != null then libcCross else null;

    isl = isl_0_14;
  }));

  gcc49 = lowPrio (wrapCC (callPackage ../development/compilers/gcc/4.9 {
    inherit noSysDirs;

    # PGO seems to speed up compilation by gcc by ~10%, see #445 discussion
    profiledCompiler = with stdenv; (!isDarwin && (isi686 || isx86_64));

    # When building `gcc.crossDrv' (a "Canadian cross", with host == target
    # and host != build), `cross' must be null but the cross-libc must still
    # be passed.
    cross = null;
    libcCross = if crossSystem != null then libcCross else null;

    isl = isl_0_11;

    cloog = cloog_0_18_0;
  }));

  gcc5 = lowPrio (wrapCC (callPackage ../development/compilers/gcc/5 {
    inherit noSysDirs;

    # PGO seems to speed up compilation by gcc by ~10%, see #445 discussion
    profiledCompiler = with stdenv; (!isDarwin && (isi686 || isx86_64));

    # When building `gcc.crossDrv' (a "Canadian cross", with host == target
    # and host != build), `cross' must be null but the cross-libc must still
    # be passed.
    cross = null;
    libcCross = if crossSystem != null then libcCross else null;

    isl = isl_0_14;
  }));

  gfortran = if !stdenv.isDarwin then gfortran49
             else callPackage ../development/compilers/gcc/gfortran-darwin.nix {
    inherit (darwin) Libsystem;
  };

  gfortran48 = wrapCC (gcc48.cc.override {
    name = "gfortran";
    langFortran = true;
    langCC = false;
    langC = false;
    profiledCompiler = false;
  });

  gfortran49 = wrapCC (gcc49.cc.override {
    name = "gfortran";
    langFortran = true;
    langCC = false;
    langC = false;
    profiledCompiler = false;
  });

  gcj = gcj49;
  gcj49 = wrapCC (gcc49.cc.override {
    name = "gcj";
    langJava = true;
    langFortran = false;
    langCC = false;
    langC = false;
    profiledCompiler = false;
    inherit zip unzip zlib boehmgc gettext pkgconfig perl;
    inherit gtk;
    inherit (gnome) libart_lgpl;
    inherit (xorg) libX11 libXt libSM libICE libXtst libXi libXrender
      libXrandr xproto renderproto xextproto inputproto randrproto;
  });

  gnat = gnat45; # failed to make 4.6 or 4.8 build

  gnat45 = wrapCC (gcc45.cc.override {
    name = "gnat";
    langCC = false;
    langC = true;
    langAda = true;
    profiledCompiler = false;
    inherit gnatboot;
    # We can't use the ppl stuff, because we would have
    # libstdc++ problems.
    cloogppl = null;
    ppl = null;
  });

  gnatboot = wrapGCC-old (callPackage ../development/compilers/gnatboot {});

  gnu-smalltalk = callPackage ../development/compilers/gnu-smalltalk {
    emacsSupport = config.emacsSupport or false;
  };

  gccgo = gccgo49;

  gccgo48 = wrapCC (gcc48.cc.override {
    name = "gccgo";
    langCC = true; #required for go.
    langC = true;
    langGo = true;
  });

  gccgo49 = wrapCC (gcc49.cc.override {
    name = "gccgo49";
    langCC = true; #required for go.
    langC = true;
    langGo = true;
    profiledCompiler = false;
  });

  ghdl = wrapCC (import ../development/compilers/gcc/4.3 {
    inherit stdenv fetchurl gmp mpfr noSysDirs gnat;
    texinfo = texinfo4;
    name = "ghdl";
    langVhdl = true;
    langCC = false;
    langC = false;
    profiledCompiler = false;
    enableMultilib = false;
  });

  ghdl_mcode = callPackage ../development/compilers/ghdl { };

  gcl = builderDefsPackage (callPackage ../development/compilers/gcl) {
    gmp = gmp4;
  };

  gcc-arm-embedded-4_7 = callPackage_i686 ../development/compilers/gcc-arm-embedded {
    version = "4.7-2013q3-20130916";
    releaseType = "update";
    sha256 = "1bd9bi9q80xn2rpy0rn1vvj70rh15kb7dmah0qs4q2rv78fqj40d";
  };
  gcc-arm-embedded-4_8 = callPackage_i686 ../development/compilers/gcc-arm-embedded {
    version = "4.8-2014q1-20140314";
    releaseType = "update";
    sha256 = "ce92859550819d4a3d1a6e2672ea64882b30afa2c08cf67fa8e1d93788c2c577";
  };
  gcc-arm-embedded-4_9 = callPackage_i686 ../development/compilers/gcc-arm-embedded {
    version = "4.9-2015q1-20150306";
    releaseType = "update";
    sha256 = "c5e0025b065750bbd76b5357b4fc8606d88afbac9ff55b8a82927b4b96178154";
  };
  gcc-arm-embedded = gcc-arm-embedded-4_9;

  gforth = callPackage ../development/compilers/gforth {};

  gtk-server = callPackage ../development/interpreters/gtk-server {};

  # Haskell and GHC

  haskell = callPackage ./haskell-packages.nix { };

  haskellPackages = haskell.packages.ghc7102.override {
    overrides = config.haskellPackageOverrides or (self: super: {});
  };
  inherit (haskellPackages) ghc cabal-install stack;

  haxe = callPackage ../development/compilers/haxe {
    inherit (ocamlPackages) camlp4;
  };
  hxcpp = callPackage ../development/compilers/haxe/hxcpp.nix { };

  hhvm = callPackage ../development/compilers/hhvm { };
  hiphopvm = hhvm; /* Compatibility alias */

  hop = callPackage ../development/compilers/hop { };

  falcon = callPackage ../development/interpreters/falcon { };

  fsharp = callPackage ../development/compilers/fsharp {};

  dotnetPackages = recurseIntoAttrs (callPackage ./dotnet-packages.nix {});

  go_1_4 = callPackage ../development/compilers/go/1.4.nix {
    inherit (darwin.apple_sdk.frameworks) Security;
  };

  go_1_5 = callPackage ../development/compilers/go/1.5.nix {
    inherit (darwin.apple_sdk.frameworks) Security Foundation;
  };

  go = go_1_5;

  go-repo-root = goPackages.go-repo-root.bin // { outputs = [ "bin" ]; };

  gox = goPackages.gox.bin // { outputs = [ "bin" ]; };

  gprolog = callPackage ../development/compilers/gprolog { };

  gwt240 = callPackage ../development/compilers/gwt/2.4.0.nix { };

  icedtea7_web = callPackage ../development/compilers/icedtea-web {
    jdk = jdk7;
    xulrunner = firefox;
  };

  icedtea8_web = callPackage ../development/compilers/icedtea-web {
    jdk = jdk8;
    xulrunner = firefox;
  };

  icedtea_web = icedtea8_web;

  ikarus = callPackage ../development/compilers/ikarus { };

  intercal = callPackage ../development/compilers/intercal { };

  hugs = callPackage ../development/interpreters/hugs { };

  path64 = callPackage ../development/compilers/path64 { };

  openjdk7 =
    if stdenv.isDarwin then
      callPackage ../development/compilers/openjdk-darwin { }
    else
      callPackage ../development/compilers/openjdk/7.nix {
        bootjdk = callPackage ../development/compilers/openjdk/bootstrap.nix { version = "7"; };
      };

  openjdk8 = callPackage ../development/compilers/openjdk/8.nix {
    bootjdk = callPackage ../development/compilers/openjdk/bootstrap.nix { version = "8"; };
  };

  openjdk = if stdenv.isDarwin then openjdk7 else openjdk8;

  jdk7 = openjdk7 // { outputs = [ "out" ]; };
  jre7 = lib.setName "openjre-${lib.getVersion pkgs.openjdk7.jre}" (openjdk7.jre // { outputs = [ "jre" ]; });

  jdk8 = openjdk8 // { outputs = [ "out" ]; };
  jre8 = lib.setName "openjre-${lib.getVersion pkgs.openjdk8.jre}" (openjdk8.jre // { outputs = [ "jre" ]; });

  jdk = if stdenv.isDarwin then jdk7 else jdk8;
  jre = if stdenv.isDarwin then jre7 else jre8;

  oraclejdk = pkgs.jdkdistro true false;

  oraclejdk7 = pkgs.oraclejdk7distro true false;

  oraclejdk7psu = pkgs.oraclejdk7psu_distro true false;

  oraclejdk8 = pkgs.oraclejdk8distro true false;

  oraclejdk8psu = pkgs.oraclejdk8psu_distro true false;

  oraclejre = lowPrio (pkgs.jdkdistro false false);

  oraclejre7 = lowPrio (pkgs.oraclejdk7distro false false);

  oraclejre7psu = lowPrio (pkgs.oraclejdk7psu_distro false false);

  oraclejre8 = lowPrio (pkgs.oraclejdk8distro false false);

  oraclejre8psu = lowPrio (pkgs.oraclejdk8psu_distro false false);

  jrePlugin = lowPrio (pkgs.jdkdistro false true);

  supportsJDK =
    system == "i686-linux" ||
    system == "x86_64-linux";

  jdkdistro = installjdk: pluginSupport:
    assert supportsJDK;
    (if pluginSupport then appendToName "with-plugin" else x: x)
      (callPackage ../development/compilers/oraclejdk/jdk6-linux.nix { });

  oraclejdk7distro = installjdk: pluginSupport:
    assert supportsJDK;
    (if pluginSupport then appendToName "with-plugin" else x: x)
      (callPackage ../development/compilers/oraclejdk/jdk7-linux.nix { inherit installjdk; });

  oraclejdk7psu_distro = installjdk: pluginSupport:
    assert supportsJDK;
    (if pluginSupport then appendToName "with-plugin" else x: x)
      (callPackage ../development/compilers/oraclejdk/jdk7psu-linux.nix { inherit installjdk; });

  oraclejdk8distro = installjdk: pluginSupport:
    assert supportsJDK;
    (if pluginSupport then appendToName "with-plugin" else x: x)
      (callPackage ../development/compilers/oraclejdk/jdk8-linux.nix { inherit installjdk; });

  oraclejdk8psu_distro = installjdk: pluginSupport:
    assert supportsJDK;
    (if pluginSupport then appendToName "with-plugin" else x: x)
      (callPackage ../development/compilers/oraclejdk/jdk8psu-linux.nix { inherit installjdk; });

  jikes = callPackage ../development/compilers/jikes { };

  julia = callPackage ../development/compilers/julia {
    gmp = gmp6;
    llvm = llvm_33;
    openblas = openblasCompat;
  };

  lazarus = callPackage ../development/compilers/fpc/lazarus.nix {
    fpc = fpc;
  };

  lessc = callPackage ../development/compilers/lessc { };

  llvm = llvmPackages.llvm;

  llvm_37 = llvmPackages_37.llvm;
  llvm_36 = llvmPackages_36.llvm;
  llvm_35 = llvmPackages_35.llvm;
  llvm_34 = llvmPackages_34.llvm;
  llvm_33 = callPackage ../development/compilers/llvm/3.3/llvm.nix { };

  llvmPackages = recurseIntoAttrs llvmPackages_37;

  llvmPackagesSelf = llvmPackages_34.override {
    stdenv = libcxxStdenv;
  };

  llvmPackages_34 = callPackage ../development/compilers/llvm/3.4 {
    isl = isl_0_12;
  };

  llvmPackages_35 = callPackage ../development/compilers/llvm/3.5 {
    isl = isl_0_14;
  };

  llvmPackages_36 = callPackage ../development/compilers/llvm/3.6 {
    inherit (stdenvAdapters) overrideCC;
  };

  llvmPackages_37 = callPackage ../development/compilers/llvm/3.7 {
    inherit (stdenvAdapters) overrideCC;
  };

  manticore = callPackage ../development/compilers/manticore { };

  mentorToolchains = recurseIntoAttrs (
    callPackage_i686 ../development/compilers/mentor {}
  );

  mercury = callPackage ../development/compilers/mercury { };

  microscheme = callPackage ../development/compilers/microscheme { };

  mitscheme = callPackage ../development/compilers/mit-scheme { };

  mkcl = callPackage ../development/compilers/mkcl {};

  mlton = callPackage ../development/compilers/mlton { };

  mono = callPackage ../development/compilers/mono {};

  monoDLLFixer = callPackage ../build-support/mono-dll-fixer { };

  mozart-binary = callPackage ../development/compilers/mozart/binary.nix { };
  mozart = mozart-binary;

  nim = callPackage ../development/compilers/nim { };

  neko = callPackage ../development/compilers/neko { };

  nasm = callPackage ../development/compilers/nasm { };

  nvidia_cg_toolkit = callPackage ../development/compilers/nvidia-cg-toolkit { };

  ocaml = ocamlPackages.ocaml;

  ocaml_3_08_0 = callPackage ../development/compilers/ocaml/3.08.0.nix { };

  ocaml_3_10_0 = callPackage ../development/compilers/ocaml/3.10.0.nix { };

  ocaml_3_11_2 = callPackage ../development/compilers/ocaml/3.11.2.nix { };

  ocaml_3_12_1 = callPackage ../development/compilers/ocaml/3.12.1.nix { };

  ocaml_4_00_1 = callPackage ../development/compilers/ocaml/4.00.1.nix { };

  ocaml_4_01_0 = callPackage ../development/compilers/ocaml/4.01.0.nix { };

  ocaml_4_02 = callPackage ../development/compilers/ocaml/4.02.nix { };

  orc = callPackage ../development/compilers/orc { };

  metaocaml_3_09 = callPackage ../development/compilers/ocaml/metaocaml-3.09.nix { };

  ber_metaocaml_003 = callPackage ../development/compilers/ocaml/ber-metaocaml-003.nix { };

  mkOcamlPackages = ocaml: self:
    let
      callPackage = newScope self;
      ocaml_version = (builtins.parseDrvName ocaml.name).version;
    in rec {
    inherit ocaml;
    buildOcaml = callPackage ../build-support/ocaml { };

    acgtk = callPackage ../applications/science/logic/acgtk { };

    alcotest = callPackage ../development/ocaml-modules/alcotest {};

    ansiterminal = callPackage ../development/ocaml-modules/ansiterminal { };

    asn1-combinators = callPackage ../development/ocaml-modules/asn1-combinators { };

    async_extra = callPackage ../development/ocaml-modules/async_extra { };

    async_find = callPackage ../development/ocaml-modules/async_find { };

    async_kernel = callPackage ../development/ocaml-modules/async_kernel { };

    async_shell = callPackage ../development/ocaml-modules/async_shell { };

    async_ssl = callPackage ../development/ocaml-modules/async_ssl { };

    async_unix = callPackage ../development/ocaml-modules/async_unix { };

    async =
      if lib.versionOlder "4.02" ocaml_version
      then callPackage ../development/ocaml-modules/async { }
      else null;

    atd = callPackage ../development/ocaml-modules/atd { };

    atdgen = callPackage ../development/ocaml-modules/atdgen { };

    base64 = callPackage ../development/ocaml-modules/base64 { };

    bolt = callPackage ../development/ocaml-modules/bolt { };

    bitstring_2_0_4 = callPackage ../development/ocaml-modules/bitstring/2.0.4.nix { };
    bitstring_git   = callPackage ../development/ocaml-modules/bitstring { };

    bitstring =
      if lib.versionOlder "4.02" ocaml_version
      then bitstring_git
      else bitstring_2_0_4;

    camlidl = callPackage ../development/tools/ocaml/camlidl { };

    camlp4 =
      if lib.versionOlder "4.02" ocaml_version
      then callPackage ../development/tools/ocaml/camlp4 { }
      else null;

    camlp5_old_strict =
      if lib.versionOlder "4.00" ocaml_version
      then camlp5_6_strict
      else callPackage ../development/tools/ocaml/camlp5/5.15.nix { };

    camlp5_old_transitional =
      if lib.versionOlder "4.00" ocaml_version
      then camlp5_6_transitional
      else callPackage ../development/tools/ocaml/camlp5/5.15.nix {
        transitional = true;
      };

    camlp5_6_strict = callPackage ../development/tools/ocaml/camlp5 { };

    camlp5_6_transitional = callPackage ../development/tools/ocaml/camlp5 {
      transitional = true;
    };

    camlp5_strict = camlp5_6_strict;

    camlp5_transitional = camlp5_6_transitional;

    camlpdf = callPackage ../development/ocaml-modules/camlpdf { };

    calendar = callPackage ../development/ocaml-modules/calendar { };

    camlzip = callPackage ../development/ocaml-modules/camlzip { };

    camomile_0_8_2 = callPackage ../development/ocaml-modules/camomile/0.8.2.nix { };
    camomile = callPackage ../development/ocaml-modules/camomile { };

    camlimages_4_0 = callPackage ../development/ocaml-modules/camlimages/4.0.nix {
      libpng = libpng12;
      giflib = giflib_4_1;
    };
    camlimages_4_1 = callPackage ../development/ocaml-modules/camlimages/4.1.nix {
      giflib = giflib_4_1;
    };
    camlimages = camlimages_4_1;

    conduit = callPackage ../development/ocaml-modules/conduit {
       lwt = ocaml_lwt;
    };

    biniou = callPackage ../development/ocaml-modules/biniou { };

    bin_prot = callPackage ../development/ocaml-modules/bin_prot { };

    ocaml_cairo = callPackage ../development/ocaml-modules/ocaml-cairo { };

    ocaml_cairo2 = callPackage ../development/ocaml-modules/ocaml-cairo2 { };

    cil = callPackage ../development/ocaml-modules/cil { };

    cmdliner = callPackage ../development/ocaml-modules/cmdliner { };

    cohttp = callPackage ../development/ocaml-modules/cohttp {
      lwt = ocaml_lwt;
    };

    config-file = callPackage ../development/ocaml-modules/config-file { };

    cpdf = callPackage ../development/ocaml-modules/cpdf { };

    cppo = callPackage ../development/tools/ocaml/cppo { };

    cryptokit = callPackage ../development/ocaml-modules/cryptokit { };

    cstruct = callPackage ../development/ocaml-modules/cstruct {
      lwt = ocaml_lwt;
    };

    csv = callPackage ../development/ocaml-modules/csv { };

    custom_printf = callPackage ../development/ocaml-modules/custom_printf { };

    ctypes = callPackage ../development/ocaml-modules/ctypes { };

    dolog = callPackage ../development/ocaml-modules/dolog { };

    easy-format = callPackage ../development/ocaml-modules/easy-format { };

    eff = callPackage ../development/interpreters/eff { };

    eliom = callPackage ../development/ocaml-modules/eliom { };

    enumerate = callPackage ../development/ocaml-modules/enumerate { };

    erm_xml = callPackage ../development/ocaml-modules/erm_xml { };

    erm_xmpp = callPackage ../development/ocaml-modules/erm_xmpp { };

    ezjsonm = callPackage ../development/ocaml-modules/ezjsonm {
      lwt = ocaml_lwt;
    };

    faillib = callPackage ../development/ocaml-modules/faillib { };

    fieldslib = callPackage ../development/ocaml-modules/fieldslib { };

    fileutils = callPackage ../development/ocaml-modules/fileutils { };

    findlib = callPackage ../development/tools/ocaml/findlib { };

    fix = callPackage ../development/ocaml-modules/fix { };

    fontconfig = callPackage ../development/ocaml-modules/fontconfig {
      inherit (pkgs) fontconfig;
    };

    functory = callPackage ../development/ocaml-modules/functory { };

    herelib = callPackage ../development/ocaml-modules/herelib { };

    io-page = callPackage ../development/ocaml-modules/io-page { };

    ipaddr = callPackage ../development/ocaml-modules/ipaddr { };

    javalib = callPackage ../development/ocaml-modules/javalib {
      extlib = ocaml_extlib_maximal;
    };

    dypgen = callPackage ../development/ocaml-modules/dypgen { };

    patoline = callPackage ../tools/typesetting/patoline { };

    gapi_ocaml = callPackage ../development/ocaml-modules/gapi-ocaml { };

    gg = callPackage ../development/ocaml-modules/gg { };

    gmetadom = callPackage ../development/ocaml-modules/gmetadom { };

    gtktop = callPackage ../development/ocaml-modules/gtktop { };

    hex = callPackage ../development/ocaml-modules/hex { };

    jingoo = callPackage ../development/ocaml-modules/jingoo {
      batteries = ocaml_batteries;
      pcre = ocaml_pcre;
    };

    js_of_ocaml = callPackage ../development/tools/ocaml/js_of_ocaml { };

    jsonm = callPackage ../development/ocaml-modules/jsonm { };

    lablgl = callPackage ../development/ocaml-modules/lablgl { };

    lablgtk_2_14 = callPackage ../development/ocaml-modules/lablgtk/2.14.0.nix {
      inherit (gnome) libgnomecanvas libglade gtksourceview;
    };
    lablgtk = callPackage ../development/ocaml-modules/lablgtk {
      inherit (gnome) libgnomecanvas libglade gtksourceview;
    };

    lablgtk-extras =
      if lib.versionOlder "4.02" ocaml_version
      then callPackage ../development/ocaml-modules/lablgtk-extras { }
      else callPackage ../development/ocaml-modules/lablgtk-extras/1.4.nix { };

    lablgtkmathview = callPackage ../development/ocaml-modules/lablgtkmathview {
      gtkmathview = callPackage ../development/libraries/gtkmathview { };
    };

    lambdaTerm-1_6 = callPackage ../development/ocaml-modules/lambda-term/1.6.nix { };
    lambdaTerm =
      if lib.versionOlder "4.01" ocaml_version
      then callPackage ../development/ocaml-modules/lambda-term { }
      else lambdaTerm-1_6;

    llvm = callPackage ../development/ocaml-modules/llvm {
      llvm = pkgs.llvm_37;
    };

    macaque = callPackage ../development/ocaml-modules/macaque { };

    magic-mime = callPackage ../development/ocaml-modules/magic-mime { };

    magick = callPackage ../development/ocaml-modules/magick { };

    menhir = callPackage ../development/ocaml-modules/menhir { };

    merlin = callPackage ../development/tools/ocaml/merlin { };

    mezzo = callPackage ../development/compilers/mezzo { };

    mlgmp =  callPackage ../development/ocaml-modules/mlgmp { };

    nocrypto =  callPackage ../development/ocaml-modules/nocrypto { };

    ocaml_batteries = callPackage ../development/ocaml-modules/batteries { };

    comparelib = callPackage ../development/ocaml-modules/comparelib { };

    core_extended = callPackage ../development/ocaml-modules/core_extended { };

    core_kernel = callPackage ../development/ocaml-modules/core_kernel { };

    core = callPackage ../development/ocaml-modules/core { };

    ocaml_cryptgps = callPackage ../development/ocaml-modules/cryptgps { };

    ocaml_data_notation = callPackage ../development/ocaml-modules/odn { };

    ocaml_expat = callPackage ../development/ocaml-modules/expat { };

    ocamlfuse = callPackage ../development/ocaml-modules/ocamlfuse { };

    ocamlgraph = callPackage ../development/ocaml-modules/ocamlgraph { };

    ocaml_http = callPackage ../development/ocaml-modules/http { };

    ocamlify = callPackage ../development/tools/ocaml/ocamlify { };

    ocaml_lwt = callPackage ../development/ocaml-modules/lwt { };

    ocamlmod = callPackage ../development/tools/ocaml/ocamlmod { };

    ocaml_mysql = callPackage ../development/ocaml-modules/mysql { };

    ocamlnet = callPackage ../development/ocaml-modules/ocamlnet { };

    ocaml_oasis = callPackage ../development/tools/ocaml/oasis { };

    ocaml_optcomp = callPackage ../development/ocaml-modules/optcomp { };

    ocaml_pcre = callPackage ../development/ocaml-modules/pcre {};

    pgocaml = callPackage ../development/ocaml-modules/pgocaml {};

    ocaml_react = callPackage ../development/ocaml-modules/react { };
    reactivedata = callPackage ../development/ocaml-modules/reactivedata {};

    ocamlscript = callPackage ../development/tools/ocaml/ocamlscript { };

    ocamlsdl= callPackage ../development/ocaml-modules/ocamlsdl { };

    ocaml_sqlite3 = callPackage ../development/ocaml-modules/sqlite3 { };

    ocaml_ssl = callPackage ../development/ocaml-modules/ssl { };

    ocaml_text = callPackage ../development/ocaml-modules/ocaml-text { };

    ocpBuild = callPackage ../development/tools/ocaml/ocp-build { };

    ocpIndent = callPackage ../development/tools/ocaml/ocp-indent { };

    ocp-index = callPackage ../development/tools/ocaml/ocp-index { };

    ocplib-endian = callPackage ../development/ocaml-modules/ocplib-endian { };

    ocsigen_server = callPackage ../development/ocaml-modules/ocsigen-server { };

    ojquery = callPackage ../development/ocaml-modules/ojquery { };

    otfm = callPackage ../development/ocaml-modules/otfm { };

    ounit = callPackage ../development/ocaml-modules/ounit { };

    piqi = callPackage ../development/ocaml-modules/piqi { };
    piqi-ocaml = callPackage ../development/ocaml-modules/piqi-ocaml { };

    re2 = callPackage ../development/ocaml-modules/re2 { };

    tyxml = callPackage ../development/ocaml-modules/tyxml { };

    ulex = callPackage ../development/ocaml-modules/ulex { };

    ulex08 = callPackage ../development/ocaml-modules/ulex/0.8 {
      camlp5 = camlp5_transitional;
    };

    textutils = callPackage ../development/ocaml-modules/textutils { };

    type_conv_108_08_00 = callPackage ../development/ocaml-modules/type_conv/108.08.00.nix { };
    type_conv_109_60_01 = callPackage ../development/ocaml-modules/type_conv/109.60.01.nix { };
    type_conv_112_01_01 = callPackage ../development/ocaml-modules/type_conv/112.01.01.nix { };
    type_conv =
      if lib.versionOlder "4.02" ocaml_version
      then type_conv_112_01_01
      else if lib.versionOlder "4.00" ocaml_version
      then type_conv_109_60_01
      else if lib.versionOlder "3.12" ocaml_version
      then type_conv_108_08_00
      else null;

    sexplib_108_08_00 = callPackage ../development/ocaml-modules/sexplib/108.08.00.nix { };
    sexplib_111_25_00 = callPackage ../development/ocaml-modules/sexplib/111.25.00.nix { };
    sexplib_112_24_01 = callPackage ../development/ocaml-modules/sexplib/112.24.01.nix { };

    sexplib =
      if lib.versionOlder "4.02" ocaml_version
      then sexplib_112_24_01
      else if lib.versionOlder "4.00" ocaml_version
      then sexplib_111_25_00
      else if lib.versionOlder "3.12" ocaml_version
      then sexplib_108_08_00
      else null;

    ocaml_extlib = callPackage ../development/ocaml-modules/extlib { };
    ocaml_extlib_maximal = callPackage ../development/ocaml-modules/extlib {
      minimal = false;
    };

    ocurl = callPackage ../development/ocaml-modules/ocurl { };

    pa_ounit = callPackage ../development/ocaml-modules/pa_ounit { };

    pa_bench = callPackage ../development/ocaml-modules/pa_bench { };

    pa_test = callPackage ../development/ocaml-modules/pa_test { };

    pipebang = callPackage ../development/ocaml-modules/pipebang { };

    pprint = callPackage ../development/ocaml-modules/pprint { };

    ppx_tools =
      if lib.versionAtLeast ocaml_version "4.02"
      then callPackage ../development/ocaml-modules/ppx_tools {}
      else null;

    pycaml = callPackage ../development/ocaml-modules/pycaml { };

    qcheck = callPackage ../development/ocaml-modules/qcheck {
      oasis = ocaml_oasis;
    };

    qtest = callPackage ../development/ocaml-modules/qtest {
      oasis = ocaml_oasis;
    };

    re = callPackage ../development/ocaml-modules/re { };

    safepass = callPackage ../development/ocaml-modules/safepass { };

    sqlite3EZ = callPackage ../development/ocaml-modules/sqlite3EZ { };

    stringext = callPackage ../development/ocaml-modules/stringext { };

    twt = callPackage ../development/ocaml-modules/twt { };

    typerep = callPackage ../development/ocaml-modules/typerep { };

    utop = callPackage ../development/tools/ocaml/utop { };

    uuidm = callPackage ../development/ocaml-modules/uuidm { };

    sawja = callPackage ../development/ocaml-modules/sawja { };

    uucd = callPackage ../development/ocaml-modules/uucd { };
    uucp = callPackage ../development/ocaml-modules/uucp { };
    uunf = callPackage ../development/ocaml-modules/uunf { };

    uri = callPackage ../development/ocaml-modules/uri { };

    uuseg = callPackage ../development/ocaml-modules/uuseg { };
    uutf = callPackage ../development/ocaml-modules/uutf { };

    variantslib = callPackage ../development/ocaml-modules/variantslib { };

    vg = callPackage ../development/ocaml-modules/vg { };

    x509 = callPackage ../development/ocaml-modules/x509 { };

    xmlm = callPackage ../development/ocaml-modules/xmlm { };

    xml-light = callPackage ../development/ocaml-modules/xml-light { };

    yojson = callPackage ../development/ocaml-modules/yojson { };

    zarith = callPackage ../development/ocaml-modules/zarith { };

    zed = callPackage ../development/ocaml-modules/zed { };

    ocsigen_deriving = callPackage ../development/ocaml-modules/ocsigen-deriving {
      oasis = ocaml_oasis;
    };

  };

  ocamlPackages = recurseIntoAttrs ocamlPackages_4_01_0;
  ocamlPackages_3_10_0 = (mkOcamlPackages ocaml_3_10_0 pkgs.ocamlPackages_3_10_0)
  // { lablgtk = ocamlPackages_3_10_0.lablgtk_2_14; };
  ocamlPackages_3_11_2 = (mkOcamlPackages ocaml_3_11_2 pkgs.ocamlPackages_3_11_2)
  // { lablgtk = ocamlPackages_3_11_2.lablgtk_2_14; };
  ocamlPackages_3_12_1 = (mkOcamlPackages ocaml_3_12_1 pkgs.ocamlPackages_3_12_1)
  // { camlimages = ocamlPackages_3_12_1.camlimages_4_0; };
  ocamlPackages_4_00_1 = mkOcamlPackages ocaml_4_00_1 pkgs.ocamlPackages_4_00_1;
  ocamlPackages_4_01_0 = mkOcamlPackages ocaml_4_01_0 pkgs.ocamlPackages_4_01_0;
  ocamlPackages_4_02 = mkOcamlPackages ocaml_4_02 pkgs.ocamlPackages_4_02;
  ocamlPackages_latest = ocamlPackages_4_02;

  ocaml_make = callPackage ../development/ocaml-modules/ocamlmake { };

  ocaml-top = callPackage ../development/tools/ocaml/ocaml-top { };

  opa = callPackage ../development/compilers/opa {
    nodejs = nodejs-0_10;
  };

  opam_1_0_0 = callPackage ../development/tools/ocaml/opam/1.0.0.nix { };
  opam_1_1 = callPackage ../development/tools/ocaml/opam/1.1.nix {
    inherit (ocamlPackages_4_01_0) ocaml;
  };
  opam = callPackage ../development/tools/ocaml/opam { };

  ocamlnat = newScope pkgs.ocamlPackages_3_12_1 ../development/ocaml-modules/ocamlnat { };

  ponyc = callPackage ../development/compilers/ponyc {
    llvm = llvm_36;
  };

  qcmm = callPackage ../development/compilers/qcmm {
    lua   = lua4;
    ocaml = ocaml_3_08_0;
  };

  rtags = callPackage ../development/tools/rtags/default.nix {};

  rustcMaster = callPackage ../development/compilers/rustc/head.nix {};
  rustc = callPackage ../development/compilers/rustc {};

  rustPlatform = rustStable;

  rustStable = recurseIntoAttrs (makeRustPlatform rustc cargo rustStable);
  rustUnstable = recurseIntoAttrs (makeRustPlatform rustcMaster
    (cargo.override { rustPlatform = rustUnstableCargoPlatform;  }) rustUnstable);

  # rust platform to build cargo itself (with cargoSnapshot)
  rustCargoPlatform = makeRustPlatform rustc cargoSnapshot.cargo rustCargoPlatform;
  rustUnstableCargoPlatform = makeRustPlatform rustcMaster cargoSnapshot.cargo rustUnstableCargoPlatform;

  makeRustPlatform = rustc: cargo: self:
    let
      callPackage = newScope self;
    in {
      inherit rustc cargo;

      rustRegistry = callPackage ./rust-packages.nix { };

      buildRustPackage = callPackage ../build-support/rust { };
    };

  rustfmt = callPackage ../development/tools/rust/rustfmt { };

  sbclBootstrap = callPackage ../development/compilers/sbcl/bootstrap.nix {};
  sbcl = callPackage ../development/compilers/sbcl {};
  # For StumpWM
  sbcl_1_2_5 = callPackage ../development/compilers/sbcl/1.2.5.nix {
    clisp = clisp;
  };
  # For ACL2
  sbcl_1_2_0 = callPackage ../development/compilers/sbcl/1.2.0.nix {
    clisp = clisp;
  };

  scala_2_9 = callPackage ../development/compilers/scala/2.9.nix { };
  scala_2_10 = callPackage ../development/compilers/scala/2.10.nix { };
  scala_2_11 = callPackage ../development/compilers/scala { };
  scala = scala_2_11;

  sdcc = callPackage ../development/compilers/sdcc { };

  smlnjBootstrap = callPackage ../development/compilers/smlnj/bootstrap.nix { };
  smlnj = if stdenv.isDarwin
            then callPackage ../development/compilers/smlnj { }
            else callPackage_i686 ../development/compilers/smlnj { };

  sqldeveloper = callPackage ../development/tools/database/sqldeveloper { };

  squeak = callPackage ../development/compilers/squeak { };

  stalin = callPackage ../development/compilers/stalin { };

  strategoPackages = recurseIntoAttrs strategoPackages018;

  strategoPackages016 = callPackage ../development/compilers/strategoxt/0.16.nix {
    stdenv = overrideInStdenv stdenv [gnumake380];
  };

  strategoPackages017 = callPackage ../development/compilers/strategoxt/0.17.nix {
    readline = readline5;
  };

  strategoPackages018 = callPackage ../development/compilers/strategoxt/0.18.nix {
    readline = readline5;
  };

  metaBuildEnv = callPackage ../development/compilers/meta-environment/meta-build-env { };

  swiProlog = callPackage ../development/compilers/swi-prolog { };

  tbb = callPackage ../development/libraries/tbb { };

  teyjus = callPackage ../development/compilers/teyjus {
    omake = omake_rc1;
  };

  thrust = callPackage ../development/tools/thrust {
    gconf = pkgs.gnome.GConf;
  };

  tinycc = callPackage ../development/compilers/tinycc { };

  urweb = callPackage ../development/compilers/urweb { };

  vala = callPackage ../development/compilers/vala/default.nix { };

  vala_0_26 = callPackage ../development/compilers/vala/0.26.nix { };

  vala_0_28 = callPackage ../development/compilers/vala/0.28.nix { };

  visualcpp = callPackage ../development/compilers/visual-c++ { };

  vs90wrapper = callPackage ../development/compilers/vs90wrapper { };

  webdsl = callPackage ../development/compilers/webdsl { };

  win32hello = callPackage ../development/compilers/visual-c++/test { };

  wrapCCWith = ccWrapper: libc: extraBuildCommands: baseCC: ccWrapper {
    nativeTools = stdenv.cc.nativeTools or false;
    nativeLibc = stdenv.cc.nativeLibc or false;
    nativePrefix = stdenv.cc.nativePrefix or "";
    cc = baseCC;
    dyld = if stdenv.isDarwin then darwin.dyld else null;
    isGNU = baseCC.isGNU or false;
    isClang = baseCC.isClang or false;
    inherit libc extraBuildCommands;
  };

  wrapCC = wrapCCWith (callPackage ../build-support/cc-wrapper) stdenv.cc.libc "";
  # legacy version, used for gnat bootstrapping
  wrapGCC-old = baseGCC: callPackage ../build-support/gcc-wrapper-old {
    nativeTools = stdenv.cc.nativeTools or false;
    nativeLibc = stdenv.cc.nativeLibc or false;
    nativePrefix = stdenv.cc.nativePrefix or "";
    gcc = baseGCC;
    libc = glibc;
  };

  wrapGCCCross =
    {gcc, libc, binutils, cross, shell ? "", name ? "gcc-cross-wrapper"}:

    forceNativeDrv (callPackage ../build-support/gcc-cross-wrapper {
      nativeTools = false;
      nativeLibc = false;
      noLibc = (libc == null);
      inherit gcc binutils libc shell name cross;
    });

  # prolog
  yap = callPackage ../development/compilers/yap { };

  yasm = callPackage ../development/compilers/yasm { };


  ### DEVELOPMENT / INTERPRETERS

  acl2 = builderDefsPackage (callPackage ../development/interpreters/acl2) {
    sbcl = sbcl_1_2_0;
  };

  angelscript = callPackage ../development/interpreters/angelscript {};

  chibi = callPackage ../development/interpreters/chibi { };

  ceptre = callPackage ../development/interpreters/ceptre { };

  clisp = callPackage ../development/interpreters/clisp { };

  # compatibility issues in 2.47 - at list 2.44.1 is known good
  # for sbcl bootstrap.
  # SBCL page recommends 2.33.2, though. Not sure when was it last tested
  clisp_2_44_1 = callPackage ../development/interpreters/clisp/2.44.1.nix {
    libsigsegv = libsigsegv_25;
  };

  clojure = callPackage ../development/interpreters/clojure { };

  clooj = callPackage ../development/interpreters/clojure/clooj.nix { };

  erlangR14 = callPackage ../development/interpreters/erlang/R14.nix { };
  erlangR15 = callPackage ../development/interpreters/erlang/R15.nix { };
  erlangR16 = callPackage ../development/interpreters/erlang/R16.nix { };
  erlangR16_odbc = callPackage ../development/interpreters/erlang/R16.nix { odbcSupport = true; };
  erlangR17 = callPackage ../development/interpreters/erlang/R17.nix { };
  erlangR17_odbc = callPackage ../development/interpreters/erlang/R17.nix { odbcSupport = true; };
  erlangR17_javac = callPackage ../development/interpreters/erlang/R17.nix { javacSupport = true; };
  erlangR17_odbc_javac = callPackage ../development/interpreters/erlang/R17.nix { javacSupport = true; odbcSupport = true; };
  erlangR18 = callPackage ../development/interpreters/erlang/R18.nix {
    inherit (darwin.apple_sdk.frameworks) Carbon Cocoa;
  };
  erlangR18_odbc = callPackage ../development/interpreters/erlang/R18.nix {
    inherit (darwin.apple_sdk.frameworks) Carbon Cocoa;
    odbcSupport = true;
  };
  erlangR18_javac = callPackage ../development/interpreters/erlang/R18.nix {
    inherit (darwin.apple_sdk.frameworks) Carbon Cocoa;
    javacSupport = true;
  };
  erlangR18_odbc_javac = callPackage ../development/interpreters/erlang/R18.nix {
    inherit (darwin.apple_sdk.frameworks) Carbon Cocoa;
    javacSupport = true; odbcSupport = true;
  };
  erlang = erlangR18;
  erlang_odbc = erlangR18_odbc;
  erlang_javac = erlangR18_javac;
  erlang_odbc_javac = erlangR18_odbc_javac;

  rebar = callPackage ../development/tools/build-managers/rebar { };

  elixir = callPackage ../development/interpreters/elixir { };

  groovy = callPackage ../development/interpreters/groovy { };

  guile_1_8 = callPackage ../development/interpreters/guile/1.8.nix { };

  guile_2_0 = callPackage ../development/interpreters/guile { };

  guile = guile_2_0;

  hadoop = callPackage ../applications/networking/cluster/hadoop { };

  io = callPackage ../development/interpreters/io { };

  j = callPackage ../development/interpreters/j {};

  jimtcl = callPackage ../development/interpreters/jimtcl {};

  jmeter = callPackage ../applications/networking/jmeter {};

  davmail = callPackage ../applications/networking/davmail {};

  lxappearance = callPackage ../applications/misc/lxappearance {};

  kona = callPackage ../development/interpreters/kona {};

  lolcode = callPackage ../development/interpreters/lolcode { };

  love = callPackage ../development/interpreters/love {lua=lua5_1;};
  love_luajit = callPackage ../development/interpreters/love {lua=luajit;};
  love_0_9 = callPackage ../development/interpreters/love/0.9.nix { };

  ### LUA MODULES

  lua4 = callPackage ../development/interpreters/lua-4 { };
  lua5_0 = callPackage ../development/interpreters/lua-5/5.0.3.nix { };
  lua5_1 = callPackage ../development/interpreters/lua-5/5.1.nix { };
  lua5_2 = callPackage ../development/interpreters/lua-5/5.2.nix { };
  lua5_2_compat = callPackage ../development/interpreters/lua-5/5.2.nix {
    compat = true;
  };
  lua5_3 = callPackage ../development/interpreters/lua-5/5.3.nix { };
  lua5_3_compat = callPackage ../development/interpreters/lua-5/5.3.nix {
    compat = true;
  };
  lua5 = lua5_2_compat;
  lua = lua5;

  lua51Packages = recurseIntoAttrs (callPackage ./lua-packages.nix { lua = lua5_1; });
  lua52Packages = recurseIntoAttrs (callPackage ./lua-packages.nix { lua = lua5_2; });

  luaPackages = lua52Packages;

  lua5_1_sockets = lua51Packages.luasocket;

  lua5_expat = callPackage ../development/interpreters/lua-5/expat.nix {};
  lua5_sec = callPackage ../development/interpreters/lua-5/sec.nix { };

  luajit = callPackage ../development/interpreters/luajit {};

  luarocks = luaPackages.luarocks;

  toluapp = callPackage ../development/tools/toluapp {
    lua = lua5_1; # doesn't work with any other :(
  };

  ### END OF LUA

  lush2 = callPackage ../development/interpreters/lush {};

  maude = callPackage ../development/interpreters/maude {
    bison = bison2;
    flex = flex_2_5_35;
  };

  mesos = callPackage ../applications/networking/cluster/mesos {
    sasl = cyrus_sasl;
    inherit (pythonPackages) python boto setuptools distutils-cfg wrapPython;
    pythonProtobuf = pythonPackages.protobuf2_5;
    perf = linuxPackages.perf;
  };

  mesos-dns = goPackages.mesos-dns.bin // { outputs = [ "bin" ]; };

  mujs = callPackage ../development/interpreters/mujs { };

  nix-exec = callPackage ../development/interpreters/nix-exec {
    git = gitMinimal;

    nix = nixUnstable;
  };

  octave = callPackage ../development/interpreters/octave {
    fltk = fltk13.override { cfg.xftSupport = true; };
    qt = null;
    ghostscript = null;
    llvm = null;
    hdf5 = null;
    glpk = null;
    suitesparse = null;
    jdk = null;
    openblas = openblasCompat;
  };
  octaveFull = (lowPrio (callPackage ../development/interpreters/octave {
    fltk = fltk13.override { cfg.xftSupport = true; };
    qt = qt4;
  }));

  # mercurial (hg) bleeding edge version
  octaveHG = callPackage ../development/interpreters/octave/hg.nix { };

  ocropus = callPackage ../applications/misc/ocropus { };

  perl516 = callPackage ../development/interpreters/perl/5.16 { };

  perl520 = callPackage ../development/interpreters/perl/5.20 {
    fetchurl = fetchurlBoot;
  };

  perl522 = callPackage ../development/interpreters/perl/5.22 {
    fetchurl = fetchurlBoot;
  };

  # Make perl522 the default once gnulib is updated to support it.
  perl = perl520;

  php = php56;

  phpPackages = recurseIntoAttrs (callPackage ./php-packages.nix {});

  php55Packages = recurseIntoAttrs (callPackage ./php-packages.nix {
    php = php55;
  });

  inherit (callPackages ../development/interpreters/php { })
    php54
    php55
    php56
    php70;

  picoc = callPackage ../development/interpreters/picoc {};

  picolisp = callPackage ../development/interpreters/picolisp {};

  pltScheme = racket; # just to be sure

  polyml = callPackage ../development/compilers/polyml { };

  pure = callPackage ../development/interpreters/pure {
    llvm = llvm_35;
  };
  purePackages = recurseIntoAttrs (callPackage ./pure-packages.nix {});

  python = python2;
  python2 = python27;
  python3 = python34;

  # pythonPackages further below, but assigned here because they need to be in sync
  pythonPackages = python2Packages;
  python2Packages = python27Packages;
  python3Packages = python34Packages;

  python26 = callPackage ../development/interpreters/python/2.6 {
    db = db47;
    self = python26;
  };
  python27 = callPackage ../development/interpreters/python/2.7 {
    self = python27;
    inherit (darwin) CF configd;
  };
  python32 = callPackage ../development/interpreters/python/3.2 {
    self = python32;
  };
  python33 = callPackage ../development/interpreters/python/3.3 {
    self = python33;
  };
  python34 = hiPrio (callPackage ../development/interpreters/python/3.4 {
    inherit (darwin) CF configd;
    self = python34;
  });
  python35 = hiPrio (callPackage ../development/interpreters/python/3.5 {
    inherit (darwin) CF configd;
    self = python35;
  });
  pypy = callPackage ../development/interpreters/pypy {
    self = pypy;
  };

  pythonFull = python2Full;
  python2Full = python27Full;
  python26Full = python26.override {
    includeModules = true;
    self = python26Full;
  };
  python27Full = python27.override {
    includeModules = true;
    self = python27Full;
  };

  python2nix = callPackage ../tools/package-management/python2nix { };

  pythonDocs = recurseIntoAttrs (callPackage ../development/interpreters/python/docs {});

  pypi2nix = python27Packages.pypi2nix;

  svg2tikz = python27Packages.svg2tikz;

  pyrex = pyrex095;

  pyrex095 = callPackage ../development/interpreters/pyrex/0.9.5.nix { };

  pyrex096 = callPackage ../development/interpreters/pyrex/0.9.6.nix { };

  racket = callPackage ../development/interpreters/racket { };

  rakudo = callPackage ../development/interpreters/rakudo { };

  rascal = callPackage ../development/interpreters/rascal { };

  regina = callPackage ../development/interpreters/regina { };

  renpy = callPackage ../development/interpreters/renpy {
    wrapPython = pythonPackages.wrapPython;
  };

  bundix = callPackage ../development/interpreters/ruby/bundix {
    ruby = ruby_2_1_3;
  };
  bundler = callPackage ../development/interpreters/ruby/bundler.nix { };
  bundler_HEAD = import ../development/interpreters/ruby/bundler-head.nix {
    inherit buildRubyGem coreutils fetchgit;
  };
  defaultGemConfig = callPackage ../development/interpreters/ruby/bundler-env/default-gem-config.nix { };
  buildRubyGem = callPackage ../development/interpreters/ruby/gem.nix { };
  bundlerEnv = callPackage ../development/interpreters/ruby/bundler-env { };

  ruby_1_8_7 = callPackage ../development/interpreters/ruby/ruby-1.8.7.nix { };
  inherit (callPackage ../development/interpreters/ruby {})
    # TODO: uncomment when ruby_1_8_7 doesn't need autoconf
    # ruby_1_8_7
    ruby_1_9_3
    ruby_2_0_0
    ruby_2_1_0 ruby_2_1_1 ruby_2_1_2 ruby_2_1_3 ruby_2_1_6
    ruby_2_2_0 ruby_2_2_2;

  # Ruby aliases
  ruby = ruby_2_2;
  ruby_1_8 = ruby_1_8_7;
  ruby_1_9 = ruby_1_9_3;
  ruby_2_0 = ruby_2_0_0;
  ruby_2_1 = ruby_2_1_6;
  ruby_2_2 = ruby_2_2_2;

  rubygemsFun = ruby: builderDefsPackage (callPackage ../development/interpreters/ruby/rubygems.nix) {
    inherit ruby;
  };
  rubygems = hiPrio (rubygemsFun ruby);

  rq = callPackage ../applications/networking/cluster/rq { };

  scsh = callPackage ../development/interpreters/scsh { };

  scheme48 = callPackage ../development/interpreters/scheme48 { };

  self = callPackage_i686 ../development/interpreters/self { };

  spark = callPackage ../applications/networking/cluster/spark { };

  spidermonkey = callPackage ../development/interpreters/spidermonkey { };
  spidermonkey_1_8_0rc1 = callPackage ../development/interpreters/spidermonkey/1.8.0-rc1.nix { };
  spidermonkey_185 = callPackage ../development/interpreters/spidermonkey/185-1.0.0.nix { };
  spidermonkey_17 = callPackage ../development/interpreters/spidermonkey/17.0.nix { };
  spidermonkey_24 = callPackage ../development/interpreters/spidermonkey/24.2.nix { };
  spidermonkey_31 = callPackage ../development/interpreters/spidermonkey/31.5.nix { };

  supercollider = callPackage ../development/interpreters/supercollider {
    gcc = gcc48; # doesn't build with gcc49
    qt = qt4;
    fftw = fftwSinglePrec;
  };

  supercollider_scel = supercollider.override { useSCEL = true; };

  tcl = tcl-8_6;
  tcl-8_5 = callPackage ../development/interpreters/tcl/8.5.nix { };
  tcl-8_6 = callPackage ../development/interpreters/tcl/8.6.nix { };

  xulrunner = callPackage ../development/interpreters/xulrunner {
    inherit (gnome) libIDL;
    inherit (pythonPackages) pysqlite;
  };


  ### DEVELOPMENT / MISC

  amdadlsdk = callPackage ../development/misc/amdadl-sdk { };

  amdappsdk26 = callPackage ../development/misc/amdapp-sdk {
    version = "2.6";
  };

  amdappsdk27 = callPackage ../development/misc/amdapp-sdk {
    version = "2.7";
  };

  amdappsdk28 = callPackage ../development/misc/amdapp-sdk {
    version = "2.8";
  };

  amdappsdk = amdappsdk28;

  amdappsdkFull = callPackage ../development/misc/amdapp-sdk {
    version = "2.8";
    samples = true;
  };

  avrgcclibc = callPackage ../development/misc/avr-gcc-with-avr-libc {};

  avr8burnomat = callPackage ../development/misc/avr8-burn-omat { };

  sourceFromHead = callPackage ../build-support/source-from-head-fun.nix {};

  ecj = callPackage ../development/eclipse/ecj { };

  jdtsdk = callPackage ../development/eclipse/jdt-sdk { };

  jruby = callPackage ../development/interpreters/jruby { };

  jython = callPackage ../development/interpreters/jython {};

  guileCairo = callPackage ../development/guile-modules/guile-cairo { };

  guileGnome = callPackage ../development/guile-modules/guile-gnome {
    gconf = gnome.GConf;
    inherit (gnome) gnome_vfs libglade libgnome libgnomecanvas libgnomeui;
  };

  guile_lib = callPackage ../development/guile-modules/guile-lib { };

  guile_ncurses = callPackage ../development/guile-modules/guile-ncurses { };

  guile-opengl = callPackage ../development/guile-modules/guile-opengl { };

  guile-sdl = callPackage ../development/guile-modules/guile-sdl { };

  guile-xcb = callPackage ../development/guile-modules/guile-xcb { };

  pharo-vm = callPackage_i686 ../development/pharo/vm { };
  pharo-launcher = callPackage ../development/pharo/launcher { };

  srecord = callPackage ../development/tools/misc/srecord { };

  windowssdk = (
    callPackage ../development/misc/windows-sdk {});

  xidel = callPackage ../tools/text/xidel { };

  ### DEVELOPMENT / TOOLS

  activator = callPackage ../development/tools/activator { };

  alloy = callPackage ../development/tools/alloy { };

  augeas = callPackage ../tools/system/augeas { };

  ansible = callPackage ../tools/system/ansible { };

  antlr = callPackage ../development/tools/parsing/antlr/2.7.7.nix { };

  antlr3 = callPackage ../development/tools/parsing/antlr { };

  ant = apacheAnt;

  apacheAnt = callPackage ../development/tools/build-managers/apache-ant { };

  apacheKafka = callPackage ../servers/apache-kafka { };

  astyle = callPackage ../development/tools/misc/astyle { };

  electron = callPackage ../development/tools/electron {
    gconf = pkgs.gnome.GConf;
  };


  autobuild = callPackage ../development/tools/misc/autobuild { };

  autoconf = callPackage ../development/tools/misc/autoconf { };

  autoconf-archive = callPackage ../development/tools/misc/autoconf-archive { };

  autoconf213 = callPackage ../development/tools/misc/autoconf/2.13.nix { };

  autocutsel = callPackage ../tools/X11/autocutsel{ };

  automake = automake115x;

  automake110x = callPackage ../development/tools/misc/automake/automake-1.10.x.nix { };

  automake111x = callPackage ../development/tools/misc/automake/automake-1.11.x.nix { };

  automake112x = callPackage ../development/tools/misc/automake/automake-1.12.x.nix { };

  automake113x = callPackage ../development/tools/misc/automake/automake-1.13.x.nix { };

  automake114x = callPackage ../development/tools/misc/automake/automake-1.14.x.nix { };

  automake115x = callPackage ../development/tools/misc/automake/automake-1.15.x.nix { };

  automoc4 = callPackage ../development/tools/misc/automoc4 { };

  avrdude = callPackage ../development/tools/misc/avrdude { };

  avarice = callPackage ../development/tools/misc/avarice { };

  babeltrace = callPackage ../development/tools/misc/babeltrace { };

  bam = callPackage ../development/tools/build-managers/bam {};

  bazel = callPackage ../development/tools/build-managers/bazel { jdk = openjdk8; };

  bin_replace_string = callPackage ../development/tools/misc/bin_replace_string { };

  binutils = if stdenv.isDarwin then darwin.binutils else binutils-raw;

  binutils-raw = callPackage ../development/tools/misc/binutils { inherit noSysDirs; };

  binutils_nogold = lowPrio (callPackage ../development/tools/misc/binutils {
    inherit noSysDirs;
    gold = false;
  });

  binutilsCross = assert crossSystem != null; lowPrio (forceNativeDrv (
    if crossSystem.libc == "libSystem" then darwin.cctools_cross
    else binutils.override {
      noSysDirs = true;
      cross = crossSystem;
    }));

  bison2 = callPackage ../development/tools/parsing/bison/2.x.nix { };
  bison3 = callPackage ../development/tools/parsing/bison/3.x.nix { };
  bison = bison3;

  bossa = callPackage ../development/tools/misc/bossa {
    wxGTK = wxGTK30;
  };

  buildbot = callPackage ../development/tools/build-managers/buildbot {
    inherit (pythonPackages) twisted jinja2 sqlalchemy sqlalchemy_migrate;
    dateutil = pythonPackages.dateutil_1_5;
  };

  buildbot-slave = callPackage ../development/tools/build-managers/buildbot-slave {
    inherit (pythonPackages) twisted;
  };

  byacc = callPackage ../development/tools/parsing/byacc { };

  cargo = callPackage ../development/tools/build-managers/cargo {
    # cargo needs to be built with rustCargoPlatform, which uses cargoSnapshot
    rustPlatform = rustCargoPlatform;
  };

  cargoSnapshot = {
    cargo = callPackage ../development/tools/build-managers/cargo/snapshot.nix { };
  };

  casperjs = callPackage ../development/tools/casperjs { };

  cbrowser = callPackage ../development/tools/misc/cbrowser { };

  ccache = callPackage ../development/tools/misc/ccache { };

  # Wrapper that works as gcc or g++
  # It can be used by setting in nixpkgs config like this, for example:
  #    replaceStdenv = { pkgs }: pkgs.ccacheStdenv;
  # But if you build in chroot, you should have that path in chroot
  # If instantiated directly, it will use the HOME/.ccache as cache directory.
  # You can use an override in packageOverrides to set extraConfig:
  #    packageOverrides = pkgs: {
  #     ccacheWrapper = pkgs.ccacheWrapper.override {
  #       extraConfig = ''
  #         CCACHE_COMPRESS=1
  #         CCACHE_DIR=/bin/.ccache
  #       '';
  #     };
  #
  ccacheWrapper = makeOverridable ({ extraConfig ? "" }:
     wrapCC (ccache.links extraConfig)) {};
  ccacheStdenv = lowPrio (overrideCC stdenv ccacheWrapper);

  cccc = callPackage ../development/tools/analysis/cccc { };

  cgdb = callPackage ../development/tools/misc/cgdb { };

  chefdk = callPackage ../development/tools/chefdk {
    ruby = ruby_2_0_0;
  };

  cfr = callPackage ../development/tools/java/cfr { };

  checkstyle = callPackage ../development/tools/analysis/checkstyle { };

  chromedriver = callPackage ../development/tools/selenium/chromedriver { gconf = gnome.GConf; };

  chrpath = callPackage ../development/tools/misc/chrpath { };

  chruby = callPackage ../development/tools/misc/chruby { rubies = null; };

  "cl-launch" = callPackage ../development/tools/misc/cl-launch {};

  coan = callPackage ../development/tools/analysis/coan { };

  complexity = callPackage ../development/tools/misc/complexity { };

  ctags = callPackage ../development/tools/misc/ctags { };

  ctagsWrapped = callPackage ../development/tools/misc/ctags/wrapped.nix {};

  ctodo = callPackage ../applications/misc/ctodo { };

  cmake-2_8 = callPackage ../development/tools/build-managers/cmake/2.8.nix {
    wantPS = stdenv.isDarwin;
    ps     = if stdenv.isDarwin then darwin.adv_cmds else null;
  };

  cmake = callPackage ../development/tools/build-managers/cmake {
    wantPS = stdenv.isDarwin;
    ps     = if stdenv.isDarwin then darwin.adv_cmds else null;
  };

  cmakeCurses = cmake.override { useNcurses = true; };

  cmakeWithGui = cmakeCurses.override { useQt4 = true; };

  coccinelle = callPackage ../development/tools/misc/coccinelle { };

  cpptest = callPackage ../development/libraries/cpptest { };

  cppi = callPackage ../development/tools/misc/cppi { };

  cproto = callPackage ../development/tools/misc/cproto { };

  cflow = callPackage ../development/tools/misc/cflow { };

  cov-build = callPackage ../development/tools/analysis/cov-build {};

  cppcheck = callPackage ../development/tools/analysis/cppcheck { };

  cscope = callPackage ../development/tools/misc/cscope { };

  csslint = callPackage ../development/web/csslint { };

  libcxx = llvmPackages.libcxx;
  libcxxabi = llvmPackages.libcxxabi;

  libsigrok = callPackage ../development/tools/libsigrok { };

  libsigrokdecode = callPackage ../development/tools/libsigrokdecode { };

  dejagnu = callPackage ../development/tools/misc/dejagnu { };

  dfeet = callPackage ../development/tools/misc/d-feet {
    inherit (pythonPackages) pep8;
  };

  dfu-programmer = callPackage ../development/tools/misc/dfu-programmer { };

  dfu-util = callPackage ../development/tools/misc/dfu-util { };

  ddd = callPackage ../development/tools/misc/ddd { };

  distcc = callPackage ../development/tools/misc/distcc { };

  # distccWrapper: wrapper that works as gcc or g++
  # It can be used by setting in nixpkgs config like this, for example:
  #    replaceStdenv = { pkgs }: pkgs.distccStdenv;
  # But if you build in chroot, a default 'nix' will create
  # a new net namespace, and won't have network access.
  # You can use an override in packageOverrides to set extraConfig:
  #    packageOverrides = pkgs: {
  #     distccWrapper = pkgs.distccWrapper.override {
  #       extraConfig = ''
  #         DISTCC_HOSTS="myhost1 myhost2"
  #       '';
  #     };
  #
  distccWrapper = makeOverridable ({ extraConfig ? "" }:
     wrapCC (distcc.links extraConfig)) {};
  distccStdenv = lowPrio (overrideCC stdenv distccWrapper);

  distccMasquerade = if stdenv.isDarwin
    then null
    else callPackage ../development/tools/misc/distcc/masq.nix {
      gccRaw = gcc.cc;
      binutils = binutils;
    };

  doclifter = callPackage ../development/tools/misc/doclifter { };

  docutils = pythonPackages.docutils;

  dot2tex = pythonPackages.dot2tex;

  doxygen = callPackage ../development/tools/documentation/doxygen {
    qt4 = null;
    inherit (darwin.apple_sdk.frameworks) CoreServices;
  };

  doxygen_gui = lowPrio (doxygen.override { inherit qt4; });

  drush = callPackage ../development/tools/misc/drush { };

  editorconfig-core-c = callPackage ../development/tools/misc/editorconfig-core-c { };

  eggdbus = callPackage ../development/tools/misc/eggdbus { };

  egypt = callPackage ../development/tools/analysis/egypt { };

  elfutils = callPackage ../development/tools/misc/elfutils { };

  emma = callPackage ../development/tools/analysis/emma { };

  epm = callPackage ../development/tools/misc/epm { };

  eweb = callPackage ../development/tools/literate-programming/eweb { };

  eztrace = callPackage ../development/tools/profiling/EZTrace { };

  findbugs = callPackage ../development/tools/analysis/findbugs { };

  flow = callPackage ../development/tools/analysis/flow {
    inherit (darwin.apple_sdk.frameworks) CoreServices;
    inherit (darwin) cf-private;
  };

  framac = callPackage ../development/tools/analysis/frama-c { };

  frame = callPackage ../development/libraries/frame { };

  fswatch = callPackage ../development/tools/misc/fswatch { };

  funnelweb = callPackage ../development/tools/literate-programming/funnelweb { };

  pmd = callPackage ../development/tools/analysis/pmd { };

  jdepend = callPackage ../development/tools/analysis/jdepend { };

  flex_2_5_35 = callPackage ../development/tools/parsing/flex/2.5.35.nix { };
  flex_2_5_39 = callPackage ../development/tools/parsing/flex/2.5.39.nix { };
  flex = flex_2_5_39;

  flexcpp = callPackage ../development/tools/parsing/flexc++ { };

  m4 = gnum4;

  geis = callPackage ../development/libraries/geis { };

  global = callPackage ../development/tools/misc/global { };

  gnome_doc_utils = callPackage ../development/tools/documentation/gnome-doc-utils {};

  gnum4 = callPackage ../development/tools/misc/gnum4 { };

  gnumake380 = callPackage ../development/tools/build-managers/gnumake/3.80 { };
  gnumake381 = callPackage ../development/tools/build-managers/gnumake/3.81 { };
  gnumake382 = callPackage ../development/tools/build-managers/gnumake/3.82 { };
  gnumake3 = gnumake382;
  gnumake40 = callPackage ../development/tools/build-managers/gnumake/4.0 { };
  gnumake41 = callPackage ../development/tools/build-managers/gnumake/4.1 { };
  gnumake = gnumake41;

  gob2 = callPackage ../development/tools/misc/gob2 { };

  gotty = goPackages.gotty.bin // { outputs = [ "bin" ]; };

  gradle = callPackage ../development/tools/build-managers/gradle { };

  gradle25 = callPackage ../development/tools/build-managers/gradle/2.5.nix { };

  gperf = callPackage ../development/tools/misc/gperf { };

  grail = callPackage ../development/libraries/grail { };

  gtk_doc = callPackage ../development/tools/documentation/gtk-doc { };

  gtkdialog = callPackage ../development/tools/misc/gtkdialog { };

  guileLint = callPackage ../development/tools/guile/guile-lint { };

  gwrap = callPackage ../development/tools/guile/g-wrap { };

  help2man = callPackage ../development/tools/misc/help2man {
    inherit (perlPackages) LocaleGettext;
  };

  heroku = callPackage ../development/tools/heroku { };

  hyenae = callPackage ../tools/networking/hyenae { };

  icmake = callPackage ../development/tools/build-managers/icmake { };

  iconnamingutils = callPackage ../development/tools/misc/icon-naming-utils {
    inherit (perlPackages) XMLSimple;
  };

  include-what-you-use = callPackage ../development/tools/analysis/include-what-you-use { };

  indent = callPackage ../development/tools/misc/indent { };

  ino = callPackage ../development/arduino/ino { };

  inotify-tools = callPackage ../development/tools/misc/inotify-tools { };

  intel-gpu-tools = callPackage ../development/tools/misc/intel-gpu-tools {};

  ired = callPackage ../development/tools/analysis/radare/ired.nix { };

  itstool = callPackage ../development/tools/misc/itstool { };

  jam = callPackage ../development/tools/build-managers/jam { };

  jikespg = callPackage ../development/tools/parsing/jikespg { };

  jenkins = callPackage ../development/tools/continuous-integration/jenkins { };

  jenkins-job-builder = callPackage ../development/tools/continuous-integration/jenkins-job-builder { };

  lcov = callPackage ../development/tools/analysis/lcov { };

  leiningen = callPackage ../development/tools/build-managers/leiningen { };

  lemon = callPackage ../development/tools/parsing/lemon { };


  libtool = libtool_2;

  libtool_1_5 = callPackage ../development/tools/misc/libtool { };

  libtool_2 = callPackage ../development/tools/misc/libtool/libtool2.nix { };

  lsof = callPackage ../development/tools/misc/lsof { };

  ltrace = callPackage ../development/tools/misc/ltrace { };

  lttng-tools = callPackage ../development/tools/misc/lttng-tools { };

  lttng-ust = callPackage ../development/tools/misc/lttng-ust { };

  lttv = callPackage ../development/tools/misc/lttv { };

  maven = maven3;
  maven3 = callPackage ../development/tools/build-managers/apache-maven { };

  mk = callPackage ../development/tools/build-managers/mk { };

  neoload = callPackage ../development/tools/neoload {
    licenseAccepted = (config.neoload.accept_license or false);
    fontsConf = makeFontsConf {
      fontDirectories = [
        xorg.fontbhttf
      ];
    };
  };

  ninja = callPackage ../development/tools/build-managers/ninja { };

  nixbang = callPackage ../development/tools/misc/nixbang {
      pythonPackages = python3Packages;
  };

  node_webkit = node_webkit_0_9;

  nwjs_0_12 = callPackage ../development/tools/node-webkit/nw12.nix {
    gconf = pkgs.gnome.GConf;
  };

  node_webkit_0_11 = callPackage ../development/tools/node-webkit/nw11.nix {
    gconf = pkgs.gnome.GConf;
  };

  node_webkit_0_9 = callPackage ../development/tools/node-webkit/nw9.nix {
    gconf = pkgs.gnome.GConf;
  };

  noweb = callPackage ../development/tools/literate-programming/noweb { };
  nuweb = callPackage ../development/tools/literate-programming/nuweb { tex = texlive.combined.scheme-small; };

  omake = callPackage ../development/tools/ocaml/omake { };
  omake_rc1 = callPackage ../development/tools/ocaml/omake/0.9.8.6-rc1.nix { };

  omniorb = callPackage ../development/tools/omniorb { };

  opengrok = callPackage ../development/tools/misc/opengrok { };

  openocd = callPackage ../development/tools/misc/openocd { };

  oprofile = callPackage ../development/tools/profiling/oprofile { };

  parse-cli-bin = callPackage ../development/tools/parse-cli-bin { };

  patchelf = callPackage ../development/tools/misc/patchelf { };

  peg = callPackage ../development/tools/parsing/peg { };

  phantomjs = callPackage ../development/tools/phantomjs { };

  phantomjs2 = callPackage ../development/tools/phantomjs2 { };

  pmccabe = callPackage ../development/tools/misc/pmccabe { };

  /* Make pkgconfig always return a nativeDrv, never a proper crossDrv,
     because most usage of pkgconfig as buildInput (inheritance of
     pre-cross nixpkgs) means using it using as nativeBuildInput
     cross_renaming: we should make all programs use pkgconfig as
     nativeBuildInput after the renaming.
     */
  pkgconfig = forceNativeDrv (callPackage ../development/tools/misc/pkgconfig {
    fetchurl = fetchurlBoot;
  });
  pkgconfigUpstream = lowPrio (pkgconfig.override { vanilla = true; });

  prelink = callPackage ../development/tools/misc/prelink { };

  premake3 = callPackage ../development/tools/misc/premake/3.nix { };

  premake4 = callPackage ../development/tools/misc/premake { };

  premake = premake4;

  racerRust = callPackage ../development/tools/rust/racer { };

  radare = callPackage ../development/tools/analysis/radare {
    inherit (gnome) vte;
    lua = lua5;
    useX11 = config.radare.useX11 or false;
    pythonBindings = config.radare.pythonBindings or false;
    rubyBindings = config.radare.rubyBindings or false;
    luaBindings = config.radare.luaBindings or false;
  };
  radare2 = callPackage ../development/tools/analysis/radare2 {
    inherit (gnome) vte;
    lua = lua5;
    useX11 = config.radare.useX11 or false;
    pythonBindings = config.radare.pythonBindings or false;
    rubyBindings = config.radare.rubyBindings or false;
    luaBindings = config.radare.luaBindings or false;
  };


  ragel = callPackage ../development/tools/parsing/ragel { };

  hammer = callPackage ../development/tools/parsing/hammer { };

  re2c = callPackage ../development/tools/parsing/re2c { };

  remake = callPackage ../development/tools/build-managers/remake { };

  rhc = callPackage ../development/tools/rhc { };

  rman = callPackage ../development/tools/misc/rman { };

  rr = callPackage ../development/tools/analysis/rr {
    stdenv = stdenv_32bit;
  };

  saleae-logic = callPackage ../development/tools/misc/saleae-logic { };

  sauce-connect = callPackage ../development/tools/sauce-connect { };

  # couldn't find the source yet
  seleniumRCBin = callPackage ../development/tools/selenium/remote-control {
    jre = jdk;
  };

  selenium-server-standalone = callPackage ../development/tools/selenium/server { };

  selendroid = callPackage ../development/tools/selenium/selendroid { };

  scons = callPackage ../development/tools/build-managers/scons { };

  sbt = callPackage ../development/tools/build-managers/sbt { };
  simpleBuildTool = sbt;

  sigrok-cli = callPackage ../development/tools/sigrok-cli { };

  simpleTpmPk11 = callPackage ../tools/security/simple-tpm-pk11 { };

  slimerjs = callPackage ../development/tools/slimerjs {};

  sloccount = callPackage ../development/tools/misc/sloccount { };

  sloc = nodePackages.sloc;

  smatch = callPackage ../development/tools/analysis/smatch {
    buildllvmsparse = false;
    buildc2xml = false;
  };

  smc = callPackage ../tools/misc/smc { };

  sparse = callPackage ../development/tools/analysis/sparse { };

  speedtest-cli = callPackage ../tools/networking/speedtest-cli { };

  spin = callPackage ../development/tools/analysis/spin { };

  splint = callPackage ../development/tools/analysis/splint {
    flex = flex_2_5_35;
  };

  sqlitebrowser = callPackage ../development/tools/database/sqlitebrowser { };

  sselp = callPackage ../tools/X11/sselp{ };

  stm32flash = callPackage ../development/tools/misc/stm32flash { };

  strace = callPackage ../development/tools/misc/strace { };

  swig1 = callPackage ../development/tools/misc/swig { };
  swig2 = callPackage ../development/tools/misc/swig/2.x.nix { };
  swig3 = callPackage ../development/tools/misc/swig/3.x.nix { };
  swig = swig3;
  swigWithJava = swig;

  swfmill = callPackage ../tools/video/swfmill { };

  swftools = callPackage ../tools/video/swftools { };

  tcptrack = callPackage ../development/tools/misc/tcptrack { };

  teensy-loader-cli = callPackage ../development/tools/misc/teensy-loader-cli { };

  texinfo413 = callPackage ../development/tools/misc/texinfo/4.13a.nix { };
  texinfo4 = texinfo413;
  texinfo5 = callPackage ../development/tools/misc/texinfo/5.2.nix { };
  texinfo6 = callPackage ../development/tools/misc/texinfo/6.0.nix { };
  texinfo = texinfo6;
  texinfoInteractive = appendToName "interactive" (
    texinfo.override { interactive = true; }
  );

  texi2html = callPackage ../development/tools/misc/texi2html { };

  uhd = callPackage ../development/tools/misc/uhd {
    boost = boost155;
  };

  uisp = callPackage ../development/tools/misc/uisp { };

  uncrustify = callPackage ../development/tools/misc/uncrustify { };

  vagrant = callPackage ../development/tools/vagrant {
    ruby = ruby_2_0_0;
  };

  gdb = callPackage ../development/tools/misc/gdb {
    guile = null;
    hurd = gnu.hurdCross;
    inherit (gnu) mig;
  };

  gdbGuile = lowPrio (gdb.override { inherit guile; });

  gdbCross = lowPrio (callPackage ../development/tools/misc/gdb {
    target = crossSystem;
  });

  valgrind = callPackage ../development/tools/analysis/valgrind { };

  valkyrie = callPackage ../development/tools/analysis/valkyrie { };

  xc3sprog = callPackage ../development/tools/misc/xc3sprog { };

  xmlindent = callPackage ../development/web/xmlindent {};

  xpwn = callPackage ../development/mobile/xpwn {};

  xxdiff = callPackage ../development/tools/misc/xxdiff {
    bison = bison2;
  };

  yacc = bison;

  yodl = callPackage ../development/tools/misc/yodl { };

  winpdb = callPackage ../development/tools/winpdb { };

  grabserial = callPackage ../development/tools/grabserial { };


  ### DEVELOPMENT / LIBRARIES

  a52dec = callPackage ../development/libraries/a52dec { };

  aacskeys = callPackage ../development/libraries/aacskeys { };

  aalib = callPackage ../development/libraries/aalib { };

  accelio = callPackage ../development/libraries/accelio { stdenv = overrideCC stdenv gcc5; };

  accountsservice = callPackage ../development/libraries/accountsservice { };

  accounts-qt = callPackage ../development/libraries/accounts-qt/old.nix {};

  acl = callPackage ../development/libraries/acl { };

  activemq = callPackage ../development/libraries/apache-activemq { };

  adns = callPackage ../development/libraries/adns { };

  afflib = callPackage ../development/libraries/afflib { };

  agg = callPackage ../development/libraries/agg { };

  allegro = callPackage ../development/libraries/allegro {};
  allegro5 = callPackage ../development/libraries/allegro/5.nix {};
  allegro5unstable = callPackage
    ../development/libraries/allegro/5-unstable.nix {};

  amrnb = callPackage ../development/libraries/amrnb { };

  amrwb = callPackage ../development/libraries/amrwb { };

  appstream = callPackage ../development/libraries/appstream { };

  appstream-glib = callPackage ../development/libraries/appstream-glib { };

  apr = callPackage ../development/libraries/apr { };

  aprutil = callPackage ../development/libraries/apr-util {
    bdbSupport = true;
  };

  assimp = callPackage ../development/libraries/assimp { };

  asio = callPackage ../development/libraries/asio { };

  aspell = callPackage ../development/libraries/aspell { };

  aspellDicts = recurseIntoAttrs (callPackages ../development/libraries/aspell/dictionaries.nix {});

  aterm = aterm25;

  aterm25 = callPackage ../development/libraries/aterm/2.5.nix { };

  aterm28 = lowPrio (callPackage ../development/libraries/aterm/2.8.nix { });

  attica = callPackage ../development/libraries/attica { };

  attr = callPackage ../development/libraries/attr { };

  at_spi2_core = callPackage ../development/libraries/at-spi2-core { };

  at_spi2_atk = callPackage ../development/libraries/at-spi2-atk { };

  aqbanking = callPackage ../development/libraries/aqbanking { };

  aubio = callPackage ../development/libraries/aubio { };

  audiofile = callPackage ../development/libraries/audiofile { };

  babl = callPackage ../development/libraries/babl { };

  beecrypt = callPackage ../development/libraries/beecrypt { };

  belle-sip = callPackage ../development/libraries/belle-sip { };

  bobcat = callPackage ../development/libraries/bobcat { };

  boehmgc = callPackage ../development/libraries/boehm-gc { };

  boolstuff = callPackage ../development/libraries/boolstuff { };

  boost155 = callPackage ../development/libraries/boost/1.55.nix { };
  boost159 = callPackage ../development/libraries/boost/1.59.nix { };
  boost = boost159;

  boost_process = callPackage ../development/libraries/boost-process { };

  botan = callPackage ../development/libraries/botan { };
  botanUnstable = callPackage ../development/libraries/botan/unstable.nix { };

  box2d = callPackage ../development/libraries/box2d { };
  box2d_2_0_1 = callPackage ../development/libraries/box2d/2.0.1.nix { };

  buddy = callPackage ../development/libraries/buddy { };

  bwidget = callPackage ../development/libraries/bwidget { };

  c-ares = callPackage ../development/libraries/c-ares {
    fetchurl = fetchurlBoot;
  };

  caelum = callPackage ../development/libraries/caelum { };

  capnproto = callPackage ../development/libraries/capnproto { };

  ccnx = callPackage ../development/libraries/ccnx { };

  ndn-cxx = callPackage ../development/libraries/ndn-cxx { };

  cdk = callPackage ../development/libraries/cdk {};

  cimg = callPackage  ../development/libraries/cimg { };

  scmccid = callPackage ../development/libraries/scmccid { };

  ccrtp = callPackage ../development/libraries/ccrtp { };

  ccrtp_1_8 = callPackage ../development/libraries/ccrtp/1.8.nix { };

  celt = callPackage ../development/libraries/celt {};
  celt_0_7 = callPackage ../development/libraries/celt/0.7.nix {};
  celt_0_5_1 = callPackage ../development/libraries/celt/0.5.1.nix {};

  cgal = callPackage ../development/libraries/CGAL {};

  cgui = callPackage ../development/libraries/cgui {};

  check = callPackage ../development/libraries/check {
    inherit (darwin.apple_sdk.frameworks) CoreServices;
  };

  chipmunk = callPackage ../development/libraries/chipmunk {};

  chmlib = callPackage ../development/libraries/chmlib { };

  chromaprint = callPackage ../development/libraries/chromaprint { };

  cilaterm = callPackage ../development/libraries/cil-aterm {
    stdenv = overrideInStdenv stdenv [gnumake380];
  };

  clanlib = callPackage ../development/libraries/clanlib { };

  classads = callPackage ../development/libraries/classads { };

  classpath = callPackage ../development/libraries/java/classpath {
    javac = gcj;
    jvm = gcj;
    gconf = gnome.GConf;
  };

  clearsilver = callPackage ../development/libraries/clearsilver { };

  cln = callPackage ../development/libraries/cln { };

  clucene_core_2 = callPackage ../development/libraries/clucene-core/2.x.nix { };

  clucene_core_1 = callPackage ../development/libraries/clucene-core { };

  clucene_core = clucene_core_1;

  clutter = callPackage ../development/libraries/clutter { };

  clutter_1_22 = callPackage ../development/libraries/clutter/1.22.nix {
    cogl = cogl_1_20;
  };

  clutter_1_24 = callPackage ../development/libraries/clutter/1.24.nix {
    cogl = cogl_1_22;
  };

  clutter-gst = callPackage ../development/libraries/clutter-gst { };

  clutter-gst_3_0 = callPackage ../development/libraries/clutter-gst/3.0.nix {
    clutter = clutter_1_22;
  };

  clutter_gtk = callPackage ../development/libraries/clutter-gtk { };
  clutter_gtk_0_10 = callPackage ../development/libraries/clutter-gtk/0.10.8.nix { };
  clutter_gtk_1_6 = callPackage ../development/libraries/clutter-gtk/1.6.nix {
    clutter = clutter_1_22;
  };

  cminpack = callPackage ../development/libraries/cminpack { };

  cogl = callPackage ../development/libraries/cogl { };

  cogl_1_20 = callPackage ../development/libraries/cogl/1.20.nix { };

  cogl_1_22 = callPackage ../development/libraries/cogl/1.22.nix { };

  coin3d = callPackage ../development/libraries/coin3d { };

  CoinMP = callPackage ../development/libraries/CoinMP { };

  commoncpp2 = callPackage ../development/libraries/commoncpp2 { };

  confuse = callPackage ../development/libraries/confuse { };

  coredumper = callPackage ../development/libraries/coredumper { };

  ctl = callPackage ../development/libraries/ctl { };

  ctpp2 = callPackage ../development/libraries/ctpp2 { };

  ctpl = callPackage ../development/libraries/ctpl { };

  cpp-netlib = callPackage ../development/libraries/cpp-netlib { };

  cppunit = callPackage ../development/libraries/cppunit { };

  cracklib = callPackage ../development/libraries/cracklib { };

  cryptopp = callPackage ../development/libraries/crypto++ { };

  cwiid = callPackage ../development/libraries/cwiid { };

  cyrus_sasl = callPackage ../development/libraries/cyrus-sasl { };

  # Make bdb5 the default as it is the last release under the custom
  # bsd-like license
  db = db5;
  db4 = db48;
  db44 = callPackage ../development/libraries/db/db-4.4.nix { };
  db45 = callPackage ../development/libraries/db/db-4.5.nix { };
  db47 = callPackage ../development/libraries/db/db-4.7.nix { };
  db48 = callPackage ../development/libraries/db/db-4.8.nix { };
  db5 = db53;
  db53 = callPackage ../development/libraries/db/db-5.3.nix { };
  db6 = db60;
  db60 = callPackage ../development/libraries/db/db-6.0.nix { };

  dbus = callPackage ../development/libraries/dbus { };
  dbus_cplusplus  = callPackage ../development/libraries/dbus-cplusplus { };
  dbus_glib       = callPackage ../development/libraries/dbus-glib { };
  dbus_java       = callPackage ../development/libraries/java/dbus-java { };
  dbus_python     = callPackage ../development/python-modules/dbus {
    isPyPy = python.executable == "pypy";
  };

  # Should we deprecate these? Currently there are many references.
  dbus_tools = pkgs.dbus.tools;
  dbus_libs = pkgs.dbus.libs;
  dbus_daemon = pkgs.dbus.daemon;

  dhex = callPackage ../applications/editors/dhex { };

  double_conversion = callPackage ../development/libraries/double-conversion { };

  dclib = callPackage ../development/libraries/dclib { };

  dillo = callPackage ../applications/networking/browsers/dillo {
    fltk = fltk13;
  };

  directfb = callPackage ../development/libraries/directfb { };

  dlib = callPackage ../development/libraries/dlib { };

  dotconf = callPackage ../development/libraries/dotconf { };

  dssi = callPackage ../development/libraries/dssi {};

  dxflib = callPackage ../development/libraries/dxflib {};

  eigen = callPackage ../development/libraries/eigen {};

  eigen2 = callPackage ../development/libraries/eigen/2.0.nix {};

  enchant = callPackage ../development/libraries/enchant { };

  enet = callPackage ../development/libraries/enet { };

  enginepkcs11 = callPackage ../development/libraries/enginepkcs11 { };

  epoxy = callPackage ../development/libraries/epoxy {};

  esdl = callPackage ../development/libraries/esdl { };

  exiv2 = callPackage ../development/libraries/exiv2 { };

  expat = callPackage ../development/libraries/expat { };

  eventlog = callPackage ../development/libraries/eventlog { };

  facile = callPackage ../development/libraries/facile { };

  faac = callPackage ../development/libraries/faac { };

  faad2 = callPackage ../development/libraries/faad2 { };

  farsight2 = callPackage ../development/libraries/farsight2 { };

  farstream = callPackage ../development/libraries/farstream {
    inherit (gst_all_1)
      gstreamer gst-plugins-base gst-plugins-good gst-plugins-bad
      gst-libav;
    inherit (pythonPackages) gst-python;
  };

  fcgi = callPackage ../development/libraries/fcgi { };

  ffmpeg_0_10 = callPackage ../development/libraries/ffmpeg/0.10.nix {
    inherit (darwin.apple_sdk.frameworks) Cocoa;
  };
  ffmpeg_1_2 = callPackage ../development/libraries/ffmpeg/1.2.nix {
    inherit (darwin.apple_sdk.frameworks) Cocoa;
  };
  ffmpeg_2_2 = callPackage ../development/libraries/ffmpeg/2.2.nix {
    inherit (darwin.apple_sdk.frameworks) Cocoa;
  };
  ffmpeg_2_8 = callPackage ../development/libraries/ffmpeg/2.8.nix {
    inherit (darwin.apple_sdk.frameworks) Cocoa;
  };
  # Aliases
  ffmpeg_0 = ffmpeg_0_10;
  ffmpeg_1 = ffmpeg_1_2;
  ffmpeg_2 = ffmpeg_2_8;
  ffmpeg = ffmpeg_2;

  ffmpeg-full = callPackage ../development/libraries/ffmpeg-full {
    # The following need to be fixed on Darwin
    frei0r = if stdenv.isDarwin then null else frei0r;
    game-music-emu = if stdenv.isDarwin then null else game-music-emu;
    libjack2 = if stdenv.isDarwin then null else libjack2;
    libmodplug = if stdenv.isDarwin then null else libmodplug;
    libvpx = if stdenv.isDarwin then null else libvpx;
    openal = if stdenv.isDarwin then null else openal;
    libpulseaudio = if stdenv.isDarwin then null else libpulseaudio;
    samba = if stdenv.isDarwin then null else samba;
    vid-stab = if stdenv.isDarwin then null else vid-stab;
    x265 = if stdenv.isDarwin then null else x265;
    xavs = if stdenv.isDarwin then null else xavs;
    inherit (darwin.apple_sdk.frameworks) Cocoa CoreServices;
  };

  ffmpegthumbnailer = callPackage ../development/libraries/ffmpegthumbnailer { };

  ffms = callPackage ../development/libraries/ffms { };

  fftw = callPackage ../development/libraries/fftw { };
  fftwSinglePrec = fftw.override { precision = "single"; };
  fftwFloat = fftwSinglePrec; # the configure option is just an alias

  filter-audio = callPackage ../development/libraries/filter-audio {};

  flann = callPackage ../development/libraries/flann { };

  flite = callPackage ../development/libraries/flite { };

  fltk13 = callPackage ../development/libraries/fltk/fltk13.nix { };

  fltk20 = callPackage ../development/libraries/fltk { };

  fmod = callPackage ../development/libraries/fmod { };

  fmod42416 = callPackage ../development/libraries/fmod/4.24.16.nix { };

  freeimage = callPackage ../development/libraries/freeimage { };

  freetts = callPackage ../development/libraries/freetts { };

  cfitsio = callPackage ../development/libraries/cfitsio { };

  fontconfig_210 = callPackage ../development/libraries/fontconfig/2.10.nix { };

  fontconfig = callPackage ../development/libraries/fontconfig { };

  fontconfig-ultimate = callPackage ../development/libraries/fontconfig-ultimate {};

  folly = callPackage ../development/libraries/folly { };

  makeFontsConf = let fontconfig_ = fontconfig; in {fontconfig ? fontconfig_, fontDirectories}:
    callPackage ../development/libraries/fontconfig/make-fonts-conf.nix {
      inherit fontconfig fontDirectories;
    };

  freealut = callPackage ../development/libraries/freealut { };

  freeglut = callPackage ../development/libraries/freeglut { };

  freenect = callPackage ../development/libraries/freenect { };

  freetype = callPackage ../development/libraries/freetype { };

  frei0r = callPackage ../development/libraries/frei0r { };

  fribidi = callPackage ../development/libraries/fribidi { };

  funambol = callPackage ../development/libraries/funambol { };

  fam = gamin;

  gamin = callPackage ../development/libraries/gamin { };

  ganv = callPackage ../development/libraries/ganv { };

  gcab = callPackage ../development/libraries/gcab { };

  gdome2 = callPackage ../development/libraries/gdome2 {
    inherit (gnome) gtkdoc;
  };

  gdbm = callPackage ../development/libraries/gdbm { };

  gecode = callPackage ../development/libraries/gecode { };

  gegl = callPackage ../development/libraries/gegl { };

  gegl_0_3 = callPackage ../development/libraries/gegl/3.0.nix { };

  geoclue = callPackage ../development/libraries/geoclue {};

  geoclue2 = callPackage ../development/libraries/geoclue/2.0.nix {};

  geoipWithDatabase = makeOverridable (callPackage ../development/libraries/geoip) {
    drvName = "geoip-tools";
    geoipDatabase = geolite-legacy;
  };

  geoip = callPackage ../development/libraries/geoip { };

  geoipjava = callPackage ../development/libraries/java/geoipjava { };

  geos = callPackage ../development/libraries/geos { };

  getdata = callPackage ../development/libraries/getdata { };

  gettext = callPackage ../development/libraries/gettext { };

  gettextWithExpat = if stdenv.isDarwin
    then gettext.overrideDerivation (drv: {
      configureFlags = drv.configureFlags ++ [ "--with-libexpat-prefix=${expat}" ];
    })
    else callPackage ../development/libraries/gettext/expat.nix { };

  gd = callPackage ../development/libraries/gd { };

  gdal = callPackage ../development/libraries/gdal { };

  gdal_1_11 = callPackage ../development/libraries/gdal/gdal-1_11.nix { };

  gdcm = callPackage ../development/libraries/gdcm { };

  ggz_base_libs = callPackage ../development/libraries/ggz_base_libs {};

  giblib = callPackage ../development/libraries/giblib { };

  libgit2 = callPackage ../development/libraries/git2 { };

  libgit2_0_21 = callPackage ../development/libraries/git2/0.21.nix { };

  glew = callPackage ../development/libraries/glew { };
  glew110 = callPackage ../development/libraries/glew/1.10.nix { };

  glfw = glfw3;
  glfw2 = callPackage ../development/libraries/glfw/2.x.nix { };
  glfw3 = callPackage ../development/libraries/glfw/3.x.nix { };

  glibc = callPackage ../development/libraries/glibc {
    kernelHeaders = linuxHeaders;
    installLocales = config.glibc.locales or false;
    machHeaders = null;
    hurdHeaders = null;
    gccCross = null;
  };

  glibc_memusage = callPackage ../development/libraries/glibc {
    kernelHeaders = linuxHeaders;
    installLocales = false;
    withGd = true;
  };

  glibcCross = forceNativeDrv (glibc.override {
    gccCross = gccCrossStageStatic;
    kernelHeaders = linuxHeadersCross;
  });

  # We can choose:
  libcCrossChooser = name: if name == "glibc" then glibcCross
    else if name == "uclibc" then uclibcCross
    else if name == "msvcrt" then windows.mingw_w64
    else if name == "libSystem" then darwin.xcode
    else throw "Unknown libc";

  libcCross = assert crossSystem != null; libcCrossChooser crossSystem.libc;

  # Only supported on Linux
  glibcLocales = if stdenv.isLinux then callPackage ../development/libraries/glibc/locales.nix { } else null;

  glibcInfo = callPackage ../development/libraries/glibc/info.nix { };

  glibc_multi = callPackage ../development/libraries/glibc/multi.nix {
    glibc32 = pkgsi686Linux.glibc;
  };

  glm = callPackage ../development/libraries/glm { };
  glm_0954 = callPackage ../development/libraries/glm/0954.nix { };

  glog = callPackage ../development/libraries/glog { };

  gloox = callPackage ../development/libraries/gloox { };

  glpk = callPackage ../development/libraries/glpk { };

  glsurf = callPackage ../applications/science/math/glsurf {
    inherit (ocamlPackages) lablgl findlib ocaml_mysql mlgmp;
    libpng = libpng12;
    giflib = giflib_4_1;
    camlimages = ocamlPackages.camlimages_4_0;
  };

  gmime = callPackage ../development/libraries/gmime { };

  gmm = callPackage ../development/libraries/gmm { };

  gmp4 = callPackage ../development/libraries/gmp/4.3.2.nix { }; # required by older GHC versions
  gmp5 = callPackage ../development/libraries/gmp/5.1.x.nix { };
  gmp6 = callPackage ../development/libraries/gmp/6.x.nix { };
  gmp = gmp5;
  gmpxx = appendToName "with-cxx" (gmp.override { cxx = true; });

  #GMP ex-satellite, so better keep it near gmp
  mpfr = callPackage ../development/libraries/mpfr/default.nix { };

  gobjectIntrospection = callPackage ../development/libraries/gobject-introspection { };

  goocanvas = callPackage ../development/libraries/goocanvas { };

  google-gflags = callPackage ../development/libraries/google-gflags { };

  gperftools = callPackage ../development/libraries/gperftools { };

  gst_all_1 = recurseIntoAttrs(callPackage ../development/libraries/gstreamer {
    callPackage = pkgs.newScope (pkgs // { inherit (pkgs) libav; });
  });

  gst_all = {
    inherit (pkgs) gstreamer gnonlin gst_python qt_gstreamer;
    gstPluginsBase = pkgs.gst_plugins_base;
    gstPluginsBad = pkgs.gst_plugins_bad;
    gstPluginsGood = pkgs.gst_plugins_good;
    gstPluginsUgly = pkgs.gst_plugins_ugly;
    gstFfmpeg = pkgs.gst_ffmpeg;
  };

  gstreamer = callPackage ../development/libraries/gstreamer/legacy/gstreamer {
    bison = bison2;
  };

  gst_plugins_base = callPackage ../development/libraries/gstreamer/legacy/gst-plugins-base {};

  gst_plugins_good = callPackage ../development/libraries/gstreamer/legacy/gst-plugins-good {};

  gst_plugins_bad = callPackage ../development/libraries/gstreamer/legacy/gst-plugins-bad {};

  gst_plugins_ugly = callPackage ../development/libraries/gstreamer/legacy/gst-plugins-ugly {};

  gst_ffmpeg = callPackage ../development/libraries/gstreamer/legacy/gst-ffmpeg {
    ffmpeg = ffmpeg_0;
  };

  gst_python = callPackage ../development/libraries/gstreamer/legacy/gst-python {};

  gstreamermm = callPackage ../development/libraries/gstreamer/legacy/gstreamermm { };

  gnonlin = callPackage ../development/libraries/gstreamer/legacy/gnonlin {};

  gusb = callPackage ../development/libraries/gusb {
    inherit (gnome) gtkdoc;
  };

  qt-mobility = callPackage ../development/libraries/qt-mobility {};

  qt_gstreamer = callPackage ../development/libraries/gstreamer/legacy/qt-gstreamer {};

  qt_gstreamer1 = callPackage ../development/libraries/gstreamer/qt-gstreamer { boost = boost155;};

  gnet = callPackage ../development/libraries/gnet { };

  gnu-efi = callPackage ../development/libraries/gnu-efi { };

  gnutls = gnutls34;

  gnutls33 = callPackage ../development/libraries/gnutls/3.3.nix {
    guileBindings = config.gnutls.guile or false;
  };

  gnutls34 = callPackage ../development/libraries/gnutls/3.4.nix {
    guileBindings = config.gnutls.guile or false;
  };

  gpac = callPackage ../applications/video/gpac { };

  gpgme = callPackage ../development/libraries/gpgme {
    gnupg1 = gnupg1orig;
  };

  gpgstats = callPackage ../tools/security/gpgstats { };

  grantlee = callPackage ../development/libraries/grantlee { };

  grantlee5 = callPackage ../development/libraries/grantlee/5.x-old.nix { };

  gsasl = callPackage ../development/libraries/gsasl { };

  gsl = callPackage ../development/libraries/gsl { };

  gsm = callPackage ../development/libraries/gsm {};

  gsoap = callPackage ../development/libraries/gsoap { };

  gss = callPackage ../development/libraries/gss { };

  gtkimageview = callPackage ../development/libraries/gtkimageview { };

  gtkmathview = callPackage ../development/libraries/gtkmathview { };

  gtkLibs = {
    inherit (pkgs) glib glibmm atk atkmm cairo pango pangomm gdk_pixbuf gtk
      gtkmm;
  };

  glib = callPackage ../development/libraries/glib { };
  glib-tested = glib.override { doCheck = true; }; # checked version separate to break cycles
  glibmm = callPackage ../development/libraries/glibmm { };

  glib_networking = callPackage ../development/libraries/glib-networking {};

  atk = callPackage ../development/libraries/atk { };
  atkmm = callPackage ../development/libraries/atkmm { };

  pixman = callPackage ../development/libraries/pixman { };

  cairo = callPackage ../development/libraries/cairo {
    glSupport = config.cairo.gl or (stdenv.isLinux &&
      !stdenv.isArm && !stdenv.isMips);
  };
  cairomm = callPackage ../development/libraries/cairomm { };

  pango = callPackage ../development/libraries/pango { };
  pangomm = callPackage ../development/libraries/pangomm { };

  pangox_compat = callPackage ../development/libraries/pangox-compat { };

  gdk_pixbuf = callPackage ../development/libraries/gdk-pixbuf { };

  gnome-sharp = callPackage ../development/libraries/gnome-sharp {};

  granite = callPackage ../development/libraries/granite { };

  gtk2 = callPackage ../development/libraries/gtk+/2.x.nix {
    cupsSupport = config.gtk2.cups or stdenv.isLinux;
  };

  gtk3 = callPackage ../development/libraries/gtk+/3.x.nix {
    gettext = gettextWithExpat;
  };

  gtk = pkgs.gtk2;

  gtkmm = callPackage ../development/libraries/gtkmm/2.x.nix { };
  gtkmm3 = callPackage ../development/libraries/gtkmm/3.x.nix { };

  gtkmozembedsharp = callPackage ../development/libraries/gtkmozembed-sharp {
    gtksharp = gtk-sharp;
  };

  gtk-sharp = callPackage ../development/libraries/gtk-sharp-2 {
    inherit (gnome) libglade libgtkhtml gtkhtml
              libgnomecanvas libgnomeui libgnomeprint
              libgnomeprintui GConf gnomepanel;
  };

  gtkspell = callPackage ../development/libraries/gtkspell { };

  gtkspell3 = callPackage ../development/libraries/gtkspell/3.nix { };

  gtkspellmm = callPackage ../development/libraries/gtkspellmm { };

  gts = callPackage ../development/libraries/gts { };

  gvfs = callPackage ../development/libraries/gvfs { gconf = gnome.GConf; };

  gwenhywfar = callPackage ../development/libraries/gwenhywfar { gnutls = gnutls33; };

  hamlib = callPackage ../development/libraries/hamlib { };

  # TODO : Let admin choose.
  # We are using mit-krb5 because it is better maintained
  kerberos = libkrb5;

  heimdalFull = callPackage ../development/libraries/kerberos/heimdal.nix { };
  libheimdal = heimdalFull.override { type = "lib"; };

  harfbuzz = callPackage ../development/libraries/harfbuzz { };
  harfbuzz-icu = callPackage ../development/libraries/harfbuzz {
    withIcu = true;
    withGraphite2 = true;
  };

  hawknl = callPackage ../development/libraries/hawknl { };

  herqq = callPackage ../development/libraries/herqq { };

  heyefi = haskellPackages.heyefi;

  hidapi = callPackage ../development/libraries/hidapi {
    libusb = libusb1;
  };

  hiredis = callPackage ../development/libraries/hiredis { };

  hivex = callPackage ../development/libraries/hivex {
    inherit (perlPackages) IOStringy;
  };

  hspell = callPackage ../development/libraries/hspell { };

  hspellDicts = callPackage ../development/libraries/hspell/dicts.nix { };

  hsqldb = callPackage ../development/libraries/java/hsqldb { };

  hstr = callPackage ../applications/misc/hstr { };

  htmlcxx = callPackage ../development/libraries/htmlcxx { };

  http-parser = callPackage ../development/libraries/http-parser { inherit (pythonPackages) gyp; };

  hunspell = callPackage ../development/libraries/hunspell { };

  hunspellDicts = recurseIntoAttrs (callPackages ../development/libraries/hunspell/dictionaries.nix {});

  hwloc = callPackage ../development/libraries/hwloc {};

  hydraAntLogger = callPackage ../development/libraries/java/hydra-ant-logger { };

  icu = callPackage ../development/libraries/icu { };

  id3lib = callPackage ../development/libraries/id3lib { };

  iksemel = callPackage ../development/libraries/iksemel { };

  ilbc = callPackage ../development/libraries/ilbc { };

  ilixi = callPackage ../development/libraries/ilixi { };

  ilmbase = callPackage ../development/libraries/ilmbase { };

  imlib = callPackage ../development/libraries/imlib {
    libpng = libpng12;
  };

  imv = callPackage ../applications/graphics/imv/default.nix { };

  imlib2 = callPackage ../development/libraries/imlib2 { };

  ijs = callPackage ../development/libraries/ijs { };

  incrtcl = callPackage ../development/libraries/incrtcl { };

  indicator-application-gtk2 = callPackage ../development/libraries/indicator-application/gtk2.nix { };
  indicator-application-gtk3 = callPackage ../development/libraries/indicator-application/gtk3.nix { };

  indilib = callPackage ../development/libraries/indilib { };

  iniparser = callPackage ../development/libraries/iniparser { };

  intltool = callPackage ../development/tools/misc/intltool { };

  ip2location-c = callPackage ../development/libraries/ip2location-c { };

  irrlicht = callPackage ../development/libraries/irrlicht { };
  irrlicht3843 = callPackage ../development/libraries/irrlicht/irrlicht3843.nix { };

  isocodes = callPackage ../development/libraries/iso-codes { };

  itk = callPackage ../development/libraries/itk { };

  jasper = callPackage ../development/libraries/jasper { };

  jama = callPackage ../development/libraries/jama { };

  jansson = callPackage ../development/libraries/jansson { };

  jbig2dec = callPackage ../development/libraries/jbig2dec { };

  jbigkit = callPackage ../development/libraries/jbigkit { };

  jemalloc = callPackage ../development/libraries/jemalloc { };

  jetty_gwt = callPackage ../development/libraries/java/jetty-gwt { };

  jetty_util = callPackage ../development/libraries/java/jetty-util { };

  jshon = callPackage ../development/tools/parsing/jshon { };

  json_glib = callPackage ../development/libraries/json-glib { };

  json-c-0-11 = callPackage ../development/libraries/json-c/0.11.nix { }; # vulnerable
  json_c = callPackage ../development/libraries/json-c { };

  jsoncpp = callPackage ../development/libraries/jsoncpp { };

  libjson = callPackage ../development/libraries/libjson { };

  judy = callPackage ../development/libraries/judy { };

  keybinder = callPackage ../development/libraries/keybinder {
    automake = automake111x;
    lua = lua5_1;
  };

  keybinder3 = callPackage ../development/libraries/keybinder3 {
    automake = automake111x;
  };

  kf515 = recurseIntoAttrs (import ../development/libraries/kde-frameworks-5.15 { inherit pkgs; });
  kf5_stable = kf515;
  kf5_latest = kf515;

  kf5PackagesFun = self: with self; {

    k9copy = callPackage ../applications/video/k9copy {};

    quassel = callPackage ../applications/networking/irc/quassel/qt-5.nix {
      monolithic = true;
      daemon = false;
      client = false;
      withKDE = true;
      dconf = gnome3.dconf;
      tag = "-kf5";
    };

    quasselClient = quassel.override {
      monolithic = false;
      client = true;
      tag = "-client-kf5";
    };

    quassel_qt5 = quassel.override {
      withKDE = false;
      tag = "-qt5";
    };

    quasselClient_qt5 = quasselClient.override {
      withKDE = false;
      tag = "-client-qt5";
    };

    quasselDaemon = quassel.override {
      monolithic = false;
      daemon = true;
      tag = "-daemon-qt5";
      withKDE = false;
    };

  };

  kf515Packages = lib.makeScope kf515.newScope kf5PackagesFun;
  kf5Packages = kf515Packages;

  kinetic-cpp-client = callPackage ../development/libraries/kinetic-cpp-client { };

  krb5Full = callPackage ../development/libraries/kerberos/krb5.nix {
    inherit (darwin) bootstrap_cmds;
  };
  libkrb5 = krb5Full.override { type = "lib"; };

  LASzip = callPackage ../development/libraries/LASzip { };

  lcms = lcms1;

  lcms1 = callPackage ../development/libraries/lcms { };

  lcms2 = callPackage ../development/libraries/lcms2 { };

  ldb = callPackage ../development/libraries/ldb {
    python = python2;
  };

  lensfun = callPackage ../development/libraries/lensfun {};

  lesstif = callPackage ../development/libraries/lesstif { };

  leveldb = callPackage ../development/libraries/leveldb { };

  lmdb = callPackage ../development/libraries/lmdb { };

  levmar = callPackage ../development/libraries/levmar { };

  leptonica = callPackage ../development/libraries/leptonica {
    libpng = libpng12;
  };

  letsencrypt = callPackage ../tools/admin/letsencrypt { };

  lib3ds = callPackage ../development/libraries/lib3ds { };

  libaacs = callPackage ../development/libraries/libaacs { };

  libaal = callPackage ../development/libraries/libaal { };

  libaccounts-glib = callPackage ../development/libraries/libaccounts-glib { };

  libao = callPackage ../development/libraries/libao {
    usePulseAudio = config.pulseaudio or true;
  };

  libabw = callPackage ../development/libraries/libabw { };

  libantlr3c = callPackage ../development/libraries/libantlr3c {};

  libappindicator-gtk2 = callPackage ../development/libraries/libappindicator { gtkVersion = "2"; };
  libappindicator-gtk3 = callPackage ../development/libraries/libappindicator { gtkVersion = "3"; };

  libarchive = callPackage ../development/libraries/libarchive { };

  libasr = callPackage ../development/libraries/libasr { };

  libass = callPackage ../development/libraries/libass { };

  libassuan = callPackage ../development/libraries/libassuan { };

  libasyncns = callPackage ../development/libraries/libasyncns { };

  libatomic_ops = callPackage ../development/libraries/libatomic_ops {};

  libaudclient = callPackage ../development/libraries/libaudclient { };

  libav = libav_11; # branch 11 is API-compatible with branch 10
  libav_all = callPackage ../development/libraries/libav { };
  inherit (libav_all) libav_0_8 libav_9 libav_11;

  libavc1394 = callPackage ../development/libraries/libavc1394 { };

  libb2 = callPackage ../development/libraries/libb2 { };

  libbluedevil = callPackage ../development/libraries/libbluedevil { };

  libbdplus = callPackage ../development/libraries/libbdplus { };

  libbluray = callPackage ../development/libraries/libbluray { };

  libbs2b = callPackage ../development/libraries/audio/libbs2b { };

  libbson = callPackage ../development/libraries/libbson { };

  libcaca = callPackage ../development/libraries/libcaca { };

  libcanberra = callPackage ../development/libraries/libcanberra { };
  libcanberra_gtk3 = libcanberra.override { gtk = gtk3; };
  libcanberra_kde = if (config.kde_runtime.libcanberraWithoutGTK or true)
    then libcanberra.override { gtk = null; }
    else libcanberra;

  libcec = callPackage ../development/libraries/libcec { };
  libcec_platform = callPackage ../development/libraries/libcec/platform.nix { };

  libcello = callPackage ../development/libraries/libcello {};

  libcdaudio = callPackage ../development/libraries/libcdaudio { };

  libcddb = callPackage ../development/libraries/libcddb { };

  libcdio = callPackage ../development/libraries/libcdio { };
  libcdio082 = callPackage ../development/libraries/libcdio/0.82.nix { };

  libcdr = callPackage ../development/libraries/libcdr { lcms = lcms2; };

  libchamplain = callPackage ../development/libraries/libchamplain {
    inherit (gnome) libsoup;
  };

  libchardet = callPackage ../development/libraries/libchardet { };

  libcrafter = callPackage ../development/libraries/libcrafter { };

  libuchardet = callPackage ../development/libraries/libuchardet { };

  libchop = callPackage ../development/libraries/libchop { };

  libclc = callPackage ../development/libraries/libclc { };

  libcli = callPackage ../development/libraries/libcli { };

  libclthreads = callPackage ../development/libraries/libclthreads  { };

  libclxclient = callPackage ../development/libraries/libclxclient  { };

  libcm = callPackage ../development/libraries/libcm { };

  inherit (gnome3) libcroco;

  libcangjie = callPackage ../development/libraries/libcangjie { };

  libcredis = callPackage ../development/libraries/libcredis { };

  libctemplate = callPackage ../development/libraries/libctemplate { };

  libctemplate_2_2 = callPackage ../development/libraries/libctemplate/2.2.nix { };

  libcouchbase = callPackage ../development/libraries/libcouchbase { };

  libcue = callPackage ../development/libraries/libcue { };

  libdaemon = callPackage ../development/libraries/libdaemon { };

  libdbi = callPackage ../development/libraries/libdbi { };

  libdbiDriversBase = callPackage ../development/libraries/libdbi-drivers {
    libmysql = null;
    sqlite = null;
  };

  libdbiDrivers = libdbiDriversBase.override {
    inherit sqlite libmysql;
  };

  libdbusmenu-glib = callPackage ../development/libraries/libdbusmenu { };
  libdbusmenu-gtk2 = callPackage ../development/libraries/libdbusmenu { gtkVersion = "2"; };
  libdbusmenu-gtk3 = callPackage ../development/libraries/libdbusmenu { gtkVersion = "3"; };

  libdbusmenu_qt = callPackage ../development/libraries/libdbusmenu-qt { };

  libdbusmenu_qt5 = callPackage ../development/libraries/libdbusmenu-qt/qt-5.4.nix { };

  libdc1394 = callPackage ../development/libraries/libdc1394 {
    inherit (darwin.apple_sdk.frameworks) CoreServices;
  };

  libdc1394avt = callPackage ../development/libraries/libdc1394avt { };

  libdevil = callPackage ../development/libraries/libdevil {
    inherit (darwin.apple_sdk.frameworks) OpenGL;
  };

  libdevil-nox = libdevil.override {
    libX11 = null;
    mesa = null;
  };

  libdiscid = callPackage ../development/libraries/libdiscid { };

  libdivsufsort = callPackage ../development/libraries/libdivsufsort { };

  libdmtx = callPackage ../development/libraries/libdmtx { };

  libdnet = callPackage ../development/libraries/libdnet { };

  libdrm = callPackage ../development/libraries/libdrm { };

  libdv = callPackage ../development/libraries/libdv { };

  libdvbpsi = callPackage ../development/libraries/libdvbpsi { };

  libdwg = callPackage ../development/libraries/libdwg { };

  libdvdcss = callPackage ../development/libraries/libdvdcss { };

  libdvdnav = callPackage ../development/libraries/libdvdnav { };
  libdvdnav_4_2_1 = callPackage ../development/libraries/libdvdnav/4.2.1.nix {
    libdvdread = libdvdread_4_9_9;
  };

  libdvdread = callPackage ../development/libraries/libdvdread { };
  libdvdread_4_9_9 = callPackage ../development/libraries/libdvdread/4.9.9.nix { };

  libdwarf = callPackage ../development/libraries/libdwarf { };

  libeatmydata = callPackage ../development/libraries/libeatmydata { };

  libeb = callPackage ../development/libraries/libeb { };

  libebml = callPackage ../development/libraries/libebml { };

  libebur128 = callPackage ../development/libraries/libebur128 { };

  libedit = callPackage ../development/libraries/libedit { };

  libelf = callPackage ../development/libraries/libelf { };

  libetpan = callPackage ../development/libraries/libetpan { };

  libfaketime = callPackage ../development/libraries/libfaketime { };

  libfakekey = callPackage ../development/libraries/libfakekey { };

  libfm = callPackage ../development/libraries/libfm { };
  libfm-extra = callPackage ../development/libraries/libfm {
    extraOnly = true;
  };

  libfprint = callPackage ../development/libraries/libfprint { };

  libfpx = callPackage ../development/libraries/libfpx { };

  libgadu = callPackage ../development/libraries/libgadu { };

  libgdata = gnome3.libgdata;

  libgig = callPackage ../development/libraries/libgig { };

  libgnome_keyring = callPackage ../development/libraries/libgnome-keyring { };
  libgnome_keyring3 = gnome3.libgnome_keyring;

  libgnurl = callPackage ../development/libraries/libgnurl { };

  libgringotts = callPackage ../development/libraries/libgringotts { };

  libgroove = callPackage ../development/libraries/libgroove { };

  libseccomp = callPackage ../development/libraries/libseccomp { };

  libsecret = callPackage ../development/libraries/libsecret { };

  libserialport = callPackage ../development/libraries/libserialport { };

  libsoundio = callPackage ../development/libraries/libsoundio { };

  libgtop = callPackage ../development/libraries/libgtop {};

  libLAS = callPackage ../development/libraries/libLAS { };

  liblaxjson = callPackage ../development/libraries/liblaxjson { };

  liblo = callPackage ../development/libraries/liblo { };

  liblrdf = librdf;

  liblscp = callPackage ../development/libraries/liblscp { };

  libe-book = callPackage ../development/libraries/libe-book {};

  libechonest = callPackage ../development/libraries/libechonest { };

  libev = callPackage ../development/libraries/libev { };

  libevent = callPackage ../development/libraries/libevent { };

  libewf = callPackage ../development/libraries/libewf { };

  libexif = callPackage ../development/libraries/libexif { };

  libexosip = callPackage ../development/libraries/exosip {};

  libexosip_3 = callPackage ../development/libraries/exosip/3.x.nix {
    libosip = libosip_3;
  };

  libextractor = callPackage ../development/libraries/libextractor {
    libmpeg2 = mpeg2dec;
  };

  libexttextcat = callPackage ../development/libraries/libexttextcat {};

  libf2c = callPackage ../development/libraries/libf2c {};

  libfixposix = callPackage ../development/libraries/libfixposix {};

  libffcall = callPackage ../development/libraries/libffcall { };

  libffi = callPackage ../development/libraries/libffi { };

  libfreefare = callPackage ../development/libraries/libfreefare { };

  libftdi = callPackage ../development/libraries/libftdi { };

  libftdi1 = callPackage ../development/libraries/libftdi/1.x.nix { };

  libgcrypt = callPackage ../development/libraries/libgcrypt { };

  libgcrypt_1_5 = callPackage ../development/libraries/libgcrypt/1.5.nix { };

  libgdiplus = callPackage ../development/libraries/libgdiplus { };

  libgksu = callPackage ../development/libraries/libgksu { };

  libgpgerror = callPackage ../development/libraries/libgpg-error { };

  libgphoto2 = callPackage ../development/libraries/libgphoto2 { };

  libgpod = callPackage ../development/libraries/libgpod {
    inherit (pkgs.pythonPackages) mutagen;
  };

  libgsystem = callPackage ../development/libraries/libgsystem { };

  libgudev = callPackage ../development/libraries/libgudev { };

  libguestfs = callPackage ../development/libraries/libguestfs {
    inherit (perlPackages) libintlperl GetoptLong SysVirt;
  };

  libhangul = callPackage ../development/libraries/libhangul { };

  libharu = callPackage ../development/libraries/libharu { };

  libHX = callPackage ../development/libraries/libHX { };

  libibmad = callPackage ../development/libraries/libibmad { };

  libibumad = callPackage ../development/libraries/libibumad { };

  libical = callPackage ../development/libraries/libical { };

  libicns = callPackage ../development/libraries/libicns { };

  libimobiledevice = callPackage ../development/libraries/libimobiledevice { };

  libindicate-gtk2 = callPackage ../development/libraries/libindicate { gtkVersion = "2"; };
  libindicate-gtk3 = callPackage ../development/libraries/libindicate { gtkVersion = "3"; };

  libindicator-gtk2 = callPackage ../development/libraries/libindicator { gtkVersion = "2"; };
  libindicator-gtk3 = callPackage ../development/libraries/libindicator { gtkVersion = "3"; };

  libiodbc = callPackage ../development/libraries/libiodbc {
    useGTK = config.libiodbc.gtk or false;
  };

  libivykis = callPackage ../development/libraries/libivykis { };

  liblastfmSF = callPackage ../development/libraries/liblastfmSF { };

  liblastfm = callPackage ../development/libraries/liblastfm { };

  liblqr1 = callPackage ../development/libraries/liblqr-1 { };

  liblockfile = callPackage ../development/libraries/liblockfile { };

  liblogging = callPackage ../development/libraries/liblogging { };

  liblognorm = callPackage ../development/libraries/liblognorm { };

  libltc = callPackage ../development/libraries/libltc { };

  libmcrypt = callPackage ../development/libraries/libmcrypt {};

  libmediainfo = callPackage ../development/libraries/libmediainfo { };

  libmhash = callPackage ../development/libraries/libmhash {};

  libmodbus = callPackage ../development/libraries/libmodbus {};

  libmtp = callPackage ../development/libraries/libmtp { };

  libmsgpack = callPackage ../development/libraries/libmsgpack { };
  libmsgpack_0_5 = callPackage ../development/libraries/libmsgpack/0.5.nix { };

  libnatspec = callPackage ../development/libraries/libnatspec (
    stdenv.lib.optionalAttrs stdenv.isDarwin {
      inherit (darwin) libiconv;
    }
  );

  libndp = callPackage ../development/libraries/libndp { };

  libnfc = callPackage ../development/libraries/libnfc { };

  libnfsidmap = callPackage ../development/libraries/libnfsidmap { };

  libnice = callPackage ../development/libraries/libnice { };

  liboping = callPackage ../development/libraries/liboping { };

  libplist = callPackage ../development/libraries/libplist { };

  libqglviewer = callPackage ../development/libraries/libqglviewer { };

  libre = callPackage ../development/libraries/libre {};
  librem = callPackage ../development/libraries/librem {};

  librelp = callPackage ../development/libraries/librelp { };

  libresample = callPackage ../development/libraries/libresample {};

  librevenge = callPackage ../development/libraries/librevenge {};

  librevisa = callPackage ../development/libraries/librevisa { };

  libsamplerate = callPackage ../development/libraries/libsamplerate { };

  libsieve = callPackage ../development/libraries/libsieve { };

  libspectre = callPackage ../development/libraries/libspectre { };

  libgsf = callPackage ../development/libraries/libgsf { };

  # glibc provides libiconv so systems with glibc don't need to build libiconv
  # separately, but we also provide libiconvReal, which will always be a
  # standalone libiconv, just in case you want it
  libiconv = if crossSystem != null then
    (if crossSystem.libc == "glibc" then libcCross
      else if crossSystem.libc == "libSystem" then darwin.libiconv
      else libiconvReal)
    else if stdenv.isGlibc then stdenv.cc.libc
    else if stdenv.isDarwin then darwin.libiconv
    else libiconvReal;

  libiconvReal = callPackage ../development/libraries/libiconv {
    fetchurl = fetchurlBoot;
  };

  # On non-GNU systems we need GNU Gettext for libintl.
  libintlOrEmpty = stdenv.lib.optional (!stdenv.isLinux) gettext;

  libid3tag = callPackage ../development/libraries/libid3tag { };

  libidn = callPackage ../development/libraries/libidn { };

  idnkit = callPackage ../development/libraries/idnkit { };

  libiec61883 = callPackage ../development/libraries/libiec61883 { };

  libinfinity = callPackage ../development/libraries/libinfinity {
    inherit (gnome) gtkdoc;
  };

  libinput = callPackage ../development/libraries/libinput {
    graphviz = graphviz-nox;
  };

  libiptcdata = callPackage ../development/libraries/libiptcdata { };

  libjpeg_original = callPackage ../development/libraries/libjpeg { };
  libjpeg_turbo = callPackage ../development/libraries/libjpeg-turbo { };
  libjpeg = if stdenv.isLinux then libjpeg_turbo else libjpeg_original; # some problems, both on FreeBSD and Darwin

  libjpeg62 = callPackage ../development/libraries/libjpeg/62.nix {
    libtool = libtool_1_5;
  };

  libjreen = callPackage ../development/libraries/libjreen { };

  libjson_rpc_cpp = callPackage ../development/libraries/libjson-rpc-cpp { };

  libkate = callPackage ../development/libraries/libkate { };

  libksba = callPackage ../development/libraries/libksba { };

  libksi = callPackage ../development/libraries/libksi { };

  libmad = callPackage ../development/libraries/libmad { };

  libmatchbox = callPackage ../development/libraries/libmatchbox { };

  libmatthew_java = callPackage ../development/libraries/java/libmatthew-java { };

  libmatroska = callPackage ../development/libraries/libmatroska { };

  libmcs = callPackage ../development/libraries/libmcs { };

  libmemcached = callPackage ../development/libraries/libmemcached { };

  libmicrohttpd = callPackage ../development/libraries/libmicrohttpd { };

  libmikmod = callPackage ../development/libraries/libmikmod { };

  libmilter = callPackage ../development/libraries/libmilter { };

  libmkv = callPackage ../development/libraries/libmkv { };

  libmms = callPackage ../development/libraries/libmms { };

  libmowgli = callPackage ../development/libraries/libmowgli { };

  libmng = callPackage ../development/libraries/libmng { };

  libmnl = callPackage ../development/libraries/libmnl { };

  libmodplug = callPackage ../development/libraries/libmodplug {};

  libmpcdec = callPackage ../development/libraries/libmpcdec { };

  libmp3splt = callPackage ../development/libraries/libmp3splt { };

  libmrss = callPackage ../development/libraries/libmrss { };

  libmsn = callPackage ../development/libraries/libmsn { };

  libmspack = callPackage ../development/libraries/libmspack { };

  libmusclecard = callPackage ../development/libraries/libmusclecard { };

  libmusicbrainz2 = callPackage ../development/libraries/libmusicbrainz/2.x.nix { };

  libmusicbrainz3 = callPackage ../development/libraries/libmusicbrainz { };

  libmusicbrainz5 = callPackage ../development/libraries/libmusicbrainz/5.x.nix { };

  libmusicbrainz = libmusicbrainz3;

  libmwaw = callPackage ../development/libraries/libmwaw { };

  libmx = callPackage ../development/libraries/libmx { };

  libnet = callPackage ../development/libraries/libnet { };

  libnetfilter_conntrack = callPackage ../development/libraries/libnetfilter_conntrack { };

  libnetfilter_cthelper = callPackage ../development/libraries/libnetfilter_cthelper { };

  libnetfilter_cttimeout = callPackage ../development/libraries/libnetfilter_cttimeout { };

  libnetfilter_queue = callPackage ../development/libraries/libnetfilter_queue { };

  libnfnetlink = callPackage ../development/libraries/libnfnetlink { };

  libnftnl = callPackage ../development/libraries/libnftnl { };

  libnih = callPackage ../development/libraries/libnih { };

  libnova = callPackage ../development/libraries/libnova { };

  libnxml = callPackage ../development/libraries/libnxml { };

  libodfgen = callPackage ../development/libraries/libodfgen { };

  libofa = callPackage ../development/libraries/libofa { };

  libofx = callPackage ../development/libraries/libofx { };

  libogg = callPackage ../development/libraries/libogg { };

  liboggz = callPackage ../development/libraries/liboggz { };

  liboil = callPackage ../development/libraries/liboil { };

  libomxil-bellagio = callPackage ../development/libraries/libomxil-bellagio { };

  liboop = callPackage ../development/libraries/liboop { };

  libopus = callPackage ../development/libraries/libopus { };

  libosinfo = callPackage ../development/libraries/libosinfo {
    inherit (gnome3) libsoup;
  };

  libosip = callPackage ../development/libraries/osip {};

  libosip_3 = callPackage ../development/libraries/osip/3.nix {};

  libosmpbf = callPackage ../development/libraries/libosmpbf {};

  libotr = callPackage ../development/libraries/libotr { };

  libotr_3_2 = callPackage ../development/libraries/libotr/3.2.nix { };

  libp11 = callPackage ../development/libraries/libp11 { };

  libpar2 = callPackage ../development/libraries/libpar2 { };

  libpcap = callPackage ../development/libraries/libpcap { };

  libpipeline = callPackage ../development/libraries/libpipeline { };

  libpgf = callPackage ../development/libraries/libpgf { };

  libpng = callPackage ../development/libraries/libpng { };
  libpng_apng = libpng.override { apngSupport = true; };
  libpng12 = callPackage ../development/libraries/libpng/12.nix { };

  libpaper = callPackage ../development/libraries/libpaper { };

  libpfm = callPackage ../development/libraries/libpfm { };

  libpqxx = callPackage ../development/libraries/libpqxx { };

  libproxy = callPackage ../development/libraries/libproxy {
    stdenv = if stdenv.isDarwin
      then overrideCC stdenv gcc
      else stdenv;
  };

  libpseudo = callPackage ../development/libraries/libpseudo { };

  libpsl = callPackage ../development/libraries/libpsl { };

  libpst = callPackage ../development/libraries/libpst { };

  libpwquality = callPackage ../development/libraries/libpwquality { };

  libqalculate = callPackage ../development/libraries/libqalculate { };

  librsvg = callPackage ../development/libraries/librsvg { };

  librsync = callPackage ../development/libraries/librsync { };

  librsync_0_9 = callPackage ../development/libraries/librsync/0.9.nix { };

  libs3 = callPackage ../development/libraries/libs3 { };

  libsearpc = callPackage ../development/libraries/libsearpc { };

  libsigcxx = callPackage ../development/libraries/libsigcxx { };

  libsigcxx12 = callPackage ../development/libraries/libsigcxx/1.2.nix { };

  libsigsegv = callPackage ../development/libraries/libsigsegv { };

  # To bootstrap SBCL, I need CLisp 2.44.1; it needs libsigsegv 2.5
  libsigsegv_25 = callPackage ../development/libraries/libsigsegv/2.5.nix { };

  libsndfile = callPackage ../development/libraries/libsndfile {
    inherit (darwin.apple_sdk.frameworks) Carbon;
  };

  libsodium = callPackage ../development/libraries/libsodium { };

  libsoup = callPackage ../development/libraries/libsoup { };

  libssh = callPackage ../development/libraries/libssh { };

  libssh2 = callPackage ../development/libraries/libssh2 { };

  libstartup_notification = callPackage ../development/libraries/startup-notification { };

  libstrophe = callPackage ../development/libraries/libstrophe { };

  libspatialindex = callPackage ../development/libraries/libspatialindex { };

  libspatialite = callPackage ../development/libraries/libspatialite { };

  libstatgrab = callPackage ../development/libraries/libstatgrab { };

  libsvm = callPackage ../development/libraries/libsvm { };

  libtar = callPackage ../development/libraries/libtar { };

  libtasn1 = callPackage ../development/libraries/libtasn1 { };

  libtheora = callPackage ../development/libraries/libtheora { };

  libtiff = callPackage ../development/libraries/libtiff { };

  libtiger = callPackage ../development/libraries/libtiger { };

  libtommath = callPackage ../development/libraries/libtommath { };

  libtomcrypt = callPackage ../development/libraries/libtomcrypt { };

  libtorrentRasterbar = callPackage ../development/libraries/libtorrent-rasterbar { };

  libtorrentRasterbar_0_16 = callPackage ../development/libraries/libtorrent-rasterbar/0.16.nix {
    # fix "unrecognized option -arch" error
    stdenv = if stdenv.isDarwin
      then clangStdenv
      else stdenv;
  };

  libtoxcore = callPackage ../development/libraries/libtoxcore/old-api { };

  libtoxcore-dev = callPackage ../development/libraries/libtoxcore/new-api { };

  libtap = callPackage ../development/libraries/libtap { };

  libtsm = callPackage ../development/libraries/libtsm {
    automake = automake114x;
  };

  libtunepimp = callPackage ../development/libraries/libtunepimp { };

  libtxc_dxtn = callPackage ../development/libraries/libtxc_dxtn { };

  libtxc_dxtn_s2tc = callPackage ../development/libraries/libtxc_dxtn_s2tc { };

  libgeotiff = callPackage ../development/libraries/libgeotiff { };

  libu2f-host = callPackage ../development/libraries/libu2f-host { };

  libu2f-server = callPackage ../development/libraries/libu2f-server { };

  libunistring = callPackage ../development/libraries/libunistring { };

  libupnp = callPackage ../development/libraries/pupnp { };

  giflib = giflib_5_1;
  giflib_4_1 = callPackage ../development/libraries/giflib/4.1.nix { };
  giflib_5_0 = callPackage ../development/libraries/giflib/5.0.nix { };
  giflib_5_1 = callPackage ../development/libraries/giflib/5.1.nix { };

  libungif = callPackage ../development/libraries/giflib/libungif.nix { };

  libunibreak = callPackage ../development/libraries/libunibreak { };

  libunique = callPackage ../development/libraries/libunique/default.nix { };
  libunique3 = callPackage ../development/libraries/libunique/3.x.nix { inherit (gnome) gtkdoc; };

  liburcu = callPackage ../development/libraries/liburcu { };

  libusb = callPackage ../development/libraries/libusb {};

  libusb1 = callPackage ../development/libraries/libusb1 {
    inherit (darwin) libobjc IOKit;
  };

  libusbmuxd = callPackage ../development/libraries/libusbmuxd { };

  libunwind = if stdenv.isDarwin
    then libunwindNative
    else callPackage ../development/libraries/libunwind { };

  libunwindNative = callPackage ../development/libraries/libunwind/native.nix {};

  libuvVersions = recurseIntoAttrs (callPackage ../development/libraries/libuv {
    automake = automake113x; # fails with 14
    inherit (darwin.apple_sdk.frameworks) ApplicationServices CoreServices;
  });

  libuv = libuvVersions.v1_7_5;

  libv4l = lowPrio (v4l_utils.override {
    alsaLib = null;
    libX11 = null;
    qt4 = null;
    qt5 = null;
  });

  libva = callPackage ../development/libraries/libva { };

  libvdpau = callPackage ../development/libraries/libvdpau { };

  libvirt = callPackage ../development/libraries/libvirt { };

  libvirt-glib = callPackage ../development/libraries/libvirt-glib { };

  libvisio = callPackage ../development/libraries/libvisio { };

  libvisual = callPackage ../development/libraries/libvisual { };

  libvncserver = callPackage ../development/libraries/libvncserver {};

  libviper = callPackage ../development/libraries/libviper { };

  libvpx = callPackage ../development/libraries/libvpx { };
  libvpx-git = callPackage ../development/libraries/libvpx/git.nix { };

  libvterm = callPackage ../development/libraries/libvterm { };

  libvorbis = callPackage ../development/libraries/libvorbis { };

  libwebp = callPackage ../development/libraries/libwebp { };

  libwmf = callPackage ../development/libraries/libwmf { };

  libwnck = libwnck2;
  libwnck2 = callPackage ../development/libraries/libwnck { };
  libwnck3 = callPackage ../development/libraries/libwnck/3.x.nix { };

  libwpd = callPackage ../development/libraries/libwpd { };

  libwpd_08 = callPackage ../development/libraries/libwpd/0.8.nix { };

  libwps = callPackage ../development/libraries/libwps { };

  libwpg = callPackage ../development/libraries/libwpg { };

  libx86 = builderDefsPackage ../development/libraries/libx86 {};

  libxdg_basedir = callPackage ../development/libraries/libxdg-basedir { };

  libxkbcommon = callPackage ../development/libraries/libxkbcommon { };

  libxklavier = callPackage ../development/libraries/libxklavier { };

  libxls = callPackage ../development/libraries/libxls { };

  libxmi = callPackage ../development/libraries/libxmi { };

  libxml2 = callPackage ../development/libraries/libxml2 {
    pythonSupport = false;
  };

  libxml2Python = lowPrio (libxml2.override {
    pythonSupport = true;
  });

  libxmlxx = callPackage ../development/libraries/libxmlxx { };

  libxmp = callPackage ../development/libraries/libxmp { };

  libxslt = callPackage ../development/libraries/libxslt { };

  libixp_hg = callPackage ../development/libraries/libixp-hg { };

  libyaml = callPackage ../development/libraries/libyaml { };

  libyamlcpp = callPackage ../development/libraries/libyaml-cpp { };

  libykneomgr = callPackage ../development/libraries/libykneomgr { };

  libyubikey = callPackage ../development/libraries/libyubikey { };

  libzen = callPackage ../development/libraries/libzen { };

  libzip = callPackage ../development/libraries/libzip { };

  libzdb = callPackage ../development/libraries/libzdb { };

  libzrtpcpp = callPackage ../development/libraries/libzrtpcpp { };

  libwacom = callPackage ../development/libraries/libwacom { };

  lightning = callPackage ../development/libraries/lightning { };

  lirc = callPackage ../development/libraries/lirc { };

  liquidfun = callPackage ../development/libraries/liquidfun { };

  live555 = callPackage ../development/libraries/live555 { };

  log4cpp = callPackage ../development/libraries/log4cpp { };

  log4cxx = callPackage ../development/libraries/log4cxx { };

  log4cplus = callPackage ../development/libraries/log4cplus { };

  loudmouth = callPackage ../development/libraries/loudmouth { };

  luabind = callPackage ../development/libraries/luabind { lua = lua5_1; };

  luabind_luajit = callPackage ../development/libraries/luabind { lua = luajit; };

  lzo = callPackage ../development/libraries/lzo { };

  matio = callPackage ../development/libraries/matio { };

  mbedtls = callPackage ../development/libraries/mbedtls { };

  mdds_0_7_1 = callPackage ../development/libraries/mdds/0.7.1.nix { };
  mdds = callPackage ../development/libraries/mdds { };

  # failed to build
  mediastreamer = callPackage ../development/libraries/mediastreamer { };

  mediastreamer-openh264 = callPackage ../development/libraries/mediastreamer/msopenh264.nix { };

  menu-cache = callPackage ../development/libraries/menu-cache { };

  mesaSupported = lib.elem system lib.platforms.mesaPlatforms;

  mesaDarwinOr = alternative: if stdenv.isDarwin
    then callPackage ../development/libraries/mesa-darwin {
      inherit (darwin.apple_sdk.frameworks) OpenGL;
      inherit (darwin.apple_sdk.libs) Xplugin;
      inherit (darwin) apple_sdk;
    }
    else alternative;
  mesa_noglu = mesaDarwinOr (callPackage ../development/libraries/mesa {
    # makes it slower, but during runtime we link against just mesa_drivers
    # through /run/opengl-driver*, which is overriden according to config.grsecurity
    grsecEnabled = true;
  });
  mesa_glu =  mesaDarwinOr (callPackage ../development/libraries/mesa-glu { });
  mesa_drivers = mesaDarwinOr (
    let mo = mesa_noglu.override {
      grsecEnabled = config.grsecurity or false;
    };
    in mo.drivers
  );
  mesa = mesaDarwinOr (buildEnv {
    name = "mesa-${mesa_noglu.version}";
    paths = [ mesa_noglu mesa_glu ];
  });

  meterbridge = callPackage ../applications/audio/meterbridge { };

  metaEnvironment = recurseIntoAttrs (let callPackage = newScope pkgs.metaEnvironment; in rec {
    sdfLibrary    = callPackage ../development/libraries/sdf-library { aterm = aterm28; };
    toolbuslib    = callPackage ../development/libraries/toolbuslib { aterm = aterm28; inherit (windows) w32api; };
    cLibrary      = callPackage ../development/libraries/c-library { aterm = aterm28; };
    errorSupport  = callPackage ../development/libraries/error-support { aterm = aterm28; };
    ptSupport     = callPackage ../development/libraries/pt-support { aterm = aterm28; };
    ptableSupport = callPackage ../development/libraries/ptable-support { aterm = aterm28; };
    configSupport = callPackage ../development/libraries/config-support { aterm = aterm28; };
    asfSupport    = callPackage ../development/libraries/asf-support { aterm = aterm28; };
    tideSupport   = callPackage ../development/libraries/tide-support { aterm = aterm28; };
    rstoreSupport = callPackage ../development/libraries/rstore-support { aterm = aterm28; };
    sdfSupport    = callPackage ../development/libraries/sdf-support { aterm = aterm28; };
    sglr          = callPackage ../development/libraries/sglr { aterm = aterm28; };
    ascSupport    = callPackage ../development/libraries/asc-support { aterm = aterm28; };
    pgen          = callPackage ../development/libraries/pgen { aterm = aterm28; };
  });

  ming = callPackage ../development/libraries/ming { };

  minizip = callPackage ../development/libraries/minizip { };

  minmay = callPackage ../development/libraries/minmay { };

  miro = callPackage ../applications/video/miro {
    inherit (pythonPackages) pywebkitgtk pycurl mutagen;
    avahi = avahi.override {
      withLibdnssdCompat = true;
    };
  };

  mkvtoolnix = callPackage ../applications/video/mkvtoolnix { };

  mkvtoolnix-cli = mkvtoolnix.override {
    withGUI = false;
    qt5 = null;
    legacyGUI = false;
    wxGTK = null;
  };

  mlt-qt4 = callPackage ../development/libraries/mlt {
    qt = qt4;
  };

  mlt-qt5 = callPackage ../development/libraries/mlt/qt-5.4.nix { };

  movit = callPackage ../development/libraries/movit { };

  mosquitto = callPackage ../servers/mqtt/mosquitto { };

  mps = callPackage ../development/libraries/mps { };

  libmpeg2 = callPackage ../development/libraries/libmpeg2 { };

  mpeg2dec = libmpeg2;

  msilbc = callPackage ../development/libraries/msilbc { };

  mp4v2 = callPackage ../development/libraries/mp4v2 { };

  libmpc = callPackage ../development/libraries/libmpc { };

  mpich2 = callPackage ../development/libraries/mpich2 { };

  mstpd = callPackage ../os-specific/linux/mstpd { };

  mtdev = callPackage ../development/libraries/mtdev { };

  mtpfs = callPackage ../tools/filesystems/mtpfs { };

  mu = callPackage ../tools/networking/mu {
    texinfo = texinfo4;
  };

  mueval = callPackage ../development/tools/haskell/mueval { };

  muparser = callPackage ../development/libraries/muparser { };

  mygpoclient = callPackage ../development/python-modules/mygpoclient { };

  mygui = callPackage ../development/libraries/mygui {};

  myguiSvn = callPackage ../development/libraries/mygui/svn.nix {};

  mysocketw = callPackage ../development/libraries/mysocketw { };

  mythes = callPackage ../development/libraries/mythes { };

  nanomsg = callPackage ../development/libraries/nanomsg { };

  ncurses = callPackage ../development/libraries/ncurses { };

  neardal = callPackage ../development/libraries/neardal { };

  neon = callPackage ../development/libraries/neon {
    compressionSupport = true;
    sslSupport = true;
  };

  neon_0_29 = callPackage ../development/libraries/neon/0.29.nix {
    compressionSupport = true;
    sslSupport = true;
  };

  nettle = callPackage ../development/libraries/nettle { };

  newt = callPackage ../development/libraries/newt { };

  nghttp2 = callPackage ../development/libraries/nghttp2 { };
  libnghttp2 = nghttp2.override {
    prefix = "lib";
    fetchurl = fetchurlBoot;
  };

  nix-plugins = callPackage ../development/libraries/nix-plugins {
    nix = pkgs.nixUnstable;
  };

  non = callPackage ../applications/audio/non { };

  nspr = callPackage ../development/libraries/nspr { };

  nss = lowPrio (callPackage ../development/libraries/nss { });

  nss_wrapper = callPackage ../development/libraries/nss_wrapper { };

  nssTools = callPackage ../development/libraries/nss {
    includeTools = true;
  };

  ntk = callPackage ../development/libraries/audio/ntk { };

  ntrack = callPackage ../development/libraries/ntrack { };

  nvidia-texture-tools = callPackage ../development/libraries/nvidia-texture-tools { };

  ode = builderDefsPackage (callPackage ../development/libraries/ode) { };

  ogre = callPackage ../development/libraries/ogre {};

  ogrepaged = callPackage ../development/libraries/ogrepaged { };

  oniguruma = callPackage ../development/libraries/oniguruma { };

  # openalSoft is 100% ABI compatible to openalLegacy and should be a default
  openal = openalSoft;
  openalLegacy = callPackage ../development/libraries/openal { };
  openalSoft = callPackage ../development/libraries/openal-soft { };

  openbabel = callPackage ../development/libraries/openbabel { };

  opencascade = callPackage ../development/libraries/opencascade {
    tcl = tcl-8_5;
    tk = tk-8_5;
  };

  opencascade_6_5 = callPackage ../development/libraries/opencascade/6.5.nix {
    automake = automake111x;
    ftgl = ftgl212;
  };

  opencascade_oce = callPackage ../development/libraries/opencascade/oce.nix { };

  opencollada = callPackage ../development/libraries/opencollada { };

  opencsg = callPackage ../development/libraries/opencsg { };

  openct = callPackage ../development/libraries/openct { };

  opencv = callPackage ../development/libraries/opencv { };

  opencv_2_1 = callPackage ../development/libraries/opencv/2.1.nix {
    libpng = libpng12;
  };

  opencv3 = callPackage ../development/libraries/opencv/3.x.nix { };

  # this ctl version is needed by openexr_viewers
  openexr_ctl = ctl;

  openexr = callPackage ../development/libraries/openexr { };

  openldap = callPackage ../development/libraries/openldap { };

  libopensc_dnie = callPackage ../development/libraries/libopensc-dnie { };

  opencolorio = callPackage ../development/libraries/opencolorio { };

  ois = callPackage ../development/libraries/ois {};

  opal = callPackage ../development/libraries/opal {};

  openh264 = callPackage ../development/libraries/openh264 { };

  openjpeg_1 = callPackage ../development/libraries/openjpeg/1.x.nix { };
  openjpeg_2_0 = callPackage ../development/libraries/openjpeg/2.0.nix { };
  openjpeg_2_1 = callPackage ../development/libraries/openjpeg/2.1.nix { };
  openjpeg = openjpeg_2_1;

  openscenegraph = callPackage ../development/libraries/openscenegraph {
    giflib = giflib_4_1;
    ffmpeg = ffmpeg_0;
  };

  libressl = callPackage ../development/libraries/libressl { };

  boringssl = callPackage ../development/libraries/boringssl { };

  openssl = callPackage ../development/libraries/openssl {
    fetchurl = fetchurlBoot;
    cryptodevHeaders = linuxPackages.cryptodev.override {
      fetchurl = fetchurlBoot;
      onlyHeaders = true;
    };
  };

  openssl_1_0_2 = callPackage ../development/libraries/openssl/1.0.2.x.nix {
    fetchurl = fetchurlBoot;
    cryptodevHeaders = linuxPackages.cryptodev.override {
      fetchurl = fetchurlBoot;
      onlyHeaders = true;
    };
  };

  opensubdiv = callPackage ../development/libraries/opensubdiv { };

  openwsman = callPackage ../development/libraries/openwsman {};

  ortp = callPackage ../development/libraries/ortp { };

  p11_kit = callPackage ../development/libraries/p11-kit { };

  paperkey = callPackage ../tools/security/paperkey { };

  pangoxsl = callPackage ../development/libraries/pangoxsl { };

  pcg_c = callPackage ../development/libraries/pcg-c { };

  pcl = callPackage ../development/libraries/pcl {
    vtk = vtkWithQt4;
  };

  pcre = callPackage ../development/libraries/pcre {
    unicodeSupport = config.pcre.unicode or true;
  };

  pcre2 = callPackage ../development/libraries/pcre2 { };

  pdf2xml = callPackage ../development/libraries/pdf2xml {} ;

  phonon = callPackage ../development/libraries/phonon/qt4 {};

  phonon_backend_gstreamer = callPackage ../development/libraries/phonon-backend-gstreamer/qt4 {};

  phonon_backend_vlc = callPackage ../development/libraries/phonon-backend-vlc/qt4 {};

  phonon_qt5 = callPackage ../development/libraries/phonon/qt5/old.nix {};

  phonon_qt5_backend_gstreamer = callPackage ../development/libraries/phonon-backend-gstreamer/qt5/old.nix {};

  physfs = callPackage ../development/libraries/physfs { };

  pipelight = callPackage ../tools/misc/pipelight {
    wineStaging = pkgsi686Linux.wineStaging;
  };

  pkcs11helper = callPackage ../development/libraries/pkcs11helper { };

  plib = callPackage ../development/libraries/plib { };

  pocketsphinx = callPackage ../development/libraries/pocketsphinx { };

  podofo = callPackage ../development/libraries/podofo { lua5 = lua5_1; };

  poker-eval = callPackage ../development/libraries/poker-eval { };

  polarssl = mbedtls;

  polkit = callPackage ../development/libraries/polkit {
    spidermonkey = spidermonkey_17;
  };

  polkit_qt4 = callPackage ../development/libraries/polkit-qt-1 { };

  polkit_qt5 = callPackage ../development/libraries/polkit-qt-1/old.nix { withQt5 = true; };

  policykit = callPackage ../development/libraries/policykit { };

  poppler = callPackage ../development/libraries/poppler { lcms = lcms2; };

  poppler_min = poppler.override { # TODO: maybe reduce even more
    minimal = true;
    suffix = "min";
  };

  poppler_qt4 = poppler.override {
    qt4Support = true;
    suffix = "qt4";
  };

  poppler_qt5 = qt5Libs.popplerQt;

  poppler_utils = poppler.override { suffix = "utils"; utils = true; };

  popt = callPackage ../development/libraries/popt { };

  portaudio = callPackage ../development/libraries/portaudio { };

  portaudioSVN = callPackage ../development/libraries/portaudio/svn-head.nix { };

  portmidi = callPackage ../development/libraries/portmidi {};

  prison = callPackage ../development/libraries/prison { };

  proj = callPackage ../development/libraries/proj { };

  postgis = callPackage ../development/libraries/postgis { };

  protobuf = protobuf2_6;
  protobuf3_0 = lowPrio (callPackage ../development/libraries/protobuf/3.0.nix { });
  protobuf2_6 = callPackage ../development/libraries/protobuf/2.6.nix { };
  protobuf2_5 = callPackage ../development/libraries/protobuf/2.5.nix { };

  protobufc = protobufc1_1;
  protobufc1_1 = callPackage ../development/libraries/protobufc/1.1.nix { };
  protobufc1_0 = callPackage ../development/libraries/protobufc/1.0.nix { };

  pth = callPackage ../development/libraries/pth { };

  ptlib = callPackage ../development/libraries/ptlib {};

  pugixml = callPackage ../development/libraries/pugixml { };

  re2 = callPackage ../development/libraries/re2 { };

  qca2 = callPackage ../development/libraries/qca2 { qt = qt4; };

  qca-qt5 = callPackage ../development/libraries/qca-qt5/old.nix { };

  qimageblitz = callPackage ../development/libraries/qimageblitz {};

  qjson = callPackage ../development/libraries/qjson { };

  qoauth = callPackage ../development/libraries/qoauth { };

  quazip = callPackage ../development/libraries/quazip {
    qt = qt5;
  };

  qt3 = callPackage ../development/libraries/qt-3 {
    openglSupport = mesaSupported;
    libpng = libpng12;
  };

  qt4 = pkgs.kde4.qt4;

  qt48 = callPackage ../development/libraries/qt-4.x/4.8 {
    # GNOME dependencies are not used unless gtkStyle == true
    mesa = mesa_noglu;
    inherit (pkgs.gnome) libgnomeui GConf gnome_vfs;
    cups = if stdenv.isLinux then cups else null;
  };

  qt48Full = appendToName "full" (qt48.override {
    docs = true;
    demos = true;
    examples = true;
    developerBuild = true;
  });

  qt54 = recurseIntoAttrs (callPackage ../development/libraries/qt-5/5.4 {});
  qt55 = recurseIntoAttrs (import ../development/libraries/qt-5/5.5 { inherit pkgs; });

  qt5 = qt54;

  qt5LibsFun = self: with self; {

    accounts-qt = callPackage ../development/libraries/accounts-qt { };

    grantlee = callPackage ../development/libraries/grantlee/5.x.nix { };

    libdbusmenu = callPackage ../development/libraries/libdbusmenu-qt/qt-5.5.nix { };

    libkeyfinder = callPackage ../development/libraries/libkeyfinder { };

    mlt = callPackage ../development/libraries/mlt/qt-5.5.nix {};

    openbr = callPackage ../development/libraries/openbr { };

    phonon = callPackage ../development/libraries/phonon/qt5 { };

    phonon_backend_gstreamer = callPackage ../development/libraries/phonon-backend-gstreamer/qt5 { };

    phonon_backend_vlc = callPackage ../development/libraries/phonon-backend-vlc/qt5 { };

    polkitQt = callPackage ../development/libraries/polkit-qt-1 {
      withQt5 = true;
    };

    popplerQt = callPackage ../development/libraries/poppler {
      lcms = lcms2;
      qt5Support = true;
      suffix = "qt5";
    };

    qca-qt5 = callPackage ../development/libraries/qca-qt5 { };

    qmltermwidget = callPackage ../development/libraries/qmltermwidget { };

    signon = callPackage ../development/libraries/signon { };

    telepathy = callPackage ../development/libraries/telepathy/qt5 { };

    vlc = callPackage ../applications/video/vlc {
      qt4 = null;
      withQt5 = true;
    };

  };

  qt55Libs = lib.makeScope qt55.newScope qt5LibsFun;
  qt5Libs = qt55Libs;

  qtEnv = callPackage ../development/libraries/qt-5/qt-env.nix {};

  qt5Full = appendToName "full" (qtEnv {
    qtbase = qt5.base;
    paths = lib.filter lib.isDerivation (lib.attrValues qt5);
  });

  qtcreator = callPackage ../development/qtcreator {
    qtLib = qt54;
    withDocumentation = true;
  };

  qtkeychain = callPackage ../development/libraries/qtkeychain { };

  qtscriptgenerator = callPackage ../development/libraries/qtscriptgenerator { };

  quesoglc = callPackage ../development/libraries/quesoglc { };

  qwt = callPackage ../development/libraries/qwt {};

  qwt6 = callPackage ../development/libraries/qwt/6.nix { };

  qxt = callPackage ../development/libraries/qxt {};

  rabbitmq-c = callPackage ../development/libraries/rabbitmq-c {};

  rabbitmq-c_0_4 = callPackage ../development/libraries/rabbitmq-c/0.4.nix {};

  rabbitmq-java-client = callPackage ../development/libraries/rabbitmq-java-client {};

  raul = callPackage ../development/libraries/audio/raul { };

  readline = readline6;
  readline6 = readline63;

  readline5 = callPackage ../development/libraries/readline/5.x.nix { };

  readline62 = callPackage ../development/libraries/readline/6.2.nix { };

  readline63 = callPackage ../development/libraries/readline/6.3.nix { };

  readosm = callPackage ../development/libraries/readosm { };

  lambdabot = callPackage ../development/tools/haskell/lambdabot {
    haskell-lib = haskell.lib;
  };

  leksah = callPackage ../development/tools/haskell/leksah {
    inherit (haskellPackages) ghcWithPackages;
  };

  librdf_raptor = callPackage ../development/libraries/librdf/raptor.nix { };

  librdf_raptor2 = callPackage ../development/libraries/librdf/raptor2.nix { };

  librdf_rasqal = callPackage ../development/libraries/librdf/rasqal.nix { };

  librdf_redland = callPackage ../development/libraries/librdf/redland.nix { };

  librdf = callPackage ../development/libraries/librdf { };

  libsmf = callPackage ../development/libraries/audio/libsmf { };

  lilv = callPackage ../development/libraries/audio/lilv { };
  lilv-svn = callPackage ../development/libraries/audio/lilv/lilv-svn.nix { };

  lv2 = callPackage ../development/libraries/audio/lv2 { };

  lvtk = callPackage ../development/libraries/audio/lvtk { };

  qrupdate = callPackage ../development/libraries/qrupdate { };

  redland = pkgs.librdf_redland;

  resolv_wrapper = callPackage ../development/libraries/resolv_wrapper { };

  rhino = callPackage ../development/libraries/java/rhino {
    javac = gcj;
    jvm = gcj;
  };

  rlog = callPackage ../development/libraries/rlog { };

  rocksdb = callPackage ../development/libraries/rocksdb { };

  rote = callPackage ../development/libraries/rote { };

  rubberband = callPackage ../development/libraries/rubberband {
    inherit (vamp) vampSDK;
  };

  sbc = callPackage ../development/libraries/sbc { };

  schroedinger = callPackage ../development/libraries/schroedinger { };

  SDL = callPackage ../development/libraries/SDL {
    openglSupport = mesaSupported;
    alsaSupport = stdenv.isLinux;
    x11Support = !stdenv.isCygwin;
    pulseaudioSupport = if (config ? pulseaudio)
                        then config.pulseaudio
                        else stdenv.isLinux;
    inherit (darwin.apple_sdk.frameworks) OpenGL CoreAudio CoreServices AudioUnit Kernel Cocoa;
  };

  SDL_gfx = callPackage ../development/libraries/SDL_gfx { };

  SDL_image = callPackage ../development/libraries/SDL_image { };

  SDL_mixer = callPackage ../development/libraries/SDL_mixer { };

  SDL_net = callPackage ../development/libraries/SDL_net { };

  SDL_sound = callPackage ../development/libraries/SDL_sound { };

  SDL_stretch= callPackage ../development/libraries/SDL_stretch { };

  SDL_ttf = callPackage ../development/libraries/SDL_ttf { };

  SDL2 = callPackage ../development/libraries/SDL2 {
    openglSupport = mesaSupported;
    alsaSupport = stdenv.isLinux;
    x11Support = !stdenv.isCygwin;
    pulseaudioSupport = config.pulseaudio or false; # better go through ALSA
    inherit (darwin.apple_sdk.frameworks) AudioUnit Cocoa CoreAudio CoreServices ForceFeedback OpenGL;
  };

  SDL2_image = callPackage ../development/libraries/SDL2_image { };

  SDL2_mixer = callPackage ../development/libraries/SDL2_mixer { };

  SDL2_net = callPackage ../development/libraries/SDL2_net { };

  SDL2_gfx = callPackage ../development/libraries/SDL2_gfx { };

  SDL2_ttf = callPackage ../development/libraries/SDL2_ttf { };

  sblim-sfcc = callPackage ../development/libraries/sblim-sfcc {};

  serd = callPackage ../development/libraries/serd {};

  serf = callPackage ../development/libraries/serf {};

  sfsexp = callPackage ../development/libraries/sfsexp {};

  shhmsg = callPackage ../development/libraries/shhmsg { };

  shhopt = callPackage ../development/libraries/shhopt { };

  silgraphite = callPackage ../development/libraries/silgraphite {};
  graphite2 = callPackage ../development/libraries/silgraphite/graphite2.nix {};

  simgear = callPackage ../development/libraries/simgear { };

  sfml = callPackage ../development/libraries/sfml { };

  signon = callPackage ../development/libraries/signon/old.nix {};

  skalibs = callPackage ../development/libraries/skalibs { };

  slang = callPackage ../development/libraries/slang { };

  slibGuile = callPackage ../development/libraries/slib {
    scheme = guile_1_8;
    texinfo = texinfo4; # otherwise erros: must be after `@defun' to use `@defunx'
  };

  smpeg = callPackage ../development/libraries/smpeg { };

  snack = callPackage ../development/libraries/snack {
        # optional
  };

  snappy = callPackage ../development/libraries/snappy { };

  socket_wrapper = callPackage ../development/libraries/socket_wrapper { };

  sofia_sip = callPackage ../development/libraries/sofia-sip { };

  soprano = callPackage ../development/libraries/soprano { };

  soqt = callPackage ../development/libraries/soqt { };

  sord = callPackage ../development/libraries/sord {};
  sord-svn = callPackage ../development/libraries/sord/sord-svn.nix {};

  soundtouch = callPackage ../development/libraries/soundtouch {};

  spandsp = callPackage ../development/libraries/spandsp {};

  spatialite_tools = callPackage ../development/libraries/spatialite-tools { };

  speechd = callPackage ../development/libraries/speechd { };

  speech_tools = callPackage ../development/libraries/speech-tools {};

  speex = callPackage ../development/libraries/speex {
    fftw = fftwFloat;
  };

  speexdsp = callPackage ../development/libraries/speexdsp {
    fftw = fftwFloat;
  };

  sphinxbase = callPackage ../development/libraries/sphinxbase { };

  sphinxsearch = callPackage ../servers/search/sphinxsearch { };

  spice = callPackage ../development/libraries/spice {
    celt = celt_0_5_1;
    inherit (pythonPackages) pyparsing;
  };

  spice_gtk = callPackage ../development/libraries/spice-gtk { };

  spice_protocol = callPackage ../development/libraries/spice-protocol { };

  sratom = callPackage ../development/libraries/audio/sratom { };

  srm = callPackage ../tools/security/srm { };

  srtp = callPackage ../development/libraries/srtp {
    libpcap = if stdenv.isLinux then libpcap else null;
  };

  stxxl = callPackage ../development/libraries/stxxl { parallel = true; };

  sqlite = lowPrio (callPackage ../development/libraries/sqlite { });

  sqlite3_analyzer = lowPrio (callPackage ../development/libraries/sqlite/sqlite3_analyzer.nix { });

  sqlite-amalgamation = callPackage ../development/libraries/sqlite-amalgamation { };

  sqlite-interactive = appendToName "interactive" (sqlite.override { interactive = true; });

  sqlcipher = lowPrio (callPackage ../development/libraries/sqlcipher {
    readline = null;
    ncurses = null;
  });

  stfl = callPackage ../development/libraries/stfl { };

  stlink = callPackage ../development/tools/misc/stlink { };

  steghide = callPackage ../tools/security/steghide {};

  stlport = callPackage ../development/libraries/stlport { };

  strigi = callPackage ../development/libraries/strigi { clucene_core = clucene_core_2; };

  subtitleeditor = callPackage ../applications/video/subtitleeditor { };

  suil = callPackage ../development/libraries/audio/suil { };

  sutils = callPackage ../tools/misc/sutils { };

  svrcore = callPackage ../development/libraries/svrcore { };

  sword = callPackage ../development/libraries/sword { };

  biblesync = callPackage ../development/libraries/biblesync { };

  szip = callPackage ../development/libraries/szip { };

  t1lib = callPackage ../development/libraries/t1lib { };

  taglib = callPackage ../development/libraries/taglib { };

  taglib_extras = callPackage ../development/libraries/taglib-extras { };

  talloc = callPackage ../development/libraries/talloc {
    python = python2;
  };

  tclap = callPackage ../development/libraries/tclap {};

  tclgpg = callPackage ../development/libraries/tclgpg { };

  tcllib = callPackage ../development/libraries/tcllib { };

  tcltls = callPackage ../development/libraries/tcltls { };

  ntdb = callPackage ../development/libraries/ntdb {
    python = python2;
  };

  tdb = callPackage ../development/libraries/tdb {
    python = python2;
  };

  tecla = callPackage ../development/libraries/tecla { };

  telepathy_glib = callPackage ../development/libraries/telepathy/glib { };

  telepathy_farstream = callPackage ../development/libraries/telepathy/farstream {};

  telepathy_qt = callPackage ../development/libraries/telepathy/qt { };

  telepathy_qt5 = callPackage ../development/libraries/telepathy/qt5/old.nix {};

  tevent = callPackage ../development/libraries/tevent {
    python = python2;
  };

  thrift = callPackage ../development/libraries/thrift { };

  tidyp = callPackage ../development/libraries/tidyp { };

  tinyxml = tinyxml2;

  tinyxml2 = callPackage ../development/libraries/tinyxml/2.6.2.nix { };

  tk = tk-8_6;

  tk-8_6 = callPackage ../development/libraries/tk/8.6.nix { };
  tk-8_5 = callPackage ../development/libraries/tk/8.5.nix { tcl = tcl-8_5; };

  tnt = callPackage ../development/libraries/tnt { };

  kyotocabinet = callPackage ../development/libraries/kyotocabinet { };

  tokyocabinet = callPackage ../development/libraries/tokyo-cabinet { };

  tokyotyrant = callPackage ../development/libraries/tokyo-tyrant { };

  tremor = callPackage ../development/libraries/tremor { };

  uid_wrapper = callPackage ../development/libraries/uid_wrapper { };

  unibilium = callPackage ../development/libraries/unibilium { };

  unicap = callPackage ../development/libraries/unicap {};

  tsocks = callPackage ../development/libraries/tsocks { };

  unixODBC = callPackage ../development/libraries/unixODBC { };

  unixODBCDrivers = recurseIntoAttrs (callPackages ../development/libraries/unixODBCDrivers {});

  urt = callPackage ../development/libraries/urt { };

  ustr = callPackage ../development/libraries/ustr { };

  usbredir = callPackage ../development/libraries/usbredir {
    libusb = libusb1;
  };

  uthash = callPackage ../development/libraries/uthash { };

  ucommon = ucommon_openssl;

  ucommon_openssl = callPackage ../development/libraries/ucommon {
    gnutls = null;
  };

  ucommon_gnutls = lowPrio (ucommon.override {
    openssl = null;
    zlib = null;
    gnutls = gnutls;
  });

  v8_3_16_14 = callPackage ../development/libraries/v8/3.16.14.nix {
    inherit (pythonPackages) gyp;
    # The build succeeds using gcc5 but it fails to build pkgs.consul-ui
    stdenv = overrideCC stdenv gcc48;
  };

  v8_3_24_10 = callPackage ../development/libraries/v8/3.24.10.nix {
    inherit (pythonPackages) gyp;
  };

  v8_4_5 = callPackage ../development/libraries/v8/4.5.nix {
    inherit (pythonPackages) gyp;
  };

  v8 = callPackage ../development/libraries/v8 {
    inherit (pythonPackages) gyp;
  };

  vaapiIntel = callPackage ../development/libraries/vaapi-intel { };

  vaapiVdpau = callPackage ../development/libraries/vaapi-vdpau { };

  vamp = callPackage ../development/libraries/audio/vamp { };

  vc = callPackage ../development/libraries/vc { };

  vc_0_7 = callPackage ../development/libraries/vc/0.7.nix { };

  vcdimager = callPackage ../development/libraries/vcdimager { };

  vid-stab = callPackage ../development/libraries/vid-stab { };

  vigra = callPackage ../development/libraries/vigra {
    inherit (pkgs.pythonPackages) numpy;
  };

  vlock = callPackage ../misc/screensavers/vlock { };

  vmime = callPackage ../development/libraries/vmime { };

  vrpn = callPackage ../development/libraries/vrpn { };

  vtk = callPackage ../development/libraries/vtk { };

  vtkWithQt4 = vtk.override { qtLib = qt4; };

  vxl = callPackage ../development/libraries/vxl {
    libpng = libpng12;
  };

  wavpack = callPackage ../development/libraries/wavpack {
    inherit (darwin) libiconv;
  };

  wayland = callPackage ../development/libraries/wayland {
    graphviz = graphviz-nox;
  };

  webkit = webkitgtk;

  webkitgtk = callPackage ../development/libraries/webkitgtk {
    harfbuzz = harfbuzz-icu;
    gst-plugins-base = gst_all_1.gst-plugins-base;
  };

  webkitgtk24x = callPackage ../development/libraries/webkitgtk/2.4.nix {
    harfbuzz = harfbuzz-icu;
    gst-plugins-base = gst_all_1.gst-plugins-base;
  };

  webkitgtk2 = webkitgtk24x.override {
    withGtk2 = true;
    enableIntrospection = false;
  };

  websocketpp = callPackage ../development/libraries/websocket++ { };

  webrtc-audio-processing = callPackage ../development/libraries/webrtc-audio-processing { };

  wildmidi = callPackage ../development/libraries/wildmidi { };

  wiredtiger = callPackage ../development/libraries/wiredtiger { };

  wvstreams = callPackage ../development/libraries/wvstreams { };

  wxGTK = wxGTK28;

  wxGTK28 = callPackage ../development/libraries/wxGTK-2.8 {
    inherit (gnome) GConf;
    withMesa = lib.elem system lib.platforms.mesaPlatforms;
  };

  wxGTK29 = callPackage ../development/libraries/wxGTK-2.9/default.nix {
    inherit (gnome) GConf;
    inherit (darwin.stubs) setfile;
    withMesa = lib.elem system lib.platforms.mesaPlatforms;
  };

  wxGTK30 = callPackage ../development/libraries/wxGTK-3.0/default.nix {
    inherit (gnome) GConf;
    inherit (darwin.stubs) setfile;
    withMesa = lib.elem system lib.platforms.mesaPlatforms;
  };

  wxmac = callPackage ../development/libraries/wxmac {
    inherit (darwin.apple_sdk.frameworks) AGL Cocoa Kernel QuickTime;
    inherit (darwin.stubs) setfile rez derez;
  };

  wtk = callPackage ../development/libraries/wtk { };

  x264 = callPackage ../development/libraries/x264 { };

  x265 = callPackage ../development/libraries/x265 { };

  xapian = callPackage ../development/libraries/xapian { };

  xapianBindings = callPackage ../development/libraries/xapian/bindings {  # TODO perl php Java, tcl, C#, python
  };

  xapian10 = callPackage ../development/libraries/xapian/1.0.x.nix { };

  xapianBindings10 = callPackage ../development/libraries/xapian/bindings/1.0.x.nix {  # TODO perl php Java, tcl, C#, python
  };

  xavs = callPackage ../development/libraries/xavs { };

  Xaw3d = callPackage ../development/libraries/Xaw3d { };

  xbase = callPackage ../development/libraries/xbase { };

  xcb-util-cursor = xorg.xcbutilcursor;
  xcb-util-cursor-HEAD = callPackage ../development/libraries/xcb-util-cursor/HEAD.nix { };

  xdo = callPackage ../tools/misc/xdo { };

  xineLib = callPackage ../development/libraries/xine-lib { };

  xautolock = callPackage ../misc/screensavers/xautolock { };

  xercesc = callPackage ../development/libraries/xercesc {};

  # Avoid using this. It isn't really a wrapper anymore, but we keep the name.
  xlibsWrapper = callPackage ../development/libraries/xlibs-wrapper {
    packages = [
      freetype fontconfig xorg.xproto xorg.libX11 xorg.libXt
      xorg.libXft xorg.libXext xorg.libSM xorg.libICE
      xorg.xextproto
    ];
  };

  xmlrpc_c = callPackage ../development/libraries/xmlrpc-c { };

  xmlsec = callPackage ../development/libraries/xmlsec { };

  xlslib = callPackage ../development/libraries/xlslib { };

  xvidcore = callPackage ../development/libraries/xvidcore { };

  xylib = callPackage ../development/libraries/xylib { };

  yajl = callPackage ../development/libraries/yajl { };

  yubico-piv-tool = callPackage ../tools/misc/yubico-piv-tool { };

  yubikey-personalization = callPackage ../tools/misc/yubikey-personalization {
    libusb = libusb1;
  };

  yubikey-personalization-gui = callPackage ../tools/misc/yubikey-personalization-gui {
    qt = qt4;
  };

  zeitgeist = callPackage ../development/libraries/zeitgeist { };

  zlib = callPackage ../development/libraries/zlib {
    fetchurl = fetchurlBoot;
  };

  zlog = callPackage ../development/libraries/zlog { };

  zlibStatic = lowPrio (appendToName "static" (callPackage ../development/libraries/zlib {
    static = true;
  }));

  zeromq2 = callPackage ../development/libraries/zeromq/2.x.nix {};
  zeromq3 = callPackage ../development/libraries/zeromq/3.x.nix {};
  zeromq4 = callPackage ../development/libraries/zeromq/4.x.nix {};
  zeromq = zeromq4;

  cppzmq = callPackage ../development/libraries/cppzmq {};

  czmq = callPackage ../development/libraries/czmq { };

  zimlib = callPackage ../development/libraries/zimlib { };

  zita-convolver = callPackage ../development/libraries/audio/zita-convolver { };

  zita-alsa-pcmi = callPackage ../development/libraries/audio/zita-alsa-pcmi { };

  zita-resampler = callPackage ../development/libraries/audio/zita-resampler { };

  zziplib = callPackage ../development/libraries/zziplib { };

  ### DEVELOPMENT / LIBRARIES / AGDA

  agda = callPackage ../build-support/agda {
    glibcLocales = if pkgs.stdenv.isLinux then pkgs.glibcLocales else null;
    extension = self : super : { };
    inherit (haskellPackages) Agda;
  };

  agdaBase = callPackage ../development/libraries/agda/agda-base { };

  agdaIowaStdlib = callPackage ../development/libraries/agda/agda-iowa-stdlib { };

  agdaPrelude = callPackage ../development/libraries/agda/agda-prelude { };

  AgdaStdlib = callPackage ../development/libraries/agda/agda-stdlib {
    inherit (haskellPackages) ghcWithPackages;
  };

  AgdaSheaves = callPackage ../development/libraries/agda/Agda-Sheaves { };

  bitvector = callPackage ../development/libraries/agda/bitvector { };

  categories = callPackage ../development/libraries/agda/categories { };

  pretty = callPackage ../development/libraries/agda/pretty { };

  TotalParserCombinators = callPackage ../development/libraries/agda/TotalParserCombinators { };

  ### DEVELOPMENT / LIBRARIES / JAVA

  atermjava = callPackage ../development/libraries/java/aterm {
    stdenv = overrideInStdenv stdenv [gnumake380];
  };

  commonsBcel = callPackage ../development/libraries/java/commons/bcel { };

  commonsBsf = callPackage ../development/libraries/java/commons/bsf { };

  commonsCompress = callPackage ../development/libraries/java/commons/compress { };

  commonsFileUpload = callPackage ../development/libraries/java/commons/fileupload { };

  commonsLang = callPackage ../development/libraries/java/commons/lang { };

  commonsLogging = callPackage ../development/libraries/java/commons/logging { };

  commonsIo = callPackage ../development/libraries/java/commons/io { };

  commonsMath = callPackage ../development/libraries/java/commons/math { };

  fastjar = callPackage ../development/tools/java/fastjar { };

  httpunit = callPackage ../development/libraries/java/httpunit { };

  gwtdragdrop = callPackage ../development/libraries/java/gwt-dragdrop { };

  gwtwidgets = callPackage ../development/libraries/java/gwt-widgets { };

  javaCup = callPackage ../development/libraries/java/cup { };

  javasvn = callPackage ../development/libraries/java/javasvn { };

  jclasslib = callPackage ../development/tools/java/jclasslib { };

  jdom = callPackage ../development/libraries/java/jdom { };

  jflex = callPackage ../development/libraries/java/jflex { };

  jjtraveler = callPackage ../development/libraries/java/jjtraveler {
    stdenv = overrideInStdenv stdenv [gnumake380];
  };

  junit = callPackage ../development/libraries/java/junit { antBuild = releaseTools.antBuild; };

  junixsocket = callPackage ../development/libraries/java/junixsocket { };

  jzmq = callPackage ../development/libraries/java/jzmq { };

  lucene = callPackage ../development/libraries/java/lucene { };

  lucenepp = callPackage ../development/libraries/lucene++ {
    boost = boost155;
  };

  mockobjects = callPackage ../development/libraries/java/mockobjects { };

  saxon = callPackage ../development/libraries/java/saxon { };

  saxonb = callPackage ../development/libraries/java/saxon/default8.nix { };

  sharedobjects = callPackage ../development/libraries/java/shared-objects {
    stdenv = overrideInStdenv stdenv [gnumake380];
  };

  smack = callPackage ../development/libraries/java/smack { };

  swt = callPackage ../development/libraries/java/swt {
    inherit (gnome) libsoup;
  };


  ### DEVELOPMENT / LIBRARIES / JAVASCRIPT

  jquery = callPackage ../development/libraries/javascript/jquery { };

  jquery-ui = callPackage ../development/libraries/javascript/jquery-ui { };

  yuicompressor = callPackage ../development/tools/yuicompressor { };

  ### DEVELOPMENT / GO MODULES

  go14Packages = recurseIntoAttrs (callPackage ./go-packages.nix {
    go = go_1_4;
    buildGoPackage = callPackage ../development/go-modules/generic {
      go = go_1_4;
      govers = go14Packages.govers.bin;
    };
    overrides = (config.goPackageOverrides or (p: {})) pkgs;
  });

  go15Packages = recurseIntoAttrs (callPackage ./go-packages.nix {
    go = go_1_5;
    buildGoPackage = callPackage ../development/go-modules/generic {
      go = go_1_5;
      govers = go15Packages.govers.bin;
    };
    overrides = (config.goPackageOverrides or (p: {})) pkgs;
  });

  goPackages = go15Packages;

  ### DEVELOPMENT / LISP MODULES

  asdf = callPackage ../development/lisp-modules/asdf {
    texLive = null;
  };

  clwrapperFunction = callPackage ../development/lisp-modules/clwrapper;

  wrapLisp = lisp: clwrapperFunction { inherit lisp; };

  lispPackagesFor = clwrapper: callPackage ../development/lisp-modules/lisp-packages.nix {
    inherit clwrapper;
  };

  lispPackagesClisp = lispPackagesFor (wrapLisp clisp);
  lispPackagesSBCL = lispPackagesFor (wrapLisp sbcl);
  lispPackages = recurseIntoAttrs lispPackagesSBCL;


  ### DEVELOPMENT / PERL MODULES

  buildPerlPackage = callPackage ../development/perl-modules/generic perl;

  perlPackages = recurseIntoAttrs (callPackage ./perl-packages.nix {
    overrides = (config.perlPackageOverrides or (p: {})) pkgs;
  });

  perlXMLParser = perlPackages.XMLParser;

  ack = perlPackages.ack;

  perlArchiveCpio = perlPackages.ArchiveCpio;

  perlcritic = perlPackages.PerlCritic;

  sqitchPg = callPackage ../development/tools/misc/sqitch {
    name = "sqitch-pg";
    databaseModule = perlPackages.DBDPg;
    sqitchModule = perlPackages.AppSqitch;
  };

  ### DEVELOPMENT / PYTHON MODULES

  # python function with default python interpreter
  buildPythonPackage = pythonPackages.buildPythonPackage;

  # `nix-env -i python-nose` installs for 2.7, the default python.
  # Therefore we do not recurse into attributes here, in contrast to
  # python27Packages. `nix-env -iA python26Packages.nose` works
  # regardless.
  python26Packages = callPackage ./python-packages.nix {
    python = python26;
    self = python26Packages;
  };

  python27Packages = lib.hiPrioSet (recurseIntoAttrs (callPackage ./python-packages.nix {
    python = python27;
    self = python27Packages;
  }));

  python32Packages = callPackage ./python-packages.nix {
    python = python32;
    self = python32Packages;
  };

  python33Packages = callPackage ./python-packages.nix {
    python = python33;
    self = python33Packages;
  };

  python34Packages = recurseIntoAttrs (callPackage ./python-packages.nix {
    python = python34;
    self = python34Packages;
  });

  python35Packages = recurseIntoAttrs (callPackage ./python-packages.nix {
    python = python35;
    self = python35Packages;
  });

  pypyPackages = recurseIntoAttrs (callPackage ./python-packages.nix {
    python = pypy;
    self = pypyPackages;
  });

  foursuite = callPackage ../development/python-modules/4suite { };

  bsddb3 = callPackage ../development/python-modules/bsddb3 { };

  ecdsa = callPackage ../development/python-modules/ecdsa { };

  numeric = callPackage ../development/python-modules/numeric { };

  pil = pythonPackages.pil;

  psyco = callPackage ../development/python-modules/psyco { };

  pycairo = pythonPackages.pycairo;

  pycapnp = pythonPackages.pycapnp;

  pycrypto = pythonPackages.pycrypto;

  pycups = callPackage ../development/python-modules/pycups { };

  pyexiv2 = callPackage ../development/python-modules/pyexiv2 { };

  pygame = callPackage ../development/python-modules/pygame { };

  pygobject = pythonPackages.pygobject;

  pygobject3 = pythonPackages.pygobject3;

  pygtk = pythonPackages.pygtk;

  pygtksourceview = callPackage ../development/python-modules/pygtksourceview { };

  pyGtkGlade = pythonPackages.pyGtkGlade;

  pylint = callPackage ../development/python-modules/pylint { };

  pyopenssl = pythonPackages.pyopenssl;

  rhpl = callPackage ../development/python-modules/rhpl { };

  pyqt4 = callPackage ../development/python-modules/pyqt/4.x.nix { };

  pysideApiextractor = callPackage ../development/python-modules/pyside/apiextractor.nix { };

  pysideGeneratorrunner = callPackage ../development/python-modules/pyside/generatorrunner.nix { };

  pyside = callPackage ../development/python-modules/pyside { };

  pysideTools = callPackage ../development/python-modules/pyside/tools.nix { };

  pysideShiboken = callPackage ../development/python-modules/pyside/shiboken.nix { };

  pyx = callPackage ../development/python-modules/pyx { };

  pyxml = callPackage ../development/python-modules/pyxml { };

  rbtools = callPackage ../development/python-modules/rbtools { };

  setuptools = pythonPackages.setuptools;

  slowaes = callPackage ../development/python-modules/slowaes { };

  wxPython = pythonPackages.wxPython;
  wxPython28 = pythonPackages.wxPython28;

  twisted = pythonPackages.twisted;

  ZopeInterface = pythonPackages.zope_interface;

  ### DEVELOPMENT / R MODULES

  R = callPackage ../applications/science/math/R {
    # TODO: split docs into a separate output
    texLive = texlive.combine {
      inherit (texlive) scheme-small inconsolata helvetic texinfo fancyvrb cm-super;
    };
    openblas = openblasCompat;
    withRecommendedPackages = false;
  };

  rWrapper = callPackage ../development/r-modules/wrapper.nix {
    recommendedPackages = with rPackages; [
      boot class cluster codetools foreign KernSmooth lattice MASS
      Matrix mgcv nlme nnet rpart spatial survival
    ];
    # Override this attribute to register additional libraries.
    packages = [];
  };

  rPackages = callPackage ../development/r-modules {
    overrides = (config.rPackageOverrides or (p: {})) pkgs;
  };

  ### SERVERS

  "389-ds-base" = callPackage ../servers/ldap/389 {
    kerberos = libkrb5;
  };

  rdf4store = callPackage ../servers/http/4store { };

  apacheHttpd = pkgs.apacheHttpd_2_4;

  apacheHttpd_2_2 = callPackage ../servers/http/apache-httpd/2.2.nix {
    sslSupport = true;
  };

  apacheHttpd_2_4 = lowPrio (callPackage ../servers/http/apache-httpd/2.4.nix {
    sslSupport = true;
  });

  apacheHttpdPackagesFor = apacheHttpd: self: let callPackage = newScope self; in {
    inherit apacheHttpd;

    mod_dnssd = callPackage ../servers/http/apache-modules/mod_dnssd { };

    mod_evasive = callPackage ../servers/http/apache-modules/mod_evasive { };

    mod_fastcgi = callPackage ../servers/http/apache-modules/mod_fastcgi { };

    mod_python = callPackage ../servers/http/apache-modules/mod_python { };

    mod_wsgi = callPackage ../servers/http/apache-modules/mod_wsgi { };

    php = pkgs.php.override { inherit apacheHttpd; };

    subversion = pkgs.subversion.override { httpServer = true; inherit apacheHttpd; };
  };

  apacheHttpdPackages = apacheHttpdPackagesFor pkgs.apacheHttpd pkgs.apacheHttpdPackages;
  apacheHttpdPackages_2_2 = apacheHttpdPackagesFor pkgs.apacheHttpd_2_2 pkgs.apacheHttpdPackages_2_2;
  apacheHttpdPackages_2_4 = apacheHttpdPackagesFor pkgs.apacheHttpd_2_4 pkgs.apacheHttpdPackages_2_4;

  cadvisor = callPackage ../servers/monitoring/cadvisor { };

  cassandra_1_2 = callPackage ../servers/nosql/cassandra/1.2.nix { };
  cassandra_2_0 = callPackage ../servers/nosql/cassandra/2.0.nix { };
  cassandra_2_1 = callPackage ../servers/nosql/cassandra/2.1.nix { };
  cassandra = cassandra_2_1;

  apache-jena = callPackage ../servers/nosql/apache-jena/binary.nix {
    java = jdk;
  };

  apcupsd = callPackage ../servers/apcupsd { };

  asterisk = callPackage ../servers/asterisk { };

  sabnzbd = callPackage ../servers/sabnzbd { };

  bind = callPackage ../servers/dns/bind { };

  bird = callPackage ../servers/bird { };

  bosun = go14Packages.bosun.bin // { outputs = [ "bin" ]; };
  scollector = bosun;

  charybdis = callPackage ../servers/irc/charybdis {};

  couchdb = callPackage ../servers/http/couchdb {
    spidermonkey = spidermonkey_185;
    python = python27;
    sphinx = python27Packages.sphinx;
    erlang = erlangR16;
  };

  dico = callPackage ../servers/dico { };

  dict = callPackage ../servers/dict {
      libmaa = callPackage ../servers/dict/libmaa.nix {};
  };

  dictdDBs = recurseIntoAttrs (callPackages ../servers/dict/dictd-db.nix {});

  dictDBCollector = callPackage ../servers/dict/dictd-db-collector.nix {};

  dictdWiktionary = callPackage ../servers/dict/dictd-wiktionary.nix {};

  dictdWordnet = callPackage ../servers/dict/dictd-wordnet.nix {};

  diod = callPackage ../servers/diod { lua = lua5_1; };

  dnschain = callPackage ../servers/dnschain { };

  dovecot = dovecot21;

  dovecot21 = callPackage ../servers/mail/dovecot { };

  dovecot22 = callPackage ../servers/mail/dovecot/2.2.x.nix { };

  dovecot_pigeonhole = callPackage ../servers/mail/dovecot-pigeonhole { };

  etcd = goPackages.etcd.bin // { outputs = [ "bin" ]; };

  ejabberd = callPackage ../servers/xmpp/ejabberd {
    erlang = erlangR16;
  };

  prosody = callPackage ../servers/xmpp/prosody {
    lua5 = lua5_1;
    inherit (lua51Packages) luasocket luasec luaexpat luafilesystem luabitop luaevent luazlib;
  };

  elasticmq = callPackage ../servers/elasticmq { };

  eventstore = callPackage ../servers/nosql/eventstore {
    v8 = v8_3_24_10;
  };

  etcdctl = etcd;

  exim = callPackage ../servers/mail/exim { };

  fcgiwrap = callPackage ../servers/fcgiwrap { };

  felix = callPackage ../servers/felix { };

  felix_remoteshell = callPackage ../servers/felix/remoteshell.nix { };

  fingerd_bsd = callPackage ../servers/fingerd/bsd-fingerd { };

  firebird = callPackage ../servers/firebird { icu = null; };
  firebirdSuper = callPackage ../servers/firebird { superServer = true; };

  fleet = callPackage ../servers/fleet { };

  freepops = callPackage ../servers/mail/freepops { };

  freeswitch = callPackage ../servers/sip/freeswitch { };

  gatling = callPackage ../servers/http/gatling { };

  groovebasin = callPackage ../applications/audio/groovebasin { };

  hbase = callPackage ../servers/hbase {};

  ircdHybrid = callPackage ../servers/irc/ircd-hybrid { };

  jboss = callPackage ../servers/http/jboss { };

  jboss_mysql_jdbc = callPackage ../servers/http/jboss/jdbc/mysql { };

  jetty = callPackage ../servers/http/jetty { };

  jetty61 = callPackage ../servers/http/jetty/6.1 { };

  jetty92 = callPackage ../servers/http/jetty/9.2.nix { };

  joseki = callPackage ../servers/http/joseki {};

  rdkafka = callPackage ../development/libraries/rdkafka { };

  leafnode = callPackage ../servers/news/leafnode { };

  lighttpd = callPackage ../servers/http/lighttpd { };

  mailman = callPackage ../servers/mail/mailman { };

  mediatomb = callPackage ../servers/mediatomb {
    spidermonkey = spidermonkey_185;
  };

  memcached = callPackage ../servers/memcached {};

  meteor = callPackage ../servers/meteor/default.nix { };

  # Backwards compatibility.
  mod_dnssd = pkgs.apacheHttpdPackages.mod_dnssd;
  mod_evasive = pkgs.apacheHttpdPackages.mod_evasive;
  mod_fastcgi = pkgs.apacheHttpdPackages.mod_fastcgi;
  mod_python = pkgs.apacheHttpdPackages.mod_python;
  mod_wsgi = pkgs.apacheHttpdPackages.mod_wsgi;

  mpd = callPackage ../servers/mpd {
    aacSupport    = config.mpd.aacSupport or true;
    clientSupport = config.mpd.clientSupport or false;
    ffmpegSupport = config.mpd.ffmpegSupport or true;
    opusSupport   = config.mpd.opusSupport or true;

  };

  mpd_clientlib = callPackage ../servers/mpd/clientlib.nix { };

  mpdscribble = callPackage ../tools/misc/mpdscribble { };

  micro-httpd = callPackage ../servers/http/micro-httpd { };

  miniHttpd = callPackage ../servers/http/mini-httpd {};

  mlmmj = callPackage ../servers/mail/mlmmj { };

  myserver = callPackage ../servers/http/myserver { };

  neard = callPackage ../servers/neard { };

  nginx = callPackage ../servers/http/nginx {
    # We don't use `with` statement here on purpose!
    # See https://github.com/NixOS/nixpkgs/pull/10474/files#r42369334
    modules = [ nginxModules.rtmp nginxModules.dav nginxModules.moreheaders ];
  };

  nginxUnstable = callPackage ../servers/http/nginx/unstable.nix {
    modules = [ nginxModules.rtmp nginxModules.dav nginxModules.moreheaders ];
  };

  nginxModules = callPackage ../servers/http/nginx/modules.nix { };

  ngircd = callPackage ../servers/irc/ngircd { };

  nix-binary-cache = callPackage ../servers/http/nix-binary-cache {};

  nsd = callPackage ../servers/dns/nsd (config.nsd or {});

  nsq = goPackages.nsq.bin // { outputs = [ "bin" ]; };

  openpts = callPackage ../servers/openpts { };

  openresty = callPackage ../servers/http/openresty { };

  opensmtpd = callPackage ../servers/mail/opensmtpd { };

  openxpki = callPackage ../servers/openxpki { };

  osrm-backend = callPackage ../servers/osrm-backend { };

  osrm-backend_luajit = callPackage ../servers/osrm-backend { luabind = luabind_luajit; };

  p910nd = callPackage ../servers/p910nd { };

  petidomo = callPackage ../servers/mail/petidomo { };

  popa3d = callPackage ../servers/mail/popa3d { };

  postfix28 = callPackage ../servers/mail/postfix { };
  postfix211 = callPackage ../servers/mail/postfix/2.11.nix { };
  postfix30 = callPackage ../servers/mail/postfix/3.0.nix { };
  postfix = postfix30;

  pshs = callPackage ../servers/http/pshs { };

  libpulseaudio = callPackage ../servers/pulseaudio { libOnly = true; };

  # Name is changed to prevent use in packages;
  # please use libpulseaudio instead.
  pulseaudioLight = callPackage ../servers/pulseaudio { };

  pulseaudioFull = callPackage ../servers/pulseaudio {
    gconf = gnome3.gconf;
    x11Support = true;
    jackaudioSupport = true;
    airtunesSupport = true;
    gconfSupport = true;
    bluetoothSupport = true;
    remoteControlSupport = true;
    zeroconfSupport = true;
  };

  tomcat_connectors = callPackage ../servers/http/apache-modules/tomcat-connectors { };

  pies = callPackage ../servers/pies { };

  portmap = callPackage ../servers/portmap { };

  rpcbind = callPackage ../servers/rpcbind { };

  #monetdb = callPackage ../servers/sql/monetdb { };

  mariadb = callPackage ../servers/sql/mariadb {
    inherit (darwin) cctools;
  };

  mongodb = callPackage ../servers/nosql/mongodb {
    sasl = cyrus_sasl;
  };

  riak = callPackage ../servers/nosql/riak/1.3.1.nix { };
  riak2 = callPackage ../servers/nosql/riak/2.1.1.nix { };

  influxdb = callPackage ../servers/nosql/influxdb { };

  influxdb-backup = goPackages.influxdb-backup.bin // { outputs = [ "bin" ]; };

  hyperdex = callPackage ../servers/nosql/hyperdex { };

  mysql51 = callPackage ../servers/sql/mysql/5.1.x.nix {
    ps = procps; /* !!! Linux only */
  };

  mysql55 = callPackage ../servers/sql/mysql/5.5.x.nix { };

  mysql = mariadb;
  libmysql = mysql.lib;

  mysql_jdbc = callPackage ../servers/sql/mysql/jdbc { };

  nagios = callPackage ../servers/monitoring/nagios { };

  munin = callPackage ../servers/monitoring/munin { };

  nagiosPluginsOfficial = callPackage ../servers/monitoring/nagios/plugins/official-2.x.nix { };

  neo4j = callPackage ../servers/nosql/neo4j { };

  net_snmp = callPackage ../servers/monitoring/net-snmp { };

  newrelic-sysmond = callPackage ../servers/monitoring/newrelic-sysmond { };

  riemann = callPackage ../servers/monitoring/riemann { };
  riemann-dash = callPackage ../servers/monitoring/riemann-dash { };

  oidentd = callPackage ../servers/identd/oidentd { };

  openfire = callPackage ../servers/xmpp/openfire { };

  oracleXE = callPackage ../servers/sql/oracle-xe { };

  qboot = callPackage ../applications/virtualization/qboot { stdenv = stdenv_32bit; };

  OVMF = callPackage ../applications/virtualization/OVMF { seabios=false; openssl=null; };
  OVMF-CSM = callPackage ../applications/virtualization/OVMF { openssl=null; };
  #WIP: OVMF-secureBoot = callPackage ../applications/virtualization/OVMF { seabios=false; secureBoot=true; };

  seabios = callPackage ../applications/virtualization/seabios { };

  cbfstool = callPackage ../applications/virtualization/cbfstool { };

  pgpool92 = pgpool.override { postgresql = postgresql92; };
  pgpool93 = pgpool.override { postgresql = postgresql93; };
  pgpool94 = pgpool.override { postgresql = postgresql94; };

  pgpool = callPackage ../servers/sql/pgpool/default.nix {
    pam = if stdenv.isLinux then pam else null;
    libmemcached = null; # Detection is broken upstream
  };

  postgresql = postgresql94;

  inherit (callPackages ../servers/sql/postgresql { })
    postgresql90
    postgresql91
    postgresql92
    postgresql93
    postgresql94;

  postgresql_jdbc = callPackage ../servers/sql/postgresql/jdbc { };

  prom2json = goPackages.prometheus.prom2json.bin // { outputs = [ "bin" ]; };
  prometheus = goPackages.prometheus.prometheus.bin // { outputs = [ "bin" ]; };
  prometheus-alertmanager = goPackages.prometheus.alertmanager.bin // { outputs = [ "bin" ]; };
  prometheus-cli = goPackages.prometheus.cli.bin // { outputs = [ "bin" ]; };
  prometheus-collectd-exporter = goPackages.prometheus.collectd-exporter.bin // { outputs = [ "bin" ]; };
  prometheus-haproxy-exporter = goPackages.prometheus.haproxy-exporter.bin // { outputs = [ "bin" ]; };
  prometheus-mesos-exporter = goPackages.prometheus.mesos-exporter.bin // { outputs = [ "bin" ]; };
  prometheus-mysqld-exporter = goPackages.prometheus.mysqld-exporter.bin // { outputs = [ "bin" ]; };
  prometheus-nginx-exporter = goPackages.prometheus.nginx-exporter.bin // { outputs = [ "bin" ]; };
  prometheus-node-exporter = goPackages.prometheus.node-exporter.bin // { outputs = [ "bin" ]; };
  prometheus-pushgateway = goPackages.prometheus.pushgateway.bin // { outputs = [ "bin" ]; };
  prometheus-statsd-bridge = goPackages.prometheus.statsd-bridge.bin // { outputs = [ "bin" ]; };

  psqlodbc = callPackage ../servers/sql/postgresql/psqlodbc { };

  pyIRCt = builderDefsPackage (callPackage ../servers/xmpp/pyIRCt) {};

  pyMAILt = builderDefsPackage (callPackage ../servers/xmpp/pyMAILt) {};

  qpid-cpp = callPackage ../servers/amqp/qpid-cpp { 
    boost = boost155;
  };

  rabbitmq_server = callPackage ../servers/amqp/rabbitmq-server {
    inherit (darwin.apple_sdk.frameworks) AppKit Carbon Cocoa;
  };

  radius = callPackage ../servers/radius { };

  redis = callPackage ../servers/nosql/redis { };

  redstore = callPackage ../servers/http/redstore { };

  restund = callPackage ../servers/restund {};

  rethinkdb = callPackage ../servers/nosql/rethinkdb {
    libtool = darwin.cctools;
  };

  rippled = callPackage ../servers/rippled {
    boost = boost159;
  };

  ripple-rest = callPackage ../servers/rippled/ripple-rest.nix { };

  s6 = callPackage ../tools/system/s6 { };

  s6-rc = callPackage ../tools/system/s6-rc { };

  spamassassin = callPackage ../servers/mail/spamassassin {
    inherit (perlPackages) HTMLParser NetDNS NetAddrIP DBFile
      HTTPDate MailDKIM LWP IOSocketSSL;
  };

  samba3 = callPackage ../servers/samba/3.x.nix { };

  samba4 = callPackage ../servers/samba/4.x.nix {
    python = python2;
    kerberos = null;  # Bundle kerberos because samba uses internal, non-stable functions
    # enableLDAP
  };

  samba = samba4;

  smbclient = samba;

  # A lightweight Samba 3, useful for non-Linux-based OSes.
  samba3_light = lowPrio (samba3.override {
    pam = null;
    fam = null;
    cups = null;
    acl = null;
    openldap = null;
    # libunwind 1.0.1 is not ported to GNU/Hurd.
    libunwind = null;
  });

  samba4Full = lowPrio (samba4.override {
    enableKerberos  = true;
    enableInfiniband = true;
    enableLDAP = true;
    enablePrinting = true;
    enableMDNS = true;
    enableDomainController = true;
    enableRegedit = true;
    enableCephFS = true;
    enableGlusterFS = true;
  });

  sambaFull = samba4Full;

  shairport-sync = callPackage ../servers/shairport-sync { };

  serfdom = goPackages.serf.bin // { outputs = [ "bin" ]; };

  seyren = callPackage ../servers/monitoring/seyren { };

  sensu = callPackage ../servers/monitoring/sensu {
    ruby = ruby_2_1;
  };

  shishi = callPackage ../servers/shishi { };

  sipcmd = callPackage ../applications/networking/sipcmd { };

  sipwitch = callPackage ../servers/sip/sipwitch { };

  spawn_fcgi = callPackage ../servers/http/spawn-fcgi { };

  squids = recurseIntoAttrs (callPackages ../servers/squid/squids.nix {});
  squid = squids.squid31; # has ipv6 support

  sslh = callPackage ../servers/sslh { };

  thttpd = callPackage ../servers/http/thttpd { };

  storm = callPackage ../servers/computing/storm { };

  slurm-llnl = callPackage ../servers/computing/slurm { };

  tomcat5 = callPackage ../servers/http/tomcat/5.0.nix { };

  tomcat6 = callPackage ../servers/http/tomcat/6.0.nix { };

  tomcat7 = callPackage ../servers/http/tomcat/7.0.nix { };

  tomcat8 = callPackage ../servers/http/tomcat/8.0.nix { };

  tomcat_mysql_jdbc = callPackage ../servers/http/tomcat/jdbc/mysql { };

  torque = callPackage ../servers/computing/torque { };

  axis2 = callPackage ../servers/http/tomcat/axis2 { };

  unifi = callPackage ../servers/unifi { };

  virtuoso6 = callPackage ../servers/sql/virtuoso/6.x.nix { };

  virtuoso7 = callPackage ../servers/sql/virtuoso/7.x.nix { };

  virtuoso = virtuoso6;

  vsftpd = callPackage ../servers/ftp/vsftpd { };

  winstone = callPackage ../servers/http/winstone { };

  xinetd = callPackage ../servers/xinetd { };

  zookeeper = callPackage ../servers/zookeeper { };

  zookeeper_mt = callPackage ../development/libraries/zookeeper_mt { };

  xquartz = callPackage ../servers/x11/xquartz { };
  quartz-wm = callPackage ../servers/x11/quartz-wm {
    stdenv = clangStdenv;
    inherit (darwin.apple_sdk.frameworks) AppKit;
    inherit (darwin.apple_sdk.libs) Xplugin;
  };

  xorg = recurseIntoAttrs (lib.callPackagesWith pkgs ../servers/x11/xorg/default.nix {
    inherit clangStdenv fetchurl fetchgit fetchpatch stdenv pkgconfig intltool freetype fontconfig
      libxslt expat libpng zlib perl mesa_drivers spice_protocol libunwind
      dbus libuuid openssl gperf m4 libevdev tradcpp libinput mcpp makeWrapper autoreconfHook
      autoconf automake libtool xmlto asciidoc flex bison python mtdev pixman;
    inherit (darwin) apple_sdk cf-private libobjc;
    bootstrap_cmds = if stdenv.isDarwin then darwin.bootstrap_cmds else null;
    mesa = mesa_noglu;
    udev = if stdenv.isLinux then udev else null;
    libdrm = if stdenv.isLinux then libdrm else null;
  } // { inherit xlibsWrapper; } );

  xorgReplacements = callPackage ../servers/x11/xorg/replacements.nix { };

  xorgVideoUnichrome = callPackage ../servers/x11/xorg/unichrome/default.nix { };

  xwayland = callPackage ../servers/x11/xorg/xwayland.nix { };

  yaws = callPackage ../servers/http/yaws { erlang = erlangR17; };

  zabbix = recurseIntoAttrs (callPackages ../servers/monitoring/zabbix {});

  zabbix20 = callPackage ../servers/monitoring/zabbix/2.0.nix { };
  zabbix22 = callPackage ../servers/monitoring/zabbix/2.2.nix { };


  ### OS-SPECIFIC

  afuse = callPackage ../os-specific/linux/afuse { };

  autofs5 = callPackage ../os-specific/linux/autofs { };

  _915resolution = callPackage ../os-specific/linux/915resolution { };

  nfs-utils = callPackage ../os-specific/linux/nfs-utils { };

  acpi = callPackage ../os-specific/linux/acpi { };

  acpid = callPackage ../os-specific/linux/acpid { };

  acpitool = callPackage ../os-specific/linux/acpitool { };

  alfred = callPackage ../os-specific/linux/batman-adv/alfred.nix { };

  alienfx = callPackage ../os-specific/linux/alienfx { };

  alsa-firmware = callPackage ../os-specific/linux/alsa-firmware { };

  alsaLib = callPackage ../os-specific/linux/alsa-lib { };

  alsaPlugins = callPackage ../os-specific/linux/alsa-plugins { };

  alsaPluginWrapper = callPackage ../os-specific/linux/alsa-plugins/wrapper.nix { };

  alsaUtils = callPackage ../os-specific/linux/alsa-utils { };
  alsaOss = callPackage ../os-specific/linux/alsa-oss { };
  alsaTools = callPackage ../os-specific/linux/alsa-tools { };

  microcodeAmd = callPackage ../os-specific/linux/microcode/amd.nix { };

  microcodeIntel = callPackage ../os-specific/linux/microcode/intel.nix { };

  apparmor = callPackage ../os-specific/linux/apparmor { swig = swig2; };
  libapparmor = apparmor.libapparmor;
  apparmor-pam = apparmor.apparmor-pam;
  apparmor-parser = apparmor.apparmor-parser;
  apparmor-profiles = apparmor.apparmor-profiles;
  apparmor-utils = apparmor.apparmor-utils;

  atop = callPackage ../os-specific/linux/atop { };

  audit = callPackage ../os-specific/linux/audit { };
  libaudit = audit;

  b43Firmware_5_1_138 = callPackage ../os-specific/linux/firmware/b43-firmware/5.1.138.nix { };

  b43Firmware_6_30_163_46 = callPackage ../os-specific/linux/firmware/b43-firmware/6.30.163.46.nix { };

  b43FirmwareCutter = callPackage ../os-specific/linux/firmware/b43-firmware-cutter { };

  batctl = callPackage ../os-specific/linux/batman-adv/batctl.nix { };

  bluez4 = callPackage ../os-specific/linux/bluez {
    pygobject = pygobject3;
  };

  bluez5 = lowPrio (callPackage ../os-specific/linux/bluez/bluez5.nix { });

  # Needed for LibreOffice
  bluez5_28 = lowPrio (callPackage ../os-specific/linux/bluez/bluez5_28.nix { });

  bluez = bluez4;

  inherit (pythonPackages) bedup;

  bridge-utils = callPackage ../os-specific/linux/bridge-utils { };

  busybox = callPackage ../os-specific/linux/busybox { };

  cgmanager = callPackage ../os-specific/linux/cgmanager { };

  checkpolicy = callPackage ../os-specific/linux/checkpolicy { };

  checksec = callPackage ../os-specific/linux/checksec { };

  cifs_utils = callPackage ../os-specific/linux/cifs-utils { };

  conky = callPackage ../os-specific/linux/conky ({
    lua = lua5_1; # conky can use 5.2, but toluapp can not
  } // config.conky or {});

  conntrack_tools = callPackage ../os-specific/linux/conntrack-tools { };

  cpufrequtils = callPackage ../os-specific/linux/cpufrequtils { };

  cryopid = callPackage ../os-specific/linux/cryopid { };

  criu = callPackage ../os-specific/linux/criu { };

  cryptsetup = callPackage ../os-specific/linux/cryptsetup { };

  cramfsswap = callPackage ../os-specific/linux/cramfsswap { };

  darwin = let
    cmdline = callPackage ../os-specific/darwin/command-line-tools {};
    apple-source-releases = callPackage ../os-specific/darwin/apple-source-releases { };
  in apple-source-releases // rec {
    cctools_cross = callPackage (forceNativeDrv (callPackage ../os-specific/darwin/cctools/port.nix {}).cross) {
      cross = assert crossSystem != null; crossSystem;
      inherit maloader;
      xctoolchain = xcode.toolchain;
    };

    cctools = (callPackage ../os-specific/darwin/cctools/port.nix { inherit libobjc; }).native;

    cf-private = callPackage ../os-specific/darwin/cf-private {
      inherit (apple-source-releases) CF;
      inherit osx_private_sdk;
    };

    maloader = callPackage ../os-specific/darwin/maloader {
      inherit opencflite;
    };

    opencflite = callPackage ../os-specific/darwin/opencflite {};

    xcode = callPackage ../os-specific/darwin/xcode {};

    osx_sdk = callPackage ../os-specific/darwin/osx-sdk {};
    osx_private_sdk = callPackage ../os-specific/darwin/osx-private-sdk {};

    security_tool = (newScope (darwin.apple_sdk.frameworks // darwin)) ../os-specific/darwin/security-tool {
      Security-framework = darwin.apple_sdk.frameworks.Security;
    };

    binutils = callPackage ../os-specific/darwin/binutils { inherit cctools; };

    cmdline_sdk   = cmdline.sdk;
    cmdline_tools = cmdline.tools;

    apple_sdk = callPackage ../os-specific/darwin/apple-sdk {};

    libobjc = apple-source-releases.objc4;

    stubs = callPackages ../os-specific/darwin/stubs {};
  };

  gnustep-make = callPackage ../development/tools/build-managers/gnustep/make {};
  gnustep-xcode = callPackage ../development/tools/build-managers/gnustep/xcode {
    inherit (darwin.apple_sdk.frameworks) Foundation;
    inherit (darwin) libobjc;
  };

  devicemapper = lvm2;

  disk_indicator = callPackage ../os-specific/linux/disk-indicator { };

  dmidecode = callPackage ../os-specific/linux/dmidecode { };

  dmtcp = callPackage ../os-specific/linux/dmtcp { };

  dietlibc = callPackage ../os-specific/linux/dietlibc { };

  directvnc = builderDefsPackage (callPackage ../os-specific/linux/directvnc) {};

  dmraid = callPackage ../os-specific/linux/dmraid {
    devicemapper = devicemapper.override {enable_dmeventd = true;};
  };

  drbd = callPackage ../os-specific/linux/drbd { };

  dstat = callPackage ../os-specific/linux/dstat {
    # pythonFull includes the "curses" standard library module, for pretty
    # dstat color output
    python = pythonFull;
  };

  libossp_uuid = callPackage ../development/libraries/libossp-uuid { };

  libuuid =
    if crossSystem != null && crossSystem.config == "i586-pc-gnu"
    then (utillinux // {
      crossDrv = lib.overrideDerivation utillinux.crossDrv (args: {
        # `libblkid' fails to build on GNU/Hurd.
        configureFlags = args.configureFlags
          + " --disable-libblkid --disable-mount --disable-libmount"
          + " --disable-fsck --enable-static --disable-partx";
        doCheck = false;
        CPPFLAGS =                    # ugly hack for ugly software!
          lib.concatStringsSep " "
            (map (v: "-D${v}=4096")
                 [ "PATH_MAX" "MAXPATHLEN" "MAXHOSTNAMELEN" ]);
      });
    })
    else if stdenv.isLinux
    then utillinux
    else null;

  light = callPackage ../os-specific/linux/light { };

  lightum = callPackage ../os-specific/linux/lightum { };

  e3cfsprogs = callPackage ../os-specific/linux/e3cfsprogs { };

  ebtables = callPackage ../os-specific/linux/ebtables { };

  eject = utillinux;

  fanctl = callPackage ../os-specific/linux/fanctl {
    iproute = iproute.override { enableFan = true; };
  };

  fatrace = callPackage ../os-specific/linux/fatrace { };

  ffadoFull = callPackage ../os-specific/linux/ffado { };
  libffado = ffadoFull.override { prefix = "lib"; };

  fbterm = callPackage ../os-specific/linux/fbterm { };

  firejail = callPackage ../os-specific/linux/firejail {};

  freefall = callPackage ../os-specific/linux/freefall { };

  fuse = callPackage ../os-specific/linux/fuse { };

  fusionio-util = callPackage ../os-specific/linux/fusionio/util.nix { };

  fxload = callPackage ../os-specific/linux/fxload { };

  gfxtablet = callPackage ../os-specific/linux/gfxtablet {};

  gpm = callPackage ../servers/gpm {
    ncurses = null;  # Keep curses disabled for lack of value
  };

  gpm-ncurses = gpm.override { inherit ncurses; };

  gradm = callPackage ../os-specific/linux/gradm {
    flex = flex_2_5_35;
  };

  hdparm = callPackage ../os-specific/linux/hdparm { };

  hibernate = callPackage ../os-specific/linux/hibernate { };

  hostapd = callPackage ../os-specific/linux/hostapd { };

  htop =
    if stdenv.isLinux then
      callPackage ../os-specific/linux/htop { }
    else if stdenv.isDarwin then
      callPackage ../os-specific/darwin/htop {
        inherit (darwin.apple_sdk.frameworks) IOKit;
      }
    else null;

  # GNU/Hurd core packages.
  gnu = recurseIntoAttrs (callPackage ../os-specific/gnu {
    inherit platform crossSystem;
  });

  hwdata = callPackage ../os-specific/linux/hwdata { };

  i7z = callPackage ../os-specific/linux/i7z { };

  ifplugd = callPackage ../os-specific/linux/ifplugd { };

  ima-evm-utils = callPackage ../os-specific/linux/ima-evm-utils { };

  iomelt = callPackage ../os-specific/linux/iomelt { };

  iotop = callPackage ../os-specific/linux/iotop { };

  iproute = callPackage ../os-specific/linux/iproute { };

  iputils = callPackage ../os-specific/linux/iputils {
    sp = spCompat;
    inherit (perlPackages) SGMLSpm;
  };

  iptables = callPackage ../os-specific/linux/iptables { };

  ipset = callPackage ../os-specific/linux/ipset { };

  iw = callPackage ../os-specific/linux/iw { };

  jfbview = callPackage ../os-specific/linux/jfbview { };

  jool-cli = callPackage ../os-specific/linux/jool/cli.nix { };

  jujuutils = callPackage ../os-specific/linux/jujuutils { };

  kbd = callPackage ../os-specific/linux/kbd { };

  kbdlight = callPackage ../os-specific/linux/kbdlight { };

  kmscon = callPackage ../os-specific/linux/kmscon { };

  latencytop = callPackage ../os-specific/linux/latencytop { };

  ldm = callPackage ../os-specific/linux/ldm { };

  libaio = callPackage ../os-specific/linux/libaio { };

  libatasmart = callPackage ../os-specific/linux/libatasmart { };

  libcgroup = callPackage ../os-specific/linux/libcgroup { };

  libnl = callPackage ../os-specific/linux/libnl { };

  linuxConsoleTools = callPackage ../os-specific/linux/consoletools { };

  openiscsi = callPackage ../os-specific/linux/open-iscsi { };

  tgt = callPackage ../tools/networking/tgt { };

  # -- Linux kernel expressions ------------------------------------------------

  linuxHeaders = linuxHeaders_3_18;

  linuxHeaders24Cross = forceNativeDrv (callPackage ../os-specific/linux/kernel-headers/2.4.nix {
    cross = assert crossSystem != null; crossSystem;
  });

  linuxHeaders26Cross = forceNativeDrv (callPackage ../os-specific/linux/kernel-headers/3.18.nix {
    cross = assert crossSystem != null; crossSystem;
  });

  linuxHeaders_3_18 = callPackage ../os-specific/linux/kernel-headers/3.18.nix { };

  # We can choose:
  linuxHeadersCrossChooser = ver : if ver == "2.4" then linuxHeaders24Cross
    else if ver == "2.6" then linuxHeaders26Cross
    else throw "Unknown linux kernel version";

  linuxHeadersCross = assert crossSystem != null;
    linuxHeadersCrossChooser crossSystem.platform.kernelMajor;

  kernelPatches = callPackage ../os-specific/linux/kernel/patches.nix { };

  linux_rpi = callPackage ../os-specific/linux/kernel/linux-rpi.nix {
    kernelPatches = [ kernelPatches.bridge_stp_helper ];
  };

  linux_3_18 = callPackage ../os-specific/linux/kernel/linux-3.18.nix {
    kernelPatches = [ kernelPatches.bridge_stp_helper ]
      ++ lib.optionals ((platform.kernelArch or null) == "mips")
      [ kernelPatches.mips_fpureg_emu
        kernelPatches.mips_fpu_sigill
        kernelPatches.mips_ext3_n32
      ];
  };

  linux_4_1 = callPackage ../os-specific/linux/kernel/linux-4.1.nix {
    kernelPatches = [ kernelPatches.bridge_stp_helper ]
      ++ lib.optionals ((platform.kernelArch or null) == "mips")
      [ kernelPatches.mips_fpureg_emu
        kernelPatches.mips_fpu_sigill
        kernelPatches.mips_ext3_n32
      ];
  };

  linux_4_2 = callPackage ../os-specific/linux/kernel/linux-4.2.nix {
    kernelPatches = [ kernelPatches.bridge_stp_helper ]
      ++ lib.optionals ((platform.kernelArch or null) == "mips")
      [ kernelPatches.mips_fpureg_emu
        kernelPatches.mips_fpu_sigill
        kernelPatches.mips_ext3_n32
      ];
  };

  linux_4_3 = callPackage ../os-specific/linux/kernel/linux-4.3.nix {
    kernelPatches = [ kernelPatches.bridge_stp_helper ]
      ++ lib.optionals ((platform.kernelArch or null) == "mips")
      [ kernelPatches.mips_fpureg_emu
        kernelPatches.mips_fpu_sigill
        kernelPatches.mips_ext3_n32
      ];
  };

  linux_testing = callPackage ../os-specific/linux/kernel/linux-testing.nix {
    kernelPatches = [ kernelPatches.bridge_stp_helper ]
      ++ lib.optionals ((platform.kernelArch or null) == "mips")
      [ kernelPatches.mips_fpureg_emu
        kernelPatches.mips_fpu_sigill
        kernelPatches.mips_ext3_n32
      ];
  };

  /* grsec configuration

     We build several flavors of 'default' grsec kernels. These are
     built by default with Hydra. If the user selects a matching
     'default' flavor, then the pre-canned package set can be
     chosen. Typically, users will make very basic choices like
     'security' + 'server' or 'performance' + 'desktop' with
     virtualisation support. These will then be picked.

     Note: Xen guest kernels are included for e.g. NixOps deployments
     to EC2, where Xen is the Hypervisor.
  */

  grFlavors = import ../build-support/grsecurity/flavors.nix;

  mkGrsecurity = opts:
    (callPackage ../build-support/grsecurity {
      grsecOptions = opts;
    });

  grKernel  = opts: (mkGrsecurity opts).grsecKernel;
  grPackage = opts: recurseIntoAttrs (mkGrsecurity opts).grsecPackage;

  # Stable kernels
  # This is no longer supported. Please see the official announcement on the
  # grsecurity page. https://grsecurity.net/announce.php
  linux_grsec_stable_desktop    = throw "No longer supported due to https://grsecurity.net/announce.php. "
    + "Please use linux_grsec_testing_desktop.";
  linux_grsec_stable_server     = throw "No longer supported due to https://grsecurity.net/announce.php. "
    + "Please use linux_grsec_testing_server.";
  linux_grsec_stable_server_xen = throw "No longer supporteddue to https://grsecurity.net/announce.php. "
    + "Please use linux_grsec_testing_server_xen.";

  # Testing kernels
  linux_grsec_testing_desktop = grKernel grFlavors.linux_grsec_testing_desktop;
  linux_grsec_testing_server  = grKernel grFlavors.linux_grsec_testing_server;
  linux_grsec_testing_server_xen = grKernel grFlavors.linux_grsec_testing_server_xen;

  /* Linux kernel modules are inherently tied to a specific kernel.  So
     rather than provide specific instances of those packages for a
     specific kernel, we have a function that builds those packages
     for a specific kernel.  This function can then be called for
     whatever kernel you're using. */

  linuxPackagesFor = kernel: self: let callPackage = newScope self; in rec {
    inherit kernel;

    accelio = callPackage ../development/libraries/accelio { };

    acpi_call = callPackage ../os-specific/linux/acpi-call {};

    batman_adv = callPackage ../os-specific/linux/batman-adv {};

    bbswitch = callPackage ../os-specific/linux/bbswitch {};

    ati_drivers_x11 = callPackage ../os-specific/linux/ati-drivers { };

    blcr = callPackage ../os-specific/linux/blcr { };

    cryptodev = callPackage ../os-specific/linux/cryptodev { };

    cpupower = callPackage ../os-specific/linux/cpupower { };

    e1000e = callPackage ../os-specific/linux/e1000e {};

    v4l2loopback = callPackage ../os-specific/linux/v4l2loopback { };

    frandom = callPackage ../os-specific/linux/frandom { };

    fusionio-vsl = callPackage ../os-specific/linux/fusionio/vsl.nix { };

    lttng-modules = callPackage ../os-specific/linux/lttng-modules { };

    broadcom_sta = callPackage ../os-specific/linux/broadcom-sta/default.nix { };

    nvidiabl = callPackage ../os-specific/linux/nvidiabl { };

    nvidia_x11_legacy173 = callPackage ../os-specific/linux/nvidia-x11/legacy173.nix { };
    nvidia_x11_legacy304 = callPackage ../os-specific/linux/nvidia-x11/legacy304.nix { };
    nvidia_x11_legacy340 = callPackage ../os-specific/linux/nvidia-x11/legacy340.nix { };
    nvidia_x11_beta      = callPackage ../os-specific/linux/nvidia-x11/beta.nix { };
    nvidia_x11           = callPackage ../os-specific/linux/nvidia-x11 { };

    rtl8812au = callPackage ../os-specific/linux/rtl8812au { };

    openafsClient = callPackage ../servers/openafs-client { };

    wis_go7007 = callPackage ../os-specific/linux/wis-go7007 { };

    kernelHeaders = callPackage ../os-specific/linux/kernel-headers { };

    klibc = callPackage ../os-specific/linux/klibc { };

    klibcShrunk = lowPrio (callPackage ../os-specific/linux/klibc/shrunk.nix { });

    jool = callPackage ../os-specific/linux/jool { };

    /* compiles but has to be integrated into the kernel somehow
       Let's have it uncommented and finish it..
    */
    ndiswrapper = callPackage ../os-specific/linux/ndiswrapper { };

    netatop = callPackage ../os-specific/linux/netatop { };

    perf = callPackage ../os-specific/linux/kernel/perf.nix { };

    phc-intel = callPackage ../os-specific/linux/phc-intel { };

    prl-tools = callPackage ../os-specific/linux/prl-tools { };

    psmouse_alps = callPackage ../os-specific/linux/psmouse-alps { };

    seturgent = callPackage ../os-specific/linux/seturgent { };

    spl = callPackage ../os-specific/linux/spl {
      configFile = "kernel";
      inherit kernel;
    };

    sysdig = callPackage ../os-specific/linux/sysdig {};

    tp_smapi = callPackage ../os-specific/linux/tp_smapi { };

    v86d = callPackage ../os-specific/linux/v86d { };

    vhba = callPackage ../misc/emulators/cdemu/vhba.nix { };

    virtualbox = callPackage ../applications/virtualization/virtualbox {
      stdenv = stdenv_32bit;
      inherit (gnome) libIDL;
      enableExtensionPack = config.virtualbox.enableExtensionPack or false;
      pulseSupport = config.pulseaudio or false;
    };

    virtualboxHardened = lowPrio (virtualbox.override {
      enableHardening = true;
    });

    virtualboxGuestAdditions = callPackage ../applications/virtualization/virtualbox/guest-additions { };

    x86_energy_perf_policy = callPackage ../os-specific/linux/x86_energy_perf_policy { };

    zfs = callPackage ../os-specific/linux/zfs {
      configFile = "kernel";
      inherit kernel spl;
    };
  };

  # The current default kernel / kernel modules.
  linuxPackages = linuxPackages_4_1;
  linux = linuxPackages.kernel;

  # Update this when adding the newest kernel major version!
  linuxPackages_latest = pkgs.linuxPackages_4_3;
  linux_latest = linuxPackages_latest.kernel;

  # Build the kernel modules for the some of the kernels.
  linuxPackages_rpi = linuxPackagesFor pkgs.linux_rpi linuxPackages_rpi;
  linuxPackages_3_18 = recurseIntoAttrs (linuxPackagesFor pkgs.linux_3_18 linuxPackages_3_18);
  linuxPackages_4_1 = recurseIntoAttrs (linuxPackagesFor pkgs.linux_4_1 linuxPackages_4_1);
  linuxPackages_4_2 = recurseIntoAttrs (linuxPackagesFor pkgs.linux_4_2 linuxPackages_4_2);
  linuxPackages_4_3 = recurseIntoAttrs (linuxPackagesFor pkgs.linux_4_3 linuxPackages_4_3);
  linuxPackages_testing = recurseIntoAttrs (linuxPackagesFor pkgs.linux_testing linuxPackages_testing);
  linuxPackages_custom = {version, src, configfile}:
                           let linuxPackages_self = (linuxPackagesFor (pkgs.linuxManualConfig {inherit version src configfile;
                                                                                               allowImportFromDerivation=true;})
                                                     linuxPackages_self);
                           in recurseIntoAttrs linuxPackages_self;

  # Build a kernel for Xen dom0
  linuxPackages_latest_xen_dom0 = recurseIntoAttrs (linuxPackagesFor (pkgs.linux_latest.override { features.xen_dom0=true; }) linuxPackages_latest);

  # grsecurity flavors
  # Stable kernels
  linuxPackages_grsec_stable_desktop    = grPackage grFlavors.linux_grsec_stable_desktop;
  linuxPackages_grsec_stable_server     = grPackage grFlavors.linux_grsec_stable_server;
  linuxPackages_grsec_stable_server_xen = grPackage grFlavors.linux_grsec_stable_server_xen;

  # Testing kernels
  linuxPackages_grsec_testing_desktop = grPackage grFlavors.linux_grsec_testing_desktop;
  linuxPackages_grsec_testing_server  = grPackage grFlavors.linux_grsec_testing_server;
  linuxPackages_grsec_testing_server_xen = grPackage grFlavors.linux_grsec_testing_server_xen;

  # A function to build a manually-configured kernel
  linuxManualConfig = pkgs.buildLinux;
  buildLinux = callPackage ../os-specific/linux/kernel/manual-config.nix {};

  keyutils = callPackage ../os-specific/linux/keyutils { };

  libselinux = callPackage ../os-specific/linux/libselinux { };

  libsemanage = callPackage ../os-specific/linux/libsemanage { };

  libraw = callPackage ../development/libraries/libraw { };

  libraw1394 = callPackage ../development/libraries/libraw1394 { };

  libsass = callPackage ../development/libraries/libsass { };

  libsexy = callPackage ../development/libraries/libsexy { };

  libsepol = callPackage ../os-specific/linux/libsepol { };

  libsmbios = callPackage ../os-specific/linux/libsmbios { };

  lm_sensors = callPackage ../os-specific/linux/lm-sensors { };

  lockdep = callPackage ../os-specific/linux/lockdep { };

  lsiutil = callPackage ../os-specific/linux/lsiutil { };

  kmod = callPackage ../os-specific/linux/kmod { };

  kmod-blacklist-ubuntu = callPackage ../os-specific/linux/kmod-blacklist-ubuntu { };

  kmod-debian-aliases = callPackage ../os-specific/linux/kmod-debian-aliases { };

  kvm = qemu_kvm;

  libcap = callPackage ../os-specific/linux/libcap { };

  libcap_progs = callPackage ../os-specific/linux/libcap/progs.nix { };

  libcap_pam = callPackage ../os-specific/linux/libcap/pam.nix { };

  libcap_manpages = callPackage ../os-specific/linux/libcap/man.nix { };

  libcap_ng = callPackage ../os-specific/linux/libcap-ng {
    swig = null; # Currently not using the python2/3 bindings
    python2 = null; # Currently not using the python2 bindings
    python3 = null; # Currently not using the python3 bindings
  };

  libnscd = callPackage ../os-specific/linux/libnscd { };

  libnotify = callPackage ../development/libraries/libnotify { };

  libvolume_id = callPackage ../os-specific/linux/libvolume_id { };

  lsscsi = callPackage ../os-specific/linux/lsscsi { };

  lvm2 = callPackage ../os-specific/linux/lvm2 { };

  mbpfan = callPackage ../os-specific/linux/mbpfan { };

  mdadm = callPackage ../os-specific/linux/mdadm { };

  mingetty = callPackage ../os-specific/linux/mingetty { };

<<<<<<< HEAD
  miraclecast = callPackage ../os-specific/linux/miraclecast {
    systemd = systemd.override { enableKDbus = true; };
  };

  mkinitcpio-nfs-utils = callPackage ../os-specific/linux/mkinitcpio-nfs-utils { };

=======
>>>>>>> cb21b77f
  module_init_tools = callPackage ../os-specific/linux/module-init-tools { };

  aggregateModules = modules:
    callPackage ../os-specific/linux/kmod/aggregator.nix {
      inherit modules;
    };

  multipath_tools = callPackage ../os-specific/linux/multipath-tools { };

  musl = callPackage ../os-specific/linux/musl { };

  nettools = callPackage ../os-specific/linux/net-tools { };

  nftables = callPackage ../os-specific/linux/nftables { };

  numactl = callPackage ../os-specific/linux/numactl { };

  open-vm-tools = callPackage ../applications/virtualization/open-vm-tools {
    inherit (gnome) gtk gtkmm;
  };

  gocode = goPackages.gocode.bin // { outputs = [ "bin" ]; };

  gotags = goPackages.gotags.bin // { outputs = [ "bin" ]; };

  golint = goPackages.lint.bin // { outputs = [ "bin" ]; };

  godep = callPackage ../development/tools/godep { };

  goimports = goPackages.tools.bin // { outputs = [ "bin" ]; };

  gogoclient = callPackage ../os-specific/linux/gogoclient { };

  nss_ldap = callPackage ../os-specific/linux/nss_ldap { };

  pam = callPackage ../os-specific/linux/pam { };

  # pam_bioapi ( see http://www.thinkwiki.org/wiki/How_to_enable_the_fingerprint_reader )

  pam_ccreds = callPackage ../os-specific/linux/pam_ccreds { };

  pam_devperm = callPackage ../os-specific/linux/pam_devperm { };

  pam_krb5 = callPackage ../os-specific/linux/pam_krb5 { };

  pam_ldap = callPackage ../os-specific/linux/pam_ldap { };

  pam_mount = callPackage ../os-specific/linux/pam_mount { };

  pam_pgsql = callPackage ../os-specific/linux/pam_pgsql { };

  pam_ssh_agent_auth = callPackage ../os-specific/linux/pam_ssh_agent_auth { };

  pam_u2f = callPackage ../os-specific/linux/pam_u2f { };

  pam_usb = callPackage ../os-specific/linux/pam_usb { };

  paxctl = callPackage ../os-specific/linux/paxctl { };

  pax-utils = callPackage ../os-specific/linux/pax-utils { };

  pcmciaUtils = callPackage ../os-specific/linux/pcmciautils {
    firmware = config.pcmciaUtils.firmware or [];
    config = config.pcmciaUtils.config or null;
  };

  perf-tools = callPackage ../os-specific/linux/perf-tools { };

  pipes = callPackage ../misc/screensavers/pipes { };

  pipework = callPackage ../os-specific/linux/pipework { };

  plymouth = callPackage ../os-specific/linux/plymouth { };

  pmount = callPackage ../os-specific/linux/pmount { };

  pmutils = callPackage ../os-specific/linux/pm-utils { };

  pmtools = callPackage ../os-specific/linux/pmtools { };

  policycoreutils = callPackage ../os-specific/linux/policycoreutils { };

  powertop = callPackage ../os-specific/linux/powertop { };

  prayer = callPackage ../servers/prayer { };

  procps = procps-ng;

  procps-old = lowPrio (callPackage ../os-specific/linux/procps { });

  procps-ng = callPackage ../os-specific/linux/procps-ng { };

  watch = callPackage ../os-specific/linux/procps/watch.nix { };

  qemu_kvm = lowPrio (qemu.override { x86Only = true; });

  firmwareLinuxNonfree = callPackage ../os-specific/linux/firmware/firmware-linux-nonfree { };

  radeontools = callPackage ../os-specific/linux/radeontools { };

  radeontop = callPackage ../os-specific/linux/radeontop { };

  raspberrypifw = callPackage ../os-specific/linux/firmware/raspberrypi {};

  regionset = callPackage ../os-specific/linux/regionset { };

  rfkill = callPackage ../os-specific/linux/rfkill { };

  rfkill_udev = callPackage ../os-specific/linux/rfkill/udev.nix { };

  rtkit = callPackage ../os-specific/linux/rtkit { };

  s3ql = callPackage ../tools/backup/s3ql { };

  sassc = callPackage ../development/tools/sassc { };

  scanmem = callPackage ../tools/misc/scanmem { };

  schedtool = callPackage ../os-specific/linux/schedtool { };

  sdparm = callPackage ../os-specific/linux/sdparm { };

  sepolgen = callPackage ../os-specific/linux/sepolgen { };

  setools = callPackage ../os-specific/linux/setools { };

  shadow = callPackage ../os-specific/linux/shadow { };

  sinit = callPackage ../os-specific/linux/sinit {
    rcinit = "/etc/rc.d/rc.init";
    rcshutdown = "/etc/rc.d/rc.shutdown";
  };

  smem = callPackage ../os-specific/linux/smem { };

  statifier = callPackage ../os-specific/linux/statifier { };

  spl = callPackage ../os-specific/linux/spl {
    configFile = "user";
  };

  sysdig = callPackage ../os-specific/linux/sysdig {
    kernel = null;
  }; # pkgs.sysdig is a client, for a driver look at linuxPackagesFor

  sysfsutils = callPackage ../os-specific/linux/sysfsutils { };

  sysprof = callPackage ../development/tools/profiling/sysprof {
    inherit (gnome) libglade;
  };

  # Provided with sysfsutils.
  libsysfs = sysfsutils;
  systool = sysfsutils;

  sysklogd = callPackage ../os-specific/linux/sysklogd { };

  syslinux = callPackage ../os-specific/linux/syslinux { };

  sysstat = callPackage ../os-specific/linux/sysstat { };

  systemd = callPackage ../os-specific/linux/systemd {
    linuxHeaders = linuxHeaders_3_18;
  };

  systemtap = callPackage ../development/tools/profiling/systemtap {
    inherit (gnome) libglademm;
  };

  # In nixos, you can set systemd.package = pkgs.systemd_with_lvm2 to get
  # LVM2 working in systemd.
  systemd_with_lvm2 = pkgs.lib.overrideDerivation pkgs.systemd (p: {
      name = p.name + "-with-lvm2";
      postInstall = p.postInstall + ''
        cp "${pkgs.lvm2}/lib/systemd/system-generators/"* $out/lib/systemd/system-generators
      '';
  });

  sysvinit = callPackage ../os-specific/linux/sysvinit { };

  sysvtools = callPackage ../os-specific/linux/sysvinit {
    withoutInitTools = true;
  };

  # FIXME: `tcp-wrapper' is actually not OS-specific.
  tcp_wrappers = callPackage ../os-specific/linux/tcp-wrappers { };

  trinity = callPackage ../os-specific/linux/trinity { };

  tunctl = callPackage ../os-specific/linux/tunctl { };

  # TODO(dezgeg): either refactor & use ubootTools directly, or remove completely
  ubootChooser = name: ubootTools;

  # Upstream U-Boots:
  ubootTools = callPackage ../misc/uboot {
    toolsOnly = true;
    targetPlatforms = lib.platforms.linux;
    filesToInstall = ["tools/dumpimage" "tools/mkenvimage" "tools/mkimage"];
  };

  ubootJetsonTK1 = callPackage ../misc/uboot {
    defconfig = "jetson-tk1_defconfig";
    targetPlatforms = ["armv7l-linux"];
    filesToInstall = ["u-boot" "u-boot.dtb" "u-boot-dtb-tegra.bin" "u-boot-nodtb-tegra.bin"];
  };

  ubootPcduino3Nano = callPackage ../misc/uboot {
    defconfig = "Linksprite_pcDuino3_Nano_defconfig";
    targetPlatforms = ["armv7l-linux"];
    filesToInstall = ["u-boot-sunxi-with-spl.bin"];
  };

  ubootRaspberryPi = callPackage ../misc/uboot {
    defconfig = "rpi_defconfig";
    targetPlatforms = ["armv6l-linux"];
    filesToInstall = ["u-boot.bin"];
  };

  # Intended only for QEMU's vexpress-a9 emulation target!
  ubootVersatileExpressCA9 = callPackage ../misc/uboot {
    defconfig = "vexpress_ca9x4_defconfig";
    targetPlatforms = ["armv7l-linux"];
    filesToInstall = ["u-boot"];
  };

  # Non-upstream U-Boots:
  ubootSheevaplug = callPackage ../misc/uboot/sheevaplug.nix { };

  ubootNanonote = callPackage ../misc/uboot/nanonote.nix { };

  ubootGuruplug = callPackage ../misc/uboot/guruplug.nix { };

  uclibc = callPackage ../os-specific/linux/uclibc { };

  uclibcCross = lowPrio (callPackage ../os-specific/linux/uclibc {
    linuxHeaders = linuxHeadersCross;
    gccCross = gccCrossStageStatic;
    cross = assert crossSystem != null; crossSystem;
  });

  udev = pkgs.systemd;
  eudev = callPackage ../os-specific/linux/eudev {};

  # libudev.so.0
  udev182 = callPackage ../os-specific/linux/udev/182.nix { };

  udisks1 = callPackage ../os-specific/linux/udisks/1-default.nix { };
  udisks2 = callPackage ../os-specific/linux/udisks/2-default.nix { };
  udisks = udisks1;

  udisks_glue = callPackage ../os-specific/linux/udisks-glue { };

  untie = callPackage ../os-specific/linux/untie { };

  upower = callPackage ../os-specific/linux/upower { };

  upstart = callPackage ../os-specific/linux/upstart { };

  usbutils = callPackage ../os-specific/linux/usbutils { };

  usermount = callPackage ../os-specific/linux/usermount { };

  utillinux = callPackage ../os-specific/linux/util-linux {
    ncurses = null;
    perl = null;
  };

  utillinuxCurses = appendToName "curses" (utillinux.override {
    inherit ncurses perl;
  });

  v4l_utils = callPackage ../os-specific/linux/v4l-utils {
    qt5 = null;
  };

  windows = rec {
    cygwinSetup = callPackage ../os-specific/windows/cygwin-setup { };

    jom = callPackage ../os-specific/windows/jom { };

    w32api = callPackage ../os-specific/windows/w32api {
      gccCross = gccCrossStageStatic;
      binutilsCross = binutilsCross;
    };

    w32api_headers = w32api.override {
      onlyHeaders = true;
    };

    mingw_runtime = callPackage ../os-specific/windows/mingwrt {
      gccCross = gccCrossMingw2;
      binutilsCross = binutilsCross;
    };

    mingw_runtime_headers = mingw_runtime.override {
      onlyHeaders = true;
    };

    mingw_headers1 = buildEnv {
      name = "mingw-headers-1";
      paths = [ w32api_headers mingw_runtime_headers ];
    };

    mingw_headers2 = buildEnv {
      name = "mingw-headers-2";
      paths = [ w32api mingw_runtime_headers ];
    };

    mingw_headers3 = buildEnv {
      name = "mingw-headers-3";
      paths = [ w32api mingw_runtime ];
    };

    mingw_w64 = callPackage ../os-specific/windows/mingw-w64 {
      gccCross = gccCrossStageStatic;
      binutilsCross = binutilsCross;
    };

    mingw_w64_headers = callPackage ../os-specific/windows/mingw-w64 {
      onlyHeaders = true;
    };

    mingw_w64_pthreads = callPackage ../os-specific/windows/mingw-w64 {
      onlyPthreads = true;
    };

    pthreads = callPackage ../os-specific/windows/pthread-w32 {
      mingw_headers = mingw_headers3;
    };

    wxMSW = callPackage ../os-specific/windows/wxMSW-2.8 { };
  };

  wirelesstools = callPackage ../os-specific/linux/wireless-tools { };

  wpa_supplicant = callPackage ../os-specific/linux/wpa_supplicant { };

  wpa_supplicant_gui = callPackage ../os-specific/linux/wpa_supplicant/gui.nix { };

  xf86_input_mtrack = callPackage ../os-specific/linux/xf86-input-mtrack { };

  xf86_input_multitouch =
    callPackage ../os-specific/linux/xf86-input-multitouch { };

  xf86_input_wacom = callPackage ../os-specific/linux/xf86-input-wacom { };

  xf86_video_nested = callPackage ../os-specific/linux/xf86-video-nested { };

  xorg_sys_opengl = callPackage ../os-specific/linux/opengl/xorg-sys { };

  zd1211fw = callPackage ../os-specific/linux/firmware/zd1211 { };

  zfs = callPackage ../os-specific/linux/zfs {
    configFile = "user";
  };

  ### DATA

  andagii = callPackage ../data/fonts/andagii { };

  android-udev-rules = callPackage ../os-specific/linux/android-udev-rules { };

  anonymousPro = callPackage ../data/fonts/anonymous-pro { };

  arkpandora_ttf = builderDefsPackage (callPackage ../data/fonts/arkpandora) { };

  aurulent-sans = callPackage ../data/fonts/aurulent-sans { };

  baekmuk-ttf = callPackage ../data/fonts/baekmuk-ttf { };

  bakoma_ttf = callPackage ../data/fonts/bakoma-ttf { };

  cacert = callPackage ../data/misc/cacert { };

  caladea = callPackage ../data/fonts/caladea {};

  cantarell_fonts = callPackage ../data/fonts/cantarell-fonts { };

  carlito = callPackage ../data/fonts/carlito {};

  comfortaa = callPackage ../data/fonts/comfortaa {};

  comic-neue = callPackage ../data/fonts/comic-neue { };

  comic-relief = callPackage ../data/fonts/comic-relief {};

  coreclr = callPackage ../development/compilers/coreclr { };

  corefonts = callPackage ../data/fonts/corefonts { };

  culmus = callPackage ../data/fonts/culmus { };

  wrapFonts = paths : (callPackage ../data/fonts/fontWrap { inherit paths; });

  clearlyU = callPackage ../data/fonts/clearlyU { };

  cm_unicode = callPackage ../data/fonts/cm-unicode {};

  crimson = callPackage ../data/fonts/crimson {};

  dejavu_fonts = callPackage ../data/fonts/dejavu-fonts {
    inherit (perlPackages) FontTTF;
  };

  dina-font = callPackage ../data/fonts/dina { };

  docbook5 = callPackage ../data/sgml+xml/schemas/docbook-5.0 { };

  docbook_sgml_dtd_31 = callPackage ../data/sgml+xml/schemas/sgml-dtd/docbook/3.1.nix { };

  docbook_sgml_dtd_41 = callPackage ../data/sgml+xml/schemas/sgml-dtd/docbook/4.1.nix { };

  docbook_xml_dtd_412 = callPackage ../data/sgml+xml/schemas/xml-dtd/docbook/4.1.2.nix { };

  docbook_xml_dtd_42 = callPackage ../data/sgml+xml/schemas/xml-dtd/docbook/4.2.nix { };

  docbook_xml_dtd_43 = callPackage ../data/sgml+xml/schemas/xml-dtd/docbook/4.3.nix { };

  docbook_xml_dtd_44 = callPackage ../data/sgml+xml/schemas/xml-dtd/docbook/4.4.nix { };

  docbook_xml_dtd_45 = callPackage ../data/sgml+xml/schemas/xml-dtd/docbook/4.5.nix { };

  docbook_xml_ebnf_dtd = callPackage ../data/sgml+xml/schemas/xml-dtd/docbook-ebnf { };

  inherit (callPackages ../data/sgml+xml/stylesheets/xslt/docbook-xsl { })
    docbook_xsl
    docbook_xsl_ns;

  docbook_xml_xslt = docbook_xsl;

  docbook5_xsl = docbook_xsl_ns;

  dosemu_fonts = callPackage ../data/fonts/dosemu-fonts { };

  eb-garamond = callPackage ../data/fonts/eb-garamond { };

  fantasque-sans-mono = callPackage ../data/fonts/fantasque-sans-mono {};

  fira = callPackage ../data/fonts/fira { };

  fira-code = callPackage ../data/fonts/fira-code { };

  fira-mono = callPackage ../data/fonts/fira-mono { };

  font-awesome-ttf = callPackage ../data/fonts/font-awesome-ttf { };

  freefont_ttf = callPackage ../data/fonts/freefont-ttf { };

  freepats = callPackage ../data/misc/freepats { };

  gentium = callPackage ../data/fonts/gentium {};

  geolite-legacy = callPackage ../data/misc/geolite-legacy { };

  gohufont = callPackage ../data/fonts/gohufont { };

  gnome_user_docs = callPackage ../data/documentation/gnome-user-docs { };

  inherit (gnome3) gsettings_desktop_schemas;

  gyre-fonts = callPackage ../data/fonts/gyre {};

  hack-font = callPackage ../data/fonts/hack { };

  hicolor_icon_theme = callPackage ../data/icons/hicolor-icon-theme { };

  hanazono = callPackage ../data/fonts/hanazono { };

  inconsolata = callPackage ../data/fonts/inconsolata {};
  inconsolata-lgc = callPackage ../data/fonts/inconsolata/lgc.nix {};

  ipafont = callPackage ../data/fonts/ipafont {};

  junicode = callPackage ../data/fonts/junicode { };

  kawkab-mono-font = callPackage ../data/fonts/kawkab-mono {};

  kochi-substitute = callPackage ../data/fonts/kochi-substitute {};

  kochi-substitute-naga10 = callPackage ../data/fonts/kochi-substitute-naga10 {};

  league-of-moveable-type = callPackage ../data/fonts/league-of-moveable-type {};

  liberation_ttf_from_source = callPackage ../data/fonts/redhat-liberation-fonts { };
  liberation_ttf_binary = callPackage ../data/fonts/redhat-liberation-fonts/binary.nix { };
  liberation_ttf = liberation_ttf_binary;

  libertine = builderDefsPackage (callPackage ../data/fonts/libertine) { };

  lmmath = callPackage ../data/fonts/lmodern/lmmath.nix {};

  lmodern = callPackage ../data/fonts/lmodern { };

  lobster-two = callPackage ../data/fonts/lobster-two {};

  # lohit-fonts.assamese lohit-fonts.bengali lohit-fonts.devanagari lohit-fonts.gujarati lohit-fonts.gurmukhi
  # lohit-fonts.kannada lohit-fonts.malayalam lohit-fonts.marathi lohit-fonts.nepali lohit-fonts.odia
  # lohit-fonts.tamil-classical lohit-fonts.tamil lohit-fonts.telugu
  # lohit-fonts.kashmiri lohit-fonts.konkani lohit-fonts.maithili lohit-fonts.sindhi
  lohit-fonts = recurseIntoAttrs ( callPackages ../data/fonts/lohit-fonts { } );

  marathi-cursive = callPackage ../data/fonts/marathi-cursive { };

  manpages = callPackage ../data/documentation/man-pages { };

  meslo-lg = callPackage ../data/fonts/meslo-lg {};

  miscfiles = callPackage ../data/misc/miscfiles { };

  media-player-info = callPackage ../data/misc/media-player-info {};

  mobile_broadband_provider_info = callPackage ../data/misc/mobile-broadband-provider-info { };

  mph_2b_damase = callPackage ../data/fonts/mph-2b-damase { };

  mplus-outline-fonts = callPackage ../data/fonts/mplus-outline-fonts { };

  mro-unicode = callPackage ../data/fonts/mro-unicode { };

  nafees = callPackage ../data/fonts/nafees { };

  inherit (callPackages ../data/fonts/noto-fonts {})
    noto-fonts noto-fonts-cjk noto-fonts-emoji;

  numix-icon-theme = callPackage ../data/icons/numix-icon-theme { };

  numix-icon-theme-circle = callPackage ../data/icons/numix-icon-theme-circle { };

  oldstandard = callPackage ../data/fonts/oldstandard { };

  oldsindhi = callPackage ../data/fonts/oldsindhi { };

  open-dyslexic = callPackage ../data/fonts/open-dyslexic { };

  opensans-ttf = callPackage ../data/fonts/opensans-ttf { };

  pecita = callPackage ../data/fonts/pecita {};

  paratype-pt-mono = callPackage ../data/fonts/paratype-pt/mono.nix {};
  paratype-pt-sans = callPackage ../data/fonts/paratype-pt/sans.nix {};
  paratype-pt-serif = callPackage ../data/fonts/paratype-pt/serif.nix {};

  poly = callPackage ../data/fonts/poly { };

  posix_man_pages = callPackage ../data/documentation/man-pages-posix { };

  powerline-fonts = callPackage ../data/fonts/powerline-fonts { };

  proggyfonts = callPackage ../data/fonts/proggyfonts { };

  pthreadmanpages = callPackage ../data/documentation/pthread-man-pages {
    perl = perl516; # syntax error at troffprepro line 49, near "do subst("
  };

  sampradaya = callPackage ../data/fonts/sampradaya { };

  shared_mime_info = callPackage ../data/misc/shared-mime-info { };

  shared_desktop_ontologies = callPackage ../data/misc/shared-desktop-ontologies { };

  signwriting = callPackage ../data/fonts/signwriting { };

  stdmanpages = callPackage ../data/documentation/std-man-pages { };

  stix-otf = callPackage ../data/fonts/stix-otf { };

  inherit (callPackages ../data/fonts/gdouros { })
    aegean textfonts symbola aegyptus akkadian anatolian maya unidings musica analecta;

  iana_etc = callPackage ../data/misc/iana-etc { };

  poppler_data = callPackage ../data/misc/poppler-data { };

  quattrocento = callPackage ../data/fonts/quattrocento {};

  quattrocento-sans = callPackage ../data/fonts/quattrocento-sans {};

  r3rs = callPackage ../data/documentation/rnrs/r3rs.nix { };

  r4rs = callPackage ../data/documentation/rnrs/r4rs.nix { };

  r5rs = callPackage ../data/documentation/rnrs/r5rs.nix { };

  hasklig = callPackage ../data/fonts/hasklig {};

  sound-theme-freedesktop = callPackage ../data/misc/sound-theme-freedesktop { };

  source-code-pro = callPackage ../data/fonts/source-code-pro {};

  source-sans-pro = callPackage ../data/fonts/source-sans-pro { };

  source-serif-pro = callPackage ../data/fonts/source-serif-pro { };

  sourceHanSansPackages = callPackage ../data/fonts/source-han-sans { };
  source-han-sans-japanese = sourceHanSansPackages.japanese;
  source-han-sans-korean = sourceHanSansPackages.korean;
  source-han-sans-simplified-chinese = sourceHanSansPackages.simplified-chinese;
  source-han-sans-traditional-chinese = sourceHanSansPackages.traditional-chinese;

  inherit (callPackages ../data/fonts/tai-languages { }) tai-ahom;

  tango-icon-theme = callPackage ../data/icons/tango-icon-theme { };

  themes = name: callPackage (../data/misc/themes + ("/" + name + ".nix")) {};

  theano = callPackage ../data/fonts/theano { };

  tempora_lgc = callPackage ../data/fonts/tempora-lgc { };

  terminus_font = callPackage ../data/fonts/terminus-font { };

  tipa = callPackage ../data/fonts/tipa { };

  ttf_bitstream_vera = callPackage ../data/fonts/ttf-bitstream-vera { };

  tzdata = callPackage ../data/misc/tzdata { };

  ubuntu_font_family = callPackage ../data/fonts/ubuntu-font-family { };

  ucsFonts = callPackage ../data/fonts/ucs-fonts { };

  uni-vga = callPackage ../data/fonts/uni-vga { };

  unifont = callPackage ../data/fonts/unifont { };

  unifont_upper = callPackage ../data/fonts/unifont_upper { };

  vistafonts = callPackage ../data/fonts/vista-fonts { };

  wqy_microhei = callPackage ../data/fonts/wqy-microhei { };

  wqy_zenhei = callPackage ../data/fonts/wqy-zenhei { };

  xhtml1 = callPackage ../data/sgml+xml/schemas/xml-dtd/xhtml1 { };

  xkeyboard_config = xorg.xkeyboardconfig;

  xlsx2csv = pythonPackages.xlsx2csv;

  zeal = callPackage ../data/documentation/zeal { };


  ### APPLICATIONS

  a2jmidid = callPackage ../applications/audio/a2jmidid { };

  aacgain = callPackage ../applications/audio/aacgain { };

  aangifte2006 = callPackage_i686 ../applications/taxes/aangifte-2006 { };

  aangifte2007 = callPackage_i686 ../applications/taxes/aangifte-2007 { };

  aangifte2008 = callPackage_i686 ../applications/taxes/aangifte-2008 { };

  aangifte2009 = callPackage_i686 ../applications/taxes/aangifte-2009 { };

  aangifte2010 = callPackage_i686 ../applications/taxes/aangifte-2010 { };

  aangifte2011 = callPackage_i686 ../applications/taxes/aangifte-2011 { };

  aangifte2012 = callPackage_i686 ../applications/taxes/aangifte-2012 { };

  aangifte2013 = callPackage_i686 ../applications/taxes/aangifte-2013 { };

  aangifte2014 = callPackage_i686 ../applications/taxes/aangifte-2014 { };

  aangifte2013wa = callPackage_i686 ../applications/taxes/aangifte-2013-wa { };

  aangifte2014wa = callPackage_i686 ../applications/taxes/aangifte-2014-wa { };

  abcde = callPackage ../applications/audio/abcde {
    inherit (perlPackages) DigestSHA MusicBrainz MusicBrainzDiscID;
    inherit (pythonPackages) eyeD3;
    libcdio = libcdio082;
  };

  abiword = callPackage ../applications/office/abiword {
    inherit (gnome) libglade libgnomecanvas;
    iconTheme = gnome3.defaultIconTheme;
  };

  abook = callPackage ../applications/misc/abook { };

  adobe-reader = callPackage_i686 ../applications/misc/adobe-reader { };

  aewan = callPackage ../applications/editors/aewan { };

  afterstep = callPackage ../applications/window-managers/afterstep {
    fltk = fltk13;
    gtk = gtk2;
  };

  alchemy = callPackage ../applications/graphics/alchemy { };

  alock = callPackage ../misc/screensavers/alock { };

  alpine = callPackage ../applications/networking/mailreaders/alpine {
    tcl = tcl-8_5;
  };
  realpine = callPackage ../applications/networking/mailreaders/realpine {
    tcl = tcl-8_5;
  };

  AMB-plugins = callPackage ../applications/audio/AMB-plugins { };

  ams-lv2 = callPackage ../applications/audio/ams-lv2 { };

  amsn = callPackage ../applications/networking/instant-messengers/amsn { };

  antimony = callPackage ../applications/graphics/antimony {};

  antiword = callPackage ../applications/office/antiword {};

  ardour = ardour4;

  ardour3 =  callPackage ../applications/audio/ardour/ardour3.nix {
    inherit (gnome) libgnomecanvas libgnomecanvasmm;
    inherit (vamp) vampSDK;
  };

  ardour4 =  callPackage ../applications/audio/ardour {
    inherit (gnome) libgnomecanvas libgnomecanvasmm;
    inherit (vamp) vampSDK;
  };

  ario = callPackage ../applications/audio/ario { };

  arora = callPackage ../applications/networking/browsers/arora { };

  artha = callPackage ../applications/misc/artha { };

  atom = callPackage ../applications/editors/atom {
    gconf = gnome.GConf;
  };

  aseprite = callPackage ../applications/editors/aseprite {
    giflib = giflib_4_1;
  };

  audacious = callPackage ../applications/audio/audacious { };

  audacity = callPackage ../applications/audio/audacity {
    ffmpeg = ffmpeg_0;
  };

  audio-recorder = callPackage ../applications/audio/audio-recorder { };

  milkytracker = callPackage ../applications/audio/milkytracker { };

  schismtracker = callPackage ../applications/audio/schismtracker { };

  altcoins = recurseIntoAttrs ( callPackage ../applications/altcoins {
    callPackage = newScope { boost = boost155; };
  } );
  bitcoin = altcoins.bitcoin;
  bitcoin-xt = altcoins.bitcoin-xt;

  aumix = callPackage ../applications/audio/aumix {
    gtkGUI = false;
  };

  autopanosiftc = callPackage ../applications/graphics/autopanosiftc { };

  avidemux = callPackage ../applications/video/avidemux { };

  avogadro = callPackage ../applications/science/chemistry/avogadro {
    eigen = eigen2;
  };

  avrdudess = callPackage ../applications/misc/avrdudess { };

  avxsynth = callPackage ../applications/video/avxsynth {
    libjpeg = libjpeg_original; # error: 'JCOPYRIGHT_SHORT' was not declared in this scope
  };

  awesome-3-4 = callPackage ../applications/window-managers/awesome/3.4.nix {
    cairo = cairo.override { xcbSupport = true; };
    lua = lua5_1;
  };
  awesome-3-5 = callPackage ../applications/window-managers/awesome {
    cairo = cairo.override { xcbSupport = true; };
    luaPackages = luaPackages.override { inherit lua; };
  };
  awesome = awesome-3-5;

  inherit (gnome3) baobab;

  backintime-common = callPackage ../applications/networking/sync/backintime/common.nix { };

  backintime-qt4 = callPackage ../applications/networking/sync/backintime/qt4.nix { };

  backintime = backintime-qt4;

  bandwidth = callPackage ../tools/misc/bandwidth { };

  bar = callPackage ../applications/window-managers/bar { };

  bar-xft = callPackage ../applications/window-managers/bar/xft.nix { };

  baresip = callPackage ../applications/networking/instant-messengers/baresip {
    ffmpeg = ffmpeg_1;
  };

  batik = callPackage ../applications/graphics/batik { };

  batti = callPackage ../applications/misc/batti { };

  baudline = callPackage ../applications/audio/baudline {
    jack = jack1;
  };

  cbatticon = callPackage ../applications/misc/cbatticon { };

  bazaar = callPackage ../applications/version-management/bazaar { };

  bazaarTools = callPackage ../applications/version-management/bazaar/tools.nix { };

  beast = callPackage ../applications/audio/beast {
    inherit (gnome) libgnomecanvas libart_lgpl;
    guile = guile_1_8;
  };

  bibletime = callPackage ../applications/misc/bibletime { };

  bitlbee = callPackage ../applications/networking/instant-messengers/bitlbee { };
  bitlbee-plugins = callPackage ../applications/networking/instant-messengers/bitlbee/plugins.nix { };

  bitlbee-facebook = callPackage ../applications/networking/instant-messengers/bitlbee-facebook { };

  bitlbee-steam = callPackage ../applications/networking/instant-messengers/bitlbee-steam { };

  bitmeter = callPackage ../applications/audio/bitmeter { };

  bleachbit = callPackage ../applications/misc/bleachbit { };

  blender = callPackage  ../applications/misc/blender {
    cudatoolkit = cudatoolkit7;
    python = python34;
  };

  bluefish = callPackage ../applications/editors/bluefish {
    gtk = gtk3;
  };

  bluejeans = callPackage ../applications/networking/browsers/mozilla-plugins/bluejeans { };

  bristol = callPackage ../applications/audio/bristol { };

  bs1770gain = callPackage ../applications/audio/bs1770gain { };

  bspwm = callPackage ../applications/window-managers/bspwm { };

  bvi = callPackage ../applications/editors/bvi { };

  bviplus = callPackage ../applications/editors/bviplus { };

  calf = callPackage ../applications/audio/calf {
      inherit (gnome) libglade;
  };

  calcurse = callPackage ../applications/misc/calcurse { };

  calibre = callPackage ../applications/misc/calibre {
    inherit (pythonPackages) pyqt5 sip_4_16;
  };

  camlistore = callPackage ../applications/misc/camlistore { };

  canto-curses = callPackage ../applications/networking/feedreaders/canto-curses { };

  canto-daemon = callPackage ../applications/networking/feedreaders/canto-daemon { };

  carddav-util = callPackage ../tools/networking/carddav-util { };

  carrier = builderDefsPackage (callPackage ../applications/networking/instant-messengers/carrier/2.5.0.nix) {
    inherit (gnome) startupnotification GConf ;
  };
  funpidgin = carrier;

  cava = callPackage ../applications/audio/cava { };

  cbc = callPackage ../applications/science/math/cbc { };

  cc1394 = callPackage ../applications/video/cc1394 { };

  cddiscid = callPackage ../applications/audio/cd-discid { };

  cdparanoia = cdparanoiaIII;

  cdparanoiaIII = callPackage ../applications/audio/cdparanoia { };

  cdrtools = callPackage ../applications/misc/cdrtools { };

  centerim = callPackage ../applications/networking/instant-messengers/centerim { };

  cgit = callPackage ../applications/version-management/git-and-tools/cgit { };

  cgminer = callPackage ../applications/misc/cgminer {
    amdappsdk = amdappsdk28;
  };

  CharacterCompressor = callPackage ../applications/audio/CharacterCompressor { };

  chatzilla = callPackage ../applications/networking/irc/chatzilla { };

  chirp = callPackage ../applications/misc/chirp {
    inherit (pythonPackages) pyserial pygtk;
  };

  chromium = callPackage ../applications/networking/browsers/chromium {
    channel = "stable";
    pulseSupport = config.pulseaudio or true;
    enablePepperFlash = config.chromium.enablePepperFlash or false;
    enableWideVine = config.chromium.enableWideVine or false;
    hiDPISupport = config.chromium.hiDPISupport or false;
  };

  chronos = callPackage ../applications/networking/cluster/chronos { };

  chromiumBeta = lowPrio (chromium.override { channel = "beta"; });

  chromiumDev = lowPrio (chromium.override { channel = "dev"; });

  chuck = callPackage ../applications/audio/chuck { };

  cinelerra = callPackage ../applications/video/cinelerra { };

  clawsMail = callPackage ../applications/networking/mailreaders/claws-mail {
    enableNetworkManager = config.networking.networkmanager.enable or false;
  };

  clfswm = callPackage ../applications/window-managers/clfswm { };

  clipgrab = callPackage ../applications/video/clipgrab { };

  clipit = callPackage ../applications/misc/clipit { };

  cmatrix = callPackage ../applications/misc/cmatrix { };

  bomi = callPackage ../applications/video/bomi {
    youtube-dl = pythonPackages.youtube-dl;
    pulseSupport = config.pulseaudio or true;
  };

  cmus = callPackage ../applications/audio/cmus { };

  CompBus = callPackage ../applications/audio/CompBus { };

  compiz = callPackage ../applications/window-managers/compiz {
    inherit (gnome) GConf ORBit2 metacity;
  };

  constant-detune-chorus = callPackage ../applications/audio/constant-detune-chorus { };

  coriander = callPackage ../applications/video/coriander {
    inherit (gnome) libgnomeui GConf;
  };

  cortex = callPackage ../applications/misc/cortex { };

  csound = callPackage ../applications/audio/csound { };

  cinepaint = callPackage ../applications/graphics/cinepaint {
    fltk = fltk13;
    libpng = libpng12;
    cmake = cmake-2_8;
  };

  codeblocks = callPackage ../applications/editors/codeblocks { };
  codeblocksFull = callPackage ../applications/editors/codeblocks { contribPlugins = true; };

  comical = callPackage ../applications/graphics/comical { };

  conkeror = callPackage ../applications/networking/browsers/conkeror { };

  conkerorWrapper = wrapFirefox {
    browser = conkeror;
    browserName = "conkeror";
    desktopName = "Conkeror";
  };

  csdp = callPackage ../applications/science/math/csdp {
    liblapack = liblapackWithoutAtlas;
  };

  cuneiform = builderDefsPackage (callPackage ../tools/graphics/cuneiform) {};

  cutecom = callPackage ../tools/misc/cutecom { };

  cvs = callPackage ../applications/version-management/cvs { };

  cvsps = callPackage ../applications/version-management/cvsps { };

  cvs2svn = callPackage ../applications/version-management/cvs2svn { };

  cyclone = callPackage ../applications/audio/pd-plugins/cyclone  { };

  d4x = callPackage ../applications/misc/d4x { };

  darcs = haskell.lib.overrideCabal haskellPackages.darcs (drv: {
    configureFlags = (stdenv.lib.remove "-flibrary" drv.configureFlags or []) ++ ["-f-library"];
    enableSharedExecutables = false;
    enableSharedLibraries = false;
    isLibrary = false;
    doHaddock = false;
    postFixup = "rm -rf $out/lib $out/nix-support $out/share";
  });

  darktable = callPackage ../applications/graphics/darktable {
    inherit (gnome) GConf libglade;
  };

  das_watchdog = callPackage ../tools/system/das_watchdog { };

  dbvisualizer = callPackage ../applications/misc/dbvisualizer {};

  dd-agent = callPackage ../tools/networking/dd-agent { inherit (pythonPackages) tornado; };

  deadbeef = callPackage ../applications/audio/deadbeef {
    pulseSupport = config.pulseaudio or true;
  };

  deadbeef-mpris2-plugin = callPackage ../applications/audio/deadbeef/plugins/mpris2.nix { };

  deadbeef-with-plugins = callPackage ../applications/audio/deadbeef/wrapper.nix {
    plugins = [];
  };

  dfasma = qt5Libs.callPackage ../applications/audio/dfasma { };

  dia = callPackage ../applications/graphics/dia {
    inherit (pkgs.gnome) libart_lgpl libgnomeui;
  };

  diffuse = callPackage ../applications/version-management/diffuse { };

  direwolf = callPackage ../applications/misc/direwolf { };

  dirt = callPackage ../applications/audio/dirt {};

  distrho = callPackage ../applications/audio/distrho {};

  djvulibre = callPackage ../applications/misc/djvulibre { };

  djvu2pdf = callPackage ../tools/typesetting/djvu2pdf { };

  djview = callPackage ../applications/graphics/djview { };
  djview4 = pkgs.djview;

  dmenu = callPackage ../applications/misc/dmenu { };

  dmenu2 = callPackage ../applications/misc/dmenu2 { };

  dmtx = dmtx-utils;

  dmtx-utils = callPackage (callPackage ../tools/graphics/dmtx-utils) {
  };

  docker = callPackage ../applications/virtualization/docker { go = go_1_4; };

  doodle = callPackage ../applications/search/doodle { };

  drumgizmo = callPackage ../applications/audio/drumgizmo { };

  dunst = callPackage ../applications/misc/dunst { };

  devede = callPackage ../applications/video/devede { };

  dvb_apps  = callPackage ../applications/video/dvb-apps { };

  dvdauthor = callPackage ../applications/video/dvdauthor { };

  dvd-slideshow = callPackage ../applications/video/dvd-slideshow { };

  dwb = callPackage ../applications/networking/browsers/dwb { dconf = gnome3.dconf; };

  dwbWrapper = wrapFirefox
    { browser = dwb; browserName = "dwb"; desktopName = "dwb";
    };

  dwm = callPackage ../applications/window-managers/dwm {
    patches = config.dwm.patches or [];
  };

  dzen2 = callPackage ../applications/window-managers/dzen2 { };

  eaglemode = callPackage ../applications/misc/eaglemode { };

  eclipses = recurseIntoAttrs (callPackage ../applications/editors/eclipse { });

  ed = callPackage ../applications/editors/ed { };

  edbrowse = callPackage ../applications/editors/edbrowse { };

  ekho = callPackage ../applications/audio/ekho { };

  electrum = callPackage ../applications/misc/electrum { };

  elinks = callPackage ../applications/networking/browsers/elinks { };

  elvis = callPackage ../applications/editors/elvis { };

  emacs = emacs24;
  emacsPackages = emacs24Packages;
  emacsPackagesNg = emacs24PackagesNg;
  emacsMelpa = emacs24PackagesNg; # for backward compatibility

  emacs24 = callPackage ../applications/editors/emacs-24 {
    # use override to enable additional features
    libXaw = xorg.libXaw;
    Xaw3d = null;
    gconf = null;
    alsaLib = null;
    imagemagick = null;
    acl = null;
    gpm = null;
    inherit (darwin.apple_sdk.frameworks) AppKit;
  };

  emacs24-nox = lowPrio (appendToName "nox" (emacs24.override {
    withX = false;
    withGTK2 = false;
    withGTK3 = false;
  }));

  emacs24Macport_24_3 = lowPrio (callPackage ../applications/editors/emacs-24/macport-24.3.nix {
    stdenv = pkgs.clangStdenv;
  });
  emacs24Macport_24_4 = lowPrio (callPackage ../applications/editors/emacs-24/macport-24.4.nix {
    stdenv = pkgs.clangStdenv;
  });
  emacs24Macport_24_5 = lowPrio (newScope darwin.apple_sdk.frameworks ../applications/editors/emacs-24/macport-24.5.nix {
    stdenv = pkgs.clangStdenv;
  });
  emacs24Macport = self.emacs24Macport_24_5;

  emacsPackagesGen = emacs: self: let callPackage = newScope self; in rec {
    inherit emacs;

    autoComplete = callPackage ../applications/editors/emacs-modes/auto-complete { };

    bbdb = callPackage ../applications/editors/emacs-modes/bbdb { };

    bbdb3 = callPackage ../applications/editors/emacs-modes/bbdb/3.nix {};

    cedet = callPackage ../applications/editors/emacs-modes/cedet { };

    calfw = callPackage ../applications/editors/emacs-modes/calfw { };

    coffee = callPackage ../applications/editors/emacs-modes/coffee { };

    colorTheme = callPackage ../applications/editors/emacs-modes/color-theme { };

    colorThemeSolarized = callPackage ../applications/editors/emacs-modes/color-theme-solarized { };

    cryptol = callPackage ../applications/editors/emacs-modes/cryptol { };

    cua = callPackage ../applications/editors/emacs-modes/cua { };

    d = callPackage ../applications/editors/emacs-modes/d { };

    darcsum = callPackage ../applications/editors/emacs-modes/darcsum { };

    dash = callPackage ../applications/editors/emacs-modes/dash { };

    # ecb = callPackage ../applications/editors/emacs-modes/ecb { };

    emacsClangCompleteAsync = callPackage ../applications/editors/emacs-modes/emacs-clang-complete-async { };

    emacsSessionManagement = callPackage ../applications/editors/emacs-modes/session-management-for-emacs { };

    emacsw3m = callPackage ../applications/editors/emacs-modes/emacs-w3m { };

    emms = callPackage ../applications/editors/emacs-modes/emms { };

    ensime = callPackage ../applications/editors/emacs-modes/ensime { };

    erlangMode = callPackage ../applications/editors/emacs-modes/erlang { };

    ess = callPackage ../applications/editors/emacs-modes/ess { };

    flycheck = callPackage ../applications/editors/emacs-modes/flycheck { };

    flymakeCursor = callPackage ../applications/editors/emacs-modes/flymake-cursor { };

    gh = callPackage ../applications/editors/emacs-modes/gh { };

    graphvizDot = callPackage ../applications/editors/emacs-modes/graphviz-dot { };

    gist = callPackage ../applications/editors/emacs-modes/gist { };

    gitModes = callPackage ../applications/editors/emacs-modes/git-modes { };

    haskellMode = callPackage ../applications/editors/emacs-modes/haskell { };

    hsc3Mode = callPackage ../applications/editors/emacs-modes/hsc3 { };

    hol_light_mode = callPackage ../applications/editors/emacs-modes/hol_light { };

    htmlize = callPackage ../applications/editors/emacs-modes/htmlize { };

    ido-ubiquitous = callPackage ../applications/editors/emacs-modes/ido-ubiquitous { };

    icicles = callPackage ../applications/editors/emacs-modes/icicles { };

    idris = callPackage ../applications/editors/emacs-modes/idris { };

    jabber = callPackage ../applications/editors/emacs-modes/jabber { };

    jade = callPackage ../applications/editors/emacs-modes/jade { };

    jdee = callPackage ../applications/editors/emacs-modes/jdee { };

    js2 = callPackage ../applications/editors/emacs-modes/js2 { };

    let-alist = callPackage ../applications/editors/emacs-modes/let-alist { };

    logito = callPackage ../applications/editors/emacs-modes/logito { };

    loremIpsum = callPackage ../applications/editors/emacs-modes/lorem-ipsum { };

    magit = callPackage ../applications/editors/emacs-modes/magit { };

    markdownMode = callPackage ../applications/editors/emacs-modes/markdown-mode { };

    maudeMode = callPackage ../applications/editors/emacs-modes/maude { };

    metaweblog = callPackage ../applications/editors/emacs-modes/metaweblog { };

    monky = callPackage ../applications/editors/emacs-modes/monky { };

    notmuch = lowPrio (pkgs.notmuch.override { inherit emacs; });

    ocamlMode = callPackage ../applications/editors/emacs-modes/ocaml { };

    offlineimap = callPackage ../applications/editors/emacs-modes/offlineimap {};

    # This is usually a newer version of Org-Mode than that found in GNU Emacs, so
    # we want it to have higher precedence.
    org = hiPrio (callPackage ../applications/editors/emacs-modes/org { });

    org2blog = callPackage ../applications/editors/emacs-modes/org2blog { };

    pcache = callPackage ../applications/editors/emacs-modes/pcache { };

    phpMode = callPackage ../applications/editors/emacs-modes/php { };

    prologMode = callPackage ../applications/editors/emacs-modes/prolog { };

    proofgeneral_4_2 = callPackage ../applications/editors/emacs-modes/proofgeneral/4.2.nix {
      texinfo = texinfo4 ;
      texLive = texlive.combine { inherit (texlive) scheme-basic cm-super ec; };
    };
    proofgeneral_4_3_pre = callPackage ../applications/editors/emacs-modes/proofgeneral/4.3pre.nix {
      texinfo = texinfo4 ;
      texLive = texlive.combine { inherit (texlive) scheme-basic cm-super ec; };
    };
    proofgeneral = self.proofgeneral_4_2;

    quack = callPackage ../applications/editors/emacs-modes/quack { };

    rainbowDelimiters = callPackage ../applications/editors/emacs-modes/rainbow-delimiters { };

    rectMark = callPackage ../applications/editors/emacs-modes/rect-mark { };

    remember = callPackage ../applications/editors/emacs-modes/remember { };

    rudel = callPackage ../applications/editors/emacs-modes/rudel { };

    s = callPackage ../applications/editors/emacs-modes/s { };

    sbtMode = callPackage ../applications/editors/emacs-modes/sbt-mode { };

    scalaMode1 = callPackage ../applications/editors/emacs-modes/scala-mode/v1.nix { };
    scalaMode2 = callPackage ../applications/editors/emacs-modes/scala-mode/v2.nix { };

    stratego = callPackage ../applications/editors/emacs-modes/stratego { };

    structuredHaskellMode = haskellPackages.structured-haskell-mode;

    sunriseCommander = callPackage ../applications/editors/emacs-modes/sunrise-commander { };

    tuaregMode = callPackage ../applications/editors/emacs-modes/tuareg { };

    writeGood = callPackage ../applications/editors/emacs-modes/writegood { };

    xmlRpc = callPackage ../applications/editors/emacs-modes/xml-rpc { };

    cask = callPackage ../applications/editors/emacs-modes/cask { };

    slime = callPackage ../applications/editors/emacs-modes/slime { };
  };

  emacs24Packages = recurseIntoAttrs (emacsPackagesGen emacs24 pkgs.emacs24Packages);

  emacsPackagesNgGen = emacs: callPackage ./emacs-packages.nix {
    overrides = (config.emacsPackageOverrides or (p: {})) pkgs;

    inherit emacs;

    trivialBuild = callPackage ../build-support/emacs/trivial.nix {
      inherit emacs;
    };

    melpaBuild = callPackage ../build-support/emacs/melpa.nix {
      inherit emacs;
    };

    external = {
      inherit (haskellPackages) ghc-mod structured-haskell-mode Agda;
      inherit (pythonPackages) elpy;
      inherit rtags libffi;
    };
  };

  emacs24PackagesNg = recurseIntoAttrs (emacsPackagesNgGen emacs24);

  emacsWithPackages = callPackage ../build-support/emacs/wrapper.nix { };
  emacs24WithPackages = emacsWithPackages.override { emacs = emacs24; };

  inherit (gnome3) empathy;

  enhanced-ctorrent = callPackage ../applications/networking/enhanced-ctorrent { };

  epdfview = callPackage ../applications/misc/epdfview { };

  inherit (gnome3) epiphany;

  eq10q = callPackage ../applications/audio/eq10q { };

  espeak = callPackage ../applications/audio/espeak { };

  espeakedit = callPackage ../applications/audio/espeak/edit.nix { };

  esniper = callPackage ../applications/networking/esniper { };

  etherape = callPackage ../applications/networking/sniffers/etherape {
    inherit (gnome) gnomedocutils libgnome libglade libgnomeui scrollkeeper;
  };

  evilvte = callPackage ../applications/misc/evilvte {
    configH = config.evilvte.config or "";
  };

  evopedia = callPackage ../applications/misc/evopedia { };

  keepassx = callPackage ../applications/misc/keepassx { };
  keepassx2 = callPackage ../applications/misc/keepassx/2.0.nix { };

  inherit (gnome3) evince;
  evolution_data_server = gnome3.evolution_data_server;

  keepass = callPackage ../applications/misc/keepass { };

  exrdisplay = callPackage ../applications/graphics/exrdisplay {
    fltk = fltk20;
  };

  fbpanel = callPackage ../applications/window-managers/fbpanel { };

  fbreader = callPackage ../applications/misc/fbreader { };

  fetchmail = callPackage ../applications/misc/fetchmail { };

  fldigi = callPackage ../applications/audio/fldigi { };

  fluidsynth = callPackage ../applications/audio/fluidsynth { };

  fmit = qt5Libs.callPackage ../applications/audio/fmit { };

  focuswriter = callPackage ../applications/editors/focuswriter { };

  foo-yc20 = callPackage ../applications/audio/foo-yc20 { };

  fossil = callPackage ../applications/version-management/fossil { };

  freewheeling = callPackage ../applications/audio/freewheeling { };

  fribid = callPackage ../applications/networking/browsers/mozilla-plugins/fribid { };

  fritzing = callPackage ../applications/science/electronics/fritzing { };

  fvwm = callPackage ../applications/window-managers/fvwm { };

  geany = callPackage ../applications/editors/geany { };
  geany-with-vte = callPackage ../applications/editors/geany/with-vte.nix { };

  gksu = callPackage ../applications/misc/gksu { };

  gnuradio = callPackage ../applications/misc/gnuradio {
    inherit (pythonPackages) lxml numpy scipy matplotlib pyopengl;
    fftw = fftwFloat;
  };

  gnuradio-with-packages = callPackage ../applications/misc/gnuradio/wrapper.nix {
    extraPackages = [ gnuradio-nacl gnuradio-osmosdr ];
  };

  gnuradio-nacl = callPackage ../applications/misc/gnuradio-nacl { };

  gnuradio-osmosdr = callPackage ../applications/misc/gnuradio-osmosdr { };

  goldendict = callPackage ../applications/misc/goldendict { };

  google-drive-ocamlfuse = callPackage ../applications/networking/google-drive-ocamlfuse { };

  google-musicmanager = callPackage ../applications/audio/google-musicmanager { };

  gpa = callPackage ../applications/misc/gpa { };

  gpicview = callPackage ../applications/graphics/gpicview { };

  gqrx = callPackage ../applications/misc/gqrx { };

  grass = callPackage ../applications/gis/grass { };

  grip = callPackage ../applications/misc/grip {
    inherit (gnome) libgnome libgnomeui vte;
  };

  gtimelog = pythonPackages.gtimelog;

  inherit (gnome3) gucharmap;

  guitarix = callPackage ../applications/audio/guitarix {
    fftw = fftwSinglePrec;
  };

  gjay = callPackage ../applications/audio/gjay { };

  photivo = callPackage ../applications/graphics/photivo { };

  wavesurfer = callPackage ../applications/misc/audio/wavesurfer { };

  wireshark-cli = callPackage ../applications/networking/sniffers/wireshark {
    withQt = false;
    withGtk = false;
  };
  wireshark-gtk = wireshark-cli.override { withGtk = true; };
  wireshark-qt = wireshark-cli.override { withQt = true; };
  wireshark = wireshark-gtk;

  wvdial = callPackage ../os-specific/linux/wvdial { };

  fbida = callPackage ../applications/graphics/fbida { };

  fdupes = callPackage ../tools/misc/fdupes { };

  feh = callPackage ../applications/graphics/feh { };

  filezilla = callPackage ../applications/networking/ftp/filezilla { };

  inherit (callPackages ../applications/networking/browsers/firefox {
    inherit (gnome) libIDL;
    inherit (pythonPackages) pysqlite;
    libpng = libpng_apng;
    enableGTK3 = false;
  }) firefox firefox-esr;

  firefox-wrapper = wrapFirefox { browser = pkgs.firefox; };
  firefox-esr-wrapper = wrapFirefox { browser = pkgs.firefox-esr; };

  firefox-bin = callPackage ../applications/networking/browsers/firefox-bin {
    gconf = pkgs.gnome.GConf;
    inherit (pkgs.gnome) libgnome libgnomeui;
  };

  firestr = callPackage ../applications/networking/p2p/firestr
    { boost = boost155;
    };

  flac = callPackage ../applications/audio/flac { };

  flashplayer = callPackage ../applications/networking/browsers/mozilla-plugins/flashplayer-11 {
    debug = config.flashplayer.debug or false;
  };

  fluxbox = callPackage ../applications/window-managers/fluxbox { };

  fme = callPackage ../applications/misc/fme {
    inherit (gnome) libglademm;
  };

  fomp = callPackage ../applications/audio/fomp { };

  freecad = callPackage ../applications/graphics/freecad {
    boost = boost155;
    opencascade = opencascade_6_5;
    inherit (pythonPackages) matplotlib pycollada;
  };

  freemind = callPackage ../applications/misc/freemind { };

  freenet = callPackage ../applications/networking/p2p/freenet { };

  freepv = callPackage ../applications/graphics/freepv { };

  xfontsel = callPackage ../applications/misc/xfontsel { };
  inherit (xorg) xlsfonts;

  freerdp = callPackage ../applications/networking/remote/freerdp {
    ffmpeg = ffmpeg_1;
  };

  freerdpUnstable = callPackage ../applications/networking/remote/freerdp/unstable.nix {
    cmake = cmake-2_8;
  };

  freicoin = callPackage ../applications/misc/freicoin {
    boost = boost155;
  };

  fuze = callPackage ../applications/networking/instant-messengers/fuze {};

  game-music-emu = callPackage ../applications/audio/game-music-emu { };

  gcolor2 = callPackage ../applications/graphics/gcolor2 { };

  get_iplayer = callPackage ../applications/misc/get_iplayer {};

  gimp_2_8 = callPackage ../applications/graphics/gimp/2.8.nix {
    inherit (gnome) libart_lgpl;
    webkit = null;
    lcms = lcms2;
    wrapPython = pythonPackages.wrapPython;
  };

  gimp = gimp_2_8;

  gimpPlugins = recurseIntoAttrs (callPackage ../applications/graphics/gimp/plugins {});

  gitAndTools = recurseIntoAttrs (callPackage ../applications/version-management/git-and-tools {});

  inherit (gitAndTools) git gitFull gitSVN git-cola svn2git git-radar transcrypt;

  gitMinimal = git.override {
    withManual = false;
    pythonSupport = false;
  };

  gitRepo = callPackage ../applications/version-management/git-repo {
    python = python27;
  };

  gitolite = callPackage ../applications/version-management/gitolite { };

  inherit (gnome3) gitg;

  giv = callPackage ../applications/graphics/giv {
    pcre = pcre.override { unicodeSupport = true; };
  };

  gmrun = callPackage ../applications/misc/gmrun {};

  gnucash = callPackage ../applications/office/gnucash {
    inherit (gnome2) libgnomeui libgtkhtml gtkhtml libbonoboui libgnomeprint libglade libart_lgpl;
    gconf = gnome2.GConf;
    guile = guile_1_8;
    slibGuile = slibGuile.override { scheme = guile_1_8; };
    goffice = goffice_0_8;
  };

  goffice = callPackage ../development/libraries/goffice { };

  goffice_0_8 = callPackage ../development/libraries/goffice/0.8.nix {
    inherit (pkgs.gnome2) libglade libgnomeui;
    gconf = pkgs.gnome2.GConf;
    libart = pkgs.gnome2.libart_lgpl;
  };

  idea = recurseIntoAttrs (callPackages ../applications/editors/idea { androidsdk = androidsdk_4_4; });

  libquvi = callPackage ../applications/video/quvi/library.nix { };

  linssid = callPackage ../applications/networking/linssid { };

  mi2ly = callPackage ../applications/audio/mi2ly {};

  praat = callPackage ../applications/audio/praat { };

  quvi = callPackage ../applications/video/quvi/tool.nix {
    lua5_sockets = lua5_1_sockets;
    lua5 = lua5_1;
  };

  quvi_scripts = callPackage ../applications/video/quvi/scripts.nix { };

  gkrellm = callPackage ../applications/misc/gkrellm { };

  gmu = callPackage ../applications/audio/gmu { };

  gnash = callPackage ../applications/video/gnash {
    inherit (gnome) gtkglext;
  };

  gnome_mplayer = callPackage ../applications/video/gnome-mplayer {
    inherit (gnome) GConf;
  };

  gnumeric = callPackage ../applications/office/gnumeric { };

  gnunet = callPackage ../applications/networking/p2p/gnunet { };

  gnunet_svn = lowPrio (callPackage ../applications/networking/p2p/gnunet/svn.nix { });

  gocr = callPackage ../applications/graphics/gocr { };

  gobby5 = callPackage ../applications/editors/gobby {
    inherit (gnome) gtksourceview;
  };

  gphoto2 = callPackage ../applications/misc/gphoto2 { };

  gphoto2fs = builderDefsPackage (callPackage ../applications/misc/gphoto2/gphotofs.nix) {};

  gramps = callPackage ../applications/misc/gramps { };

  graphicsmagick = callPackage ../applications/graphics/graphicsmagick { };
  graphicsmagick_q16 = callPackage ../applications/graphics/graphicsmagick { quantumdepth = 16; };

  graphicsmagick137 = callPackage ../applications/graphics/graphicsmagick/1.3.7.nix {
    libpng = libpng12;
  };

  gtkpod = callPackage ../applications/audio/gtkpod {
    gnome = gnome3;
    inherit (gnome) libglade;
  };

  jbidwatcher = callPackage ../applications/misc/jbidwatcher {
    java = if stdenv.isLinux then jre else jdk;
  };

  qrdecode = builderDefsPackage (callPackage ../tools/graphics/qrdecode) {
    libpng = libpng12;
    opencv = opencv_2_1;
  };

  qrencode = callPackage ../tools/graphics/qrencode { };

  gecko_mediaplayer = callPackage ../applications/networking/browsers/mozilla-plugins/gecko-mediaplayer {
    inherit (gnome) GConf;
    browser = firefox;
  };

  geeqie = callPackage ../applications/graphics/geeqie { };

  gigedit = callPackage ../applications/audio/gigedit { };

  gqview = callPackage ../applications/graphics/gqview { };

  gmpc = callPackage ../applications/audio/gmpc {};

  gmtk = callPackage ../applications/networking/browsers/mozilla-plugins/gmtk {
    inherit (gnome) GConf;
  };

  googleearth = callPackage_i686 ../applications/misc/googleearth { };

  google_talk_plugin = callPackage ../applications/networking/browsers/mozilla-plugins/google-talk-plugin {
    libpng = libpng12;
  };

  gosmore = callPackage ../applications/misc/gosmore { };

  gpsbabel = callPackage ../applications/misc/gpsbabel { };

  gpscorrelate = callPackage ../applications/misc/gpscorrelate { };

  gpsd = callPackage ../servers/gpsd { };

  gtk2fontsel = callPackage ../applications/misc/gtk2fontsel {
    inherit (gnome2) gtk;
  };

  guitone = callPackage ../applications/version-management/guitone {
    graphviz = graphviz_2_32;
  };

  gv = callPackage ../applications/misc/gv { };

  guvcview = callPackage ../os-specific/linux/guvcview { };

  gxmessage = callPackage ../applications/misc/gxmessage { };

  hackrf = callPackage ../applications/misc/hackrf { };

  hamster-time-tracker = callPackage ../applications/misc/hamster-time-tracker {
    inherit (pythonPackages) pyxdg pygtk dbus sqlite3;
    inherit (gnome) gnome_python;
  };

  hello = callPackage ../applications/misc/hello { };

  helmholtz = callPackage ../applications/audio/pd-plugins/helmholtz { };

  heme = callPackage ../applications/editors/heme { };

  herbstluftwm = callPackage ../applications/window-managers/herbstluftwm { };

  hexchat = callPackage ../applications/networking/irc/hexchat { };

  hexcurse = callPackage ../applications/editors/hexcurse { };

  hexedit = callPackage ../applications/editors/hexedit { };

  hipchat = callPackage ../applications/networking/instant-messengers/hipchat { };

  homebank = callPackage ../applications/office/homebank {
    gtk = gtk3;
  };

  ht = callPackage ../applications/editors/ht { };

  htmldoc = callPackage ../applications/misc/htmldoc {
    fltk = fltk13;
  };

  hugin = callPackage ../applications/graphics/hugin {
    boost = boost155;
  };

  hydrogen = callPackage ../applications/audio/hydrogen { };

  spectrwm = callPackage ../applications/window-managers/spectrwm { };

  i3 = callPackage ../applications/window-managers/i3 {
    xcb-util-cursor = if stdenv.isDarwin then xcb-util-cursor-HEAD else xcb-util-cursor;
  };

  i3lock = callPackage ../applications/window-managers/i3/lock.nix {
    cairo = cairo.override { xcbSupport = true; };
  };

  i3minator = callPackage ../tools/misc/i3minator { };

  i3status = callPackage ../applications/window-managers/i3/status.nix { };

  i810switch = callPackage ../os-specific/linux/i810switch { };

  icewm = callPackage ../applications/window-managers/icewm {};

  id3v2 = callPackage ../applications/audio/id3v2 { };

  ifenslave = callPackage ../os-specific/linux/ifenslave { };

  ii = callPackage ../applications/networking/irc/ii { };

  ike = callPackage ../applications/networking/ike { };

  ikiwiki = callPackage ../applications/misc/ikiwiki {
    inherit (perlPackages) TextMarkdown URI HTMLParser HTMLScrubber
      HTMLTemplate TimeDate CGISession DBFile CGIFormBuilder LocaleGettext
      RpcXML XMLSimple YAML YAMLLibYAML HTMLTree Filechdir
      AuthenPassphrase NetOpenIDConsumer LWPxParanoidAgent CryptSSLeay;
    inherit (perlPackages.override { pkgs = pkgs // { imagemagick = imagemagickBig;}; }) PerlMagick;
  };

  imagemagick_light = imagemagick.override {
    bzip2 = null;
    zlib = null;
    libX11 = null;
    libXext = null;
    libXt = null;
    fontconfig = null;
    freetype = null;
    ghostscript = null;
    libjpeg = null;
    lcms2 = null;
    openexr = null;
    libpng = null;
    librsvg = null;
    libtiff = null;
    libxml2 = null;
  };

  imagemagick = imagemagickBig.override {
    ghostscript = null;
  };

  imagemagickBig = callPackage ../applications/graphics/ImageMagick { };

  # Impressive, formerly known as "KeyJNote".
  impressive = callPackage ../applications/office/impressive {
    # XXX These are the PyOpenGL dependencies, which we need here.
    inherit (pythonPackages) pyopengl;
  };

  inferno = callPackage_i686 ../applications/inferno { };

  inkscape = callPackage ../applications/graphics/inkscape {
    inherit (pythonPackages) lxml;
    lcms = lcms2;
  };

  ion3 = callPackage ../applications/window-managers/ion-3 {
    lua = lua5;
  };

  ipe = callPackage ../applications/graphics/ipe { };

  iptraf = callPackage ../applications/networking/iptraf { };

  irssi = callPackage ../applications/networking/irc/irssi { };

  irssi_fish = callPackage ../applications/networking/irc/irssi/fish { };

  irssi_otr = callPackage ../applications/networking/irc/irssi/otr { };

  ir.lv2 = callPackage ../applications/audio/ir.lv2 { };

  bip = callPackage ../applications/networking/irc/bip { };

  jabref = callPackage ../applications/office/jabref/default.nix { };

  jack_capture = callPackage ../applications/audio/jack-capture { };

  jack_oscrolloscope = callPackage ../applications/audio/jack-oscrolloscope { };

  jack_rack = callPackage ../applications/audio/jack-rack { };

  jackmeter = callPackage ../applications/audio/jackmeter { };

  jalv = callPackage ../applications/audio/jalv { };

  jedit = callPackage ../applications/editors/jedit { };

  jigdo = callPackage ../applications/misc/jigdo { };

  jitsi = callPackage ../applications/networking/instant-messengers/jitsi { };

  joe = callPackage ../applications/editors/joe { };

  jbrout = callPackage ../applications/graphics/jbrout {
    inherit (pythonPackages) lxml;
  };

  jumanji = callPackage ../applications/networking/browsers/jumanji {
    webkitgtk = webkitgtk24x;
    gtk = gtk3;
  };

  jwm = callPackage ../applications/window-managers/jwm { };

  k3d = callPackage ../applications/graphics/k3d {
    inherit (pkgs.gnome2) gtkglext;
    boost = boost155;
  };

  kdeApps_15_08 = recurseIntoAttrs (import ../applications/kde-apps-15.08 { inherit pkgs; });
  kdeApps_stable = kdeApps_15_08;
  kdeApps_latest = kdeApps_15_08;

  keepnote = callPackage ../applications/office/keepnote {
    pygtk = pyGtkGlade;
  };

  kermit = callPackage ../tools/misc/kermit { };

  keyfinder = qt5Libs.callPackage ../applications/audio/keyfinder { };

  keyfinder-cli = qt5Libs.callPackage ../applications/audio/keyfinder-cli { };

  keymon = callPackage ../applications/video/key-mon { };

  khal = callPackage ../applications/misc/khal { };

  khard = callPackage ../applications/misc/khard { };

  kid3 = callPackage ../applications/audio/kid3 {
    qt = qt4;
  };

  kino = callPackage ../applications/video/kino {
    inherit (gnome) libglade;
  };

  kiwix = callPackage ../applications/misc/kiwix { };

  koji = callPackage ../tools/package-management/koji { };

  ksuperkey = callPackage ../tools/X11/ksuperkey { };

  kubernetes = callPackage ../applications/networking/cluster/kubernetes {
    go = go_1_4;
  };

  lame = callPackage ../development/libraries/lame { };

  larswm = callPackage ../applications/window-managers/larswm { };

  lash = callPackage ../applications/audio/lash { };

  ladspaH = callPackage ../applications/audio/ladspa-sdk/ladspah.nix { };

  ladspaPlugins = callPackage ../applications/audio/ladspa-plugins {
    fftw = fftwSinglePrec;
  };

  ladspaPlugins-git = callPackage ../applications/audio/ladspa-plugins/git.nix {
    fftw = fftwSinglePrec;
  };

  ladspa-sdk = callPackage ../applications/audio/ladspa-sdk { };

  caps = callPackage ../applications/audio/caps { };

  LazyLimiter = callPackage ../applications/audio/LazyLimiter { };

  lastwatch = callPackage ../applications/audio/lastwatch { };

  lastfmsubmitd = callPackage ../applications/audio/lastfmsubmitd { };

  lbdb = callPackage ../tools/misc/lbdb { };

  lbzip2 = callPackage ../tools/compression/lbzip2 { };

  lci = callPackage ../applications/science/logic/lci {};

  ldcpp = callPackage ../applications/networking/p2p/ldcpp {
    inherit (gnome) libglade;
  };

  leo-editor = callPackage ../applications/editors/leo-editor { };

  libowfat = callPackage ../development/libraries/libowfat { };

  librecad = callPackage ../applications/misc/librecad { };
  librecad2 = librecad;  # backwards compatibility alias, added 2015-10

  libreoffice = callPackage ../applications/office/libreoffice {
    inherit (perlPackages) ArchiveZip CompressZlib;
    inherit (gnome) GConf ORBit2 gnome_vfs;
    zip = zip.override { enableNLS = false; };
    #glm = glm_0954;
    bluez5 = bluez5_28;
    fontsConf = makeFontsConf {
      fontDirectories = [
        freefont_ttf xorg.fontmiscmisc xorg.fontbhttf
      ];
    };
    clucene_core = clucene_core_2;
    lcms = lcms2;
    harfbuzz = harfbuzz.override {
      withIcu = true; withGraphite2 = true;
    };
  };

  liferea = callPackage ../applications/networking/newsreaders/liferea {
    webkitgtk = webkitgtk24x;
  };

  lingot = callPackage ../applications/audio/lingot {
    inherit (gnome) libglade;
  };

  links = callPackage ../applications/networking/browsers/links { };

  ledger2 = callPackage ../applications/office/ledger/2.6.3.nix { };
  ledger3 = callPackage ../applications/office/ledger {
    boost = boost155;
  };
  ledger = ledger3;

  lighttable = callPackage ../applications/editors/lighttable {};

  links2 = callPackage ../applications/networking/browsers/links2 { };

  linphone = callPackage ../applications/networking/instant-messengers/linphone rec { };

  linuxsampler = callPackage ../applications/audio/linuxsampler {
    bison = bison2;
  };

  llpp = callPackage ../applications/misc/llpp {
    inherit (ocamlPackages_4_02) lablgl findlib;
    ocaml = ocaml_4_02;
  };

  lmms = callPackage ../applications/audio/lmms { };

  loxodo = callPackage ../applications/misc/loxodo { };

  lrzsz = callPackage ../tools/misc/lrzsz { };

  luakit = callPackage ../applications/networking/browsers/luakit {
      inherit (lua51Packages) luafilesystem luasqlite3;
      lua5 = lua5_1;
      gtk = gtk3;
      webkit = webkitgtk2;
  };

  luminanceHDR = callPackage ../applications/graphics/luminance-hdr { };

  lxdvdrip = callPackage ../applications/video/lxdvdrip { };

  handbrake = callPackage ../applications/video/handbrake {
    webkitgtk = webkitgtk24x;
  };

  lilyterm = callPackage ../applications/misc/lilyterm {
    inherit (gnome) vte;
    gtk = gtk2;
  };

  lynx = callPackage ../applications/networking/browsers/lynx { };

  lyx = callPackage ../applications/misc/lyx { };

  makeself = callPackage ../applications/misc/makeself { };

  marathon = callPackage ../applications/networking/cluster/marathon { };

  matchbox = callPackage ../applications/window-managers/matchbox { };

  MBdistortion = callPackage ../applications/audio/MBdistortion { };

  mcpp = callPackage ../development/compilers/mcpp { };

  mda_lv2 = callPackage ../applications/audio/mda-lv2 { };

  mediainfo = callPackage ../applications/misc/mediainfo { };

  mediainfo-gui = callPackage ../applications/misc/mediainfo-gui { };

  mediathekview = callPackage ../applications/video/mediathekview { };

  meld = callPackage ../applications/version-management/meld { };

  mcomix = callPackage ../applications/graphics/mcomix { };

  mendeley = callPackage ../applications/office/mendeley { };

  mercurial = callPackage ../applications/version-management/mercurial {
    inherit (pythonPackages) curses docutils hg-git dulwich;
    inherit (darwin.apple_sdk.frameworks) ApplicationServices;
    inherit (darwin) cf-private;
    guiSupport = false; # use mercurialFull to get hgk GUI
  };

  mercurialFull = appendToName "full" (pkgs.mercurial.override { inherit (pythonPackages) hg-crecord; guiSupport = true; });

  merkaartor = callPackage ../applications/misc/merkaartor { };

  meshlab = callPackage ../applications/graphics/meshlab { };

  metersLv2 = callPackage ../applications/audio/meters_lv2 { };

  mhwaveedit = callPackage ../applications/audio/mhwaveedit {};

  mid2key = callPackage ../applications/audio/mid2key { };

  midori = callPackage ../applications/networking/browsers/midori {
    webkitgtk = webkitgtk24x;
  };

  midoriWrapper = wrapFirefox
    { browser = midori; browserName = "midori"; desktopName = "Midori"; };

  mikmod = callPackage ../applications/audio/mikmod { };

  minicom = callPackage ../tools/misc/minicom { };

  minimodem = callPackage ../applications/audio/minimodem { };

  minidjvu = callPackage ../applications/graphics/minidjvu { };

  minitube = callPackage ../applications/video/minitube { };

  mimms = callPackage ../applications/audio/mimms {};

  mirage = callPackage ../applications/graphics/mirage {};

  mixxx = callPackage ../applications/audio/mixxx {
    inherit (vamp) vampSDK;
  };

  mjpg-streamer = callPackage ../applications/video/mjpg-streamer { };

  mldonkey = callPackage ../applications/networking/p2p/mldonkey { };

  mmex = callPackage ../applications/office/mmex { };

  moc = callPackage ../applications/audio/moc { };

  mod-distortion = callPackage ../applications/audio/mod-distortion { };

  monero = callPackage ../applications/misc/monero { };

  monkeysAudio = callPackage ../applications/audio/monkeys-audio { };

  monkeysphere = callPackage ../tools/security/monkeysphere { };

  monodevelop = callPackage ../applications/editors/monodevelop {};

  monotone = callPackage ../applications/version-management/monotone {
    lua = lua5;
  };

  monotoneViz = builderDefsPackage (callPackage ../applications/version-management/monotone-viz/mtn-head.nix) {
    inherit (ocamlPackages_4_01_0) lablgtk ocaml;
    inherit (gnome) libgnomecanvas;
  };

  mopidy = callPackage ../applications/audio/mopidy { };

  mopidy-spotify = callPackage ../applications/audio/mopidy-spotify { };

  mopidy-moped = callPackage ../applications/audio/mopidy-moped { };

  mopidy-mopify = callPackage ../applications/audio/mopidy-mopify { };

  mozplugger = callPackage ../applications/networking/browsers/mozilla-plugins/mozplugger {};

  easytag = callPackage ../applications/audio/easytag { };

  mp3gain = callPackage ../applications/audio/mp3gain { };

  mp3info = callPackage ../applications/audio/mp3info { };

  mp3splt = callPackage ../applications/audio/mp3splt { };

  mp3val = callPackage ../applications/audio/mp3val { };

  mpc123 = callPackage ../applications/audio/mpc123 { };

  mpg123 = callPackage ../applications/audio/mpg123 { };

  mpg321 = callPackage ../applications/audio/mpg321 { };

  mpc_cli = callPackage ../applications/audio/mpc { };

  ncmpc = callPackage ../applications/audio/ncmpc { };

  ncmpcpp = callPackage ../applications/audio/ncmpcpp { };

  nload = callPackage ../applications/networking/nload { };

  normalize = callPackage ../applications/audio/normalize { };

  mplayer = callPackage ../applications/video/mplayer ({
    pulseSupport = config.pulseaudio or false;
    libdvdnav = libdvdnav_4_2_1;
  } // (config.mplayer or {}));

  MPlayerPlugin = browser:
    callPackage ../applications/networking/browsers/mozilla-plugins/mplayerplug-in {
      inherit browser;
      # !!! should depend on MPlayer
    };

  mpv = callPackage ../applications/video/mpv rec {
    lua = lua5_1;
    lua5_sockets = lua5_1_sockets;
    youtube-dl = pythonPackages.youtube-dl;
    bs2bSupport = config.mpv.bs2bSupport or true;
    youtubeSupport = config.mpv.youtubeSupport or true;
    cacaSupport = config.mpv.cacaSupport or true;
    vaapiSupport = config.mpv.vaapiSupport or false;
  };

  mrpeach = callPackage ../applications/audio/pd-plugins/mrpeach { };

  mrxvt = callPackage ../applications/misc/mrxvt { };

  multimarkdown = callPackage ../tools/typesetting/multimarkdown { };

  multimon-ng = callPackage ../applications/misc/multimon-ng { };

  multisync = callPackage ../applications/misc/multisync {
    inherit (gnome) ORBit2 libbonobo libgnomeui GConf;
  };

  inherit (callPackages ../applications/networking/mumble {
      avahi = avahi.override {
        withLibdnssdCompat = true;
      };
      qt5 = qt55; # Mumble is not compatible with qt55 yet
      jackSupport = config.mumble.jackSupport or false;
      speechdSupport = config.mumble.speechdSupport or false;
      pulseSupport = config.pulseaudio or false;
      iceSupport = config.murmur.iceSupport or true;
    }) mumble mumble_git murmur murmur_git;

  musescore = qt5Libs.callPackage ../applications/audio/musescore { };

  mutt = callPackage ../applications/networking/mailreaders/mutt { };
  mutt-with-sidebar = callPackage ../applications/networking/mailreaders/mutt {
    withSidebar = true;
  };

  mutt-kz = callPackage ../applications/networking/mailreaders/mutt-kz { };

  notion = callPackage ../applications/window-managers/notion { };

  openshift = callPackage ../applications/networking/cluster/openshift { };

  oroborus = callPackage ../applications/window-managers/oroborus {};

  panamax_api = callPackage ../applications/networking/cluster/panamax/api {
    ruby = ruby_2_1;
  };
  panamax_ui = callPackage ../applications/networking/cluster/panamax/ui {
    ruby = ruby_2_1;
  };

  pcmanfm = callPackage ../applications/misc/pcmanfm { };

  pig = callPackage ../applications/networking/cluster/pig { };

  pijul = callPackage ../applications/version-management/pijul {
    inherit (ocamlPackages) findlib cryptokit yojson;
  };

  playonlinux = callPackage ../applications/misc/playonlinux { };

  shotcut = callPackage ../applications/video/shotcut { mlt = mlt-qt5; };

  smplayer = callPackage ../applications/video/smplayer { };

  smtube = callPackage ../applications/video/smtube {};

  sup = callPackage ../applications/networking/mailreaders/sup {
    ruby = ruby_1_9_3.override { cursesSupport = true; };
  };

  synapse = callPackage ../applications/misc/synapse {
    inherit (gnome3) libgee;
  };

  synfigstudio = callPackage ../applications/graphics/synfigstudio {
    fontsConf = makeFontsConf { fontDirectories = [ freefont_ttf ]; };
  };

  librep = callPackage ../development/libraries/librep { };

  rep-gtk = callPackage ../development/libraries/rep-gtk { };

  sawfish = callPackage ../applications/window-managers/sawfish { };

  sxhkd = callPackage ../applications/window-managers/sxhkd { };

  msmtp = callPackage ../applications/networking/msmtp { };

  imapfilter = callPackage ../applications/networking/mailreaders/imapfilter.nix {
    lua = lua5;
 };

  maxlib = callPackage ../applications/audio/pd-plugins/maxlib { };

  pdfdiff = callPackage ../applications/misc/pdfdiff { };

  mupdf = callPackage ../applications/misc/mupdf {
    openjpeg = openjpeg_2_0;
  };

  diffpdf = callPackage ../applications/misc/diffpdf { };

  mypaint = callPackage ../applications/graphics/mypaint { };

  mythtv = callPackage ../applications/video/mythtv { };

  tvtime = callPackage ../applications/video/tvtime {
    kernel = linux;
  };

  nano = callPackage ../applications/editors/nano { };

  nanoblogger = callPackage ../applications/misc/nanoblogger { };

  navipowm = callPackage ../applications/misc/navipowm { };

  navit = callPackage ../applications/misc/navit { };

  netbeans = callPackage ../applications/editors/netbeans { };

  ncdu = callPackage ../tools/misc/ncdu { };

  ncdc = callPackage ../applications/networking/p2p/ncdc { };

  ne = callPackage ../applications/editors/ne { };

  nedit = callPackage ../applications/editors/nedit {
    motif = lesstif;
  };

  netsurfBrowser = netsurf.browser;
  netsurf = recurseIntoAttrs (callPackage ../applications/networking/browsers/netsurf {});

  notmuch = callPackage ../applications/networking/mailreaders/notmuch {
    # No need to build Emacs - notmuch.el works just fine without
    # byte-compilation. Use emacs24Packages.notmuch if you want to
    # byte-compiled files
    emacs = null;
    sphinx = pythonPackages.sphinx;
  };

  # Open Stack
  nova = callPackage ../applications/virtualization/openstack/nova.nix { };
  keystone = callPackage ../applications/virtualization/openstack/keystone.nix { };
  neutron = callPackage ../applications/virtualization/openstack/neutron.nix { };
  glance = callPackage ../applications/virtualization/openstack/glance.nix { };

  nova-filters =  callPackage ../applications/audio/nova-filters { };

  nspluginwrapper = callPackage ../applications/networking/browsers/mozilla-plugins/nspluginwrapper {};

  nvi = callPackage ../applications/editors/nvi { };

  nvpy = callPackage ../applications/editors/nvpy { };

  obconf = callPackage ../tools/X11/obconf {
    inherit (gnome) libglade;
  };

  obs-studio = callPackage ../applications/video/obs-studio {
    pulseaudioSupport = config.pulseaudio or true;
  };

  ocrad = callPackage ../applications/graphics/ocrad { };

  offrss = callPackage ../applications/networking/offrss { };

  ogmtools = callPackage ../applications/video/ogmtools { };

  omxplayer = callPackage ../applications/video/omxplayer { };

  oneteam = callPackage ../applications/networking/instant-messengers/oneteam {};

  openbox = callPackage ../applications/window-managers/openbox { };

  openbox-menu = callPackage ../applications/misc/openbox-menu { };

  openimageio = callPackage ../applications/graphics/openimageio { };

  openjump = callPackage ../applications/misc/openjump { };

  openscad = callPackage ../applications/graphics/openscad {};

  opera = callPackage ../applications/networking/browsers/opera {
    inherit (pkgs.kde4) kdelibs;
  };

  opusfile = callPackage ../applications/audio/opusfile { };

  opusTools = callPackage ../applications/audio/opus-tools { };

  orpie = callPackage ../applications/misc/orpie { };

  osmo = callPackage ../applications/office/osmo { };

  pamixer = callPackage ../applications/audio/pamixer { };

  pan = callPackage ../applications/networking/newsreaders/pan {
    spellChecking = false;
  };

  panotools = callPackage ../applications/graphics/panotools { };

  paprefs = callPackage ../applications/audio/paprefs {
    inherit (gnome) libglademm gconfmm;
  };

  pavucontrol = callPackage ../applications/audio/pavucontrol { };

  paraview = callPackage ../applications/graphics/paraview { };

  pencil = callPackage ../applications/graphics/pencil { };

  perseus = callPackage ../applications/science/math/perseus {};

  petrifoo = callPackage ../applications/audio/petrifoo {
    inherit (gnome) libgnomecanvas;
  };

  pdftk = callPackage ../tools/typesetting/pdftk { };
  pdfgrep  = callPackage ../tools/typesetting/pdfgrep { };

  pdfpc = callPackage ../applications/misc/pdfpc {
    vala = vala_0_26;
    inherit (gnome3) libgee;
    inherit (gst_all_1) gstreamer gst-plugins-base;
  };

  photoqt = callPackage ../applications/graphics/photoqt { };

  pianobar = callPackage ../applications/audio/pianobar { };

  pianobooster = callPackage ../applications/audio/pianobooster { };

  picard = callPackage ../applications/audio/picard {
    python-libdiscid = pythonPackages.discid;
    mutagen = pythonPackages.mutagen;
  };

  picocom = callPackage ../tools/misc/picocom { };

  pidgin = callPackage ../applications/networking/instant-messengers/pidgin {
    openssl = if config.pidgin.openssl or true then openssl else null;
    gnutls = if config.pidgin.gnutls or false then gnutls else null;
    libgcrypt = if config.pidgin.gnutls or false then libgcrypt else null;
    startupnotification = libstartup_notification;
  };

  pidgin-with-plugins = callPackage ../applications/networking/instant-messengers/pidgin/wrapper.nix {
    plugins = [];
  };

  pidginlatex = callPackage ../applications/networking/instant-messengers/pidgin-plugins/pidgin-latex {
    texLive = texlive.combined.scheme-basic;
  };

  pidginmsnpecan = callPackage ../applications/networking/instant-messengers/pidgin-plugins/msn-pecan { };

  pidgin-mra = callPackage ../applications/networking/instant-messengers/pidgin-plugins/pidgin-mra { };

  pidgin-skypeweb = callPackage ../applications/networking/instant-messengers/pidgin-plugins/pidgin-skypeweb { };

  pidginotr = callPackage ../applications/networking/instant-messengers/pidgin-plugins/otr { };

  pidginsipe = callPackage ../applications/networking/instant-messengers/pidgin-plugins/sipe { };

  pidginwindowmerge = callPackage ../applications/networking/instant-messengers/pidgin-plugins/window-merge { };

  purple-plugin-pack = callPackage ../applications/networking/instant-messengers/pidgin-plugins/purple-plugin-pack { };

  purple-vk-plugin = callPackage ../applications/networking/instant-messengers/pidgin-plugins/purple-vk-plugin { };

  toxprpl = callPackage ../applications/networking/instant-messengers/pidgin-plugins/tox-prpl { };

  pidgin-opensteamworks = callPackage ../applications/networking/instant-messengers/pidgin-plugins/pidgin-opensteamworks { };

  pithos = callPackage ../applications/audio/pithos {
    pythonPackages = python34Packages;
  };

  pinfo = callPackage ../applications/misc/pinfo { };

  pinpoint = callPackage ../applications/office/pinpoint {};

  pinta = callPackage ../applications/graphics/pinta {
    gtksharp = gtk-sharp;
  };

  plugin-torture = callPackage ../applications/audio/plugin-torture { };

  poezio = python3Packages.poezio;

  pommed = callPackage ../os-specific/linux/pommed {};

  pond = goPackages.pond.bin // { outputs = [ "bin" ]; };

  ponymix = callPackage ../applications/audio/ponymix { };

  potrace = callPackage ../applications/graphics/potrace {};

  posterazor = callPackage ../applications/misc/posterazor { };

  pqiv = callPackage ../applications/graphics/pqiv { };

  qiv = callPackage ../applications/graphics/qiv { };

  processing = callPackage ../applications/graphics/processing {
    jdk = jdk7;
  };

  # perhaps there are better apps for this task? It's how I had configured my preivous system.
  # And I don't want to rewrite all rules
  procmail = callPackage ../applications/misc/procmail { };

  profanity = callPackage ../applications/networking/instant-messengers/profanity {
    notifySupport   = config.profanity.notifySupport   or true;
    autoAwaySupport = config.profanity.autoAwaySupport or true;
  };

  pstree = callPackage ../applications/misc/pstree { };

  pulseview = callPackage ../applications/science/electronics/pulseview { };

  puredata = callPackage ../applications/audio/puredata { };
  puredata-with-plugins = plugins: callPackage ../applications/audio/puredata/wrapper.nix { inherit plugins; };

  puremapping = callPackage ../applications/audio/pd-plugins/puremapping { };

  pythonmagick = callPackage ../applications/graphics/PythonMagick { };

  qbittorrent = callPackage ../applications/networking/p2p/qbittorrent {
    boost = boost;
    libtorrentRasterbar = libtorrentRasterbar;
  };

  eiskaltdcpp = callPackage ../applications/networking/p2p/eiskaltdcpp { lua5 = lua5_1; };

  qemu = callPackage ../applications/virtualization/qemu { };

  qjackctl = callPackage ../applications/audio/qjackctl { };

  QmidiNet = callPackage ../applications/audio/QmidiNet { };

  qmidiroute = callPackage ../applications/audio/qmidiroute { };

  qmmp = callPackage ../applications/audio/qmmp { };

  qrcode = callPackage ../tools/graphics/qrcode {};

  qsampler = callPackage ../applications/audio/qsampler { };

  qsynth = callPackage ../applications/audio/qsynth { };

  qtox = callPackage ../applications/networking/instant-messengers/qtox { };

  qtpass = callPackage ../applications/misc/qtpass { };

  qtpfsgui = callPackage ../applications/graphics/qtpfsgui { };

  qtractor = callPackage ../applications/audio/qtractor { };

  quirc = callPackage ../tools/graphics/quirc {};

  quodlibet = callPackage ../applications/audio/quodlibet {
    inherit (pythonPackages) mutagen;
  };

  quodlibet-with-gst-plugins = callPackage ../applications/audio/quodlibet {
    inherit (pythonPackages) mutagen;
    withGstPlugins = true;
    gst_plugins_bad = null;
  };

  qutebrowser = callPackage ../applications/networking/browsers/qutebrowser {
    inherit (python34Packages) buildPythonPackage python pyqt5 jinja2 pygments pyyaml pypeg2;
  };

  rabbitvcs = callPackage ../applications/version-management/rabbitvcs {};

  rakarrack = callPackage ../applications/audio/rakarrack {
    fltk = fltk13;
  };

  renoise = callPackage ../applications/audio/renoise {
    demo = false;
  };

  rapcad = callPackage ../applications/graphics/rapcad {};

  rapidsvn = callPackage ../applications/version-management/rapidsvn { };

  ratmen = callPackage ../tools/X11/ratmen {};

  ratox = callPackage ../applications/networking/instant-messengers/ratox { };

  ratpoison = callPackage ../applications/window-managers/ratpoison { };

  rawtherapee = callPackage ../applications/graphics/rawtherapee {
    fftw = fftwSinglePrec;
  };

  rcs = callPackage ../applications/version-management/rcs { };

  rdesktop = callPackage ../applications/networking/remote/rdesktop { };

  recode = callPackage ../tools/text/recode { };

  remotebox = callPackage ../applications/virtualization/remotebox { };

  retroshare = callPackage ../applications/networking/p2p/retroshare {
    qt = qt4;
  };

  retroshare06 = lowPrio (callPackage ../applications/networking/p2p/retroshare/0.6.nix {
    qt = qt4;
  });

  RhythmDelay = callPackage ../applications/audio/RhythmDelay { };

  rkt = callPackage ../applications/virtualization/rkt { };

  rofi = callPackage ../applications/misc/rofi {
    automake = automake114x;
  };

  rofi-pass = callPackage ../applications/misc/rofi/pass.nix { };

  rstudio = callPackage ../applications/editors/rstudio { };

  rsync = callPackage ../applications/networking/sync/rsync {
    enableACLs = !(stdenv.isDarwin || stdenv.isSunOS || stdenv.isFreeBSD);
    enableCopyDevicesPatch = (config.rsync.enableCopyDevicesPatch or false);
  };

  rtl-sdr = callPackage ../applications/misc/rtl-sdr { };

  rtv = callPackage ../applications/misc/rtv { };

  rubyripper = callPackage ../applications/audio/rubyripper {};

  rxvt = callPackage ../applications/misc/rxvt { };

  # = urxvt
  rxvt_unicode = callPackage ../applications/misc/rxvt_unicode {
    perlSupport = true;
    gdkPixbufSupport = true;
    unicode3Support = true;
  };

  udevil = callPackage ../applications/misc/udevil {};

  # urxvt plugins
  urxvt_perl = callPackage ../applications/misc/rxvt_unicode-plugins/urxvt-perl { };
  urxvt_perls = callPackage ../applications/misc/rxvt_unicode-plugins/urxvt-perls { };
  urxvt_tabbedex = callPackage ../applications/misc/rxvt_unicode-plugins/urxvt-tabbedex { };
  urxvt_font_size = callPackage ../applications/misc/rxvt_unicode-plugins/urxvt-font-size { };

  rxvt_unicode-with-plugins = callPackage ../applications/misc/rxvt_unicode/wrapper.nix {
    plugins = [ urxvt_perl urxvt_perls urxvt_tabbedex urxvt_font_size ];
  };

  sakura = callPackage ../applications/misc/sakura {
    vte = gnome3.vte_290;
  };

  sbagen = callPackage ../applications/misc/sbagen { };

  scantailor = callPackage ../applications/graphics/scantailor {
    boost = boost155;
  };

  scim = callPackage ../applications/misc/scim { };

  scite = callPackage ../applications/editors/scite { };

  scribus = callPackage ../applications/office/scribus {
    inherit (gnome) libart_lgpl;
  };

  seafile-client = callPackage ../applications/networking/seafile-client { };

  seeks = callPackage ../tools/networking/p2p/seeks {
    protobuf = protobuf2_5;
  };

  seg3d = callPackage ../applications/graphics/seg3d {
    wxGTK = wxGTK28.override { unicode = false; };
  };

  seq24 = callPackage ../applications/audio/seq24 { };

  setbfree = callPackage ../applications/audio/setbfree { };

  sflphone = callPackage ../applications/networking/instant-messengers/sflphone {
    gtk = gtk3;
  };

  simple-scan = callPackage ../applications/graphics/simple-scan { };

  siproxd = callPackage ../applications/networking/siproxd { };

  skype = callPackage_i686 ../applications/networking/instant-messengers/skype { };

  skype4pidgin = callPackage ../applications/networking/instant-messengers/pidgin-plugins/skype4pidgin { };

  skype_call_recorder = callPackage ../applications/networking/instant-messengers/skype-call-recorder { };

  slmenu = callPackage ../applications/misc/slmenu {};

  slop = callPackage ../tools/misc/slop {};

  slrn = callPackage ../applications/networking/newsreaders/slrn { };

  sooperlooper = callPackage ../applications/audio/sooperlooper { };

  sorcer = callPackage ../applications/audio/sorcer { };

  sound-juicer = callPackage ../applications/audio/sound-juicer { };

  spideroak = callPackage ../applications/networking/spideroak { };

  ssvnc = callPackage ../applications/networking/remote/ssvnc { };

  viber = callPackage ../applications/networking/instant-messengers/viber { };

  st = callPackage ../applications/misc/st {
    conf = config.st.conf or null;
  };

  stag = callPackage ../applications/misc/stag {
    curses = ncurses;
  };

  stella = callPackage ../misc/emulators/stella { };

  linuxstopmotion = callPackage ../applications/video/linuxstopmotion { };

  sweethome3d = recurseIntoAttrs (  (callPackage ../applications/misc/sweethome3d { })
                                 // (callPackage ../applications/misc/sweethome3d/editors.nix {
                                      sweethome3dApp = sweethome3d.application;
                                    })
                                 );

  sxiv = callPackage ../applications/graphics/sxiv { };

  bittorrentSync = bittorrentSync14;
  bittorrentSync14 = callPackage ../applications/networking/bittorrentsync/1.4.x.nix { };
  bittorrentSync20 = callPackage ../applications/networking/bittorrentsync/2.0.x.nix { };

  copy-com = callPackage ../applications/networking/copy-com { };

  dropbox = callPackage ../applications/networking/dropbox {
    qtbase = qt5.base;
    qtdeclarative = qt5.declarative;
    qtwebkit = qt5.webkit;
  };

  dropbox-cli = callPackage ../applications/networking/dropbox-cli { };

  lightdm = qt5Libs.callPackage ../applications/display-managers/lightdm {
    qt4 = null;
    withQt5 = false;
  };

  lightdm_qt = lightdm.override { withQt5 = true; };

  lightdm_gtk_greeter = callPackage ../applications/display-managers/lightdm-gtk-greeter { };

  slic3r = callPackage ../applications/misc/slic3r { };

  curaengine = callPackage ../applications/misc/curaengine { };

  cura = callPackage ../applications/misc/cura { };

  curaLulzbot = callPackage ../applications/misc/cura/lulzbot.nix { };

  peru = callPackage ../applications/version-management/peru {};

  printrun = callPackage ../applications/misc/printrun { };

  sddm = qt5Libs.callPackage ../applications/display-managers/sddm { };

  slim = callPackage ../applications/display-managers/slim {
    libpng = libpng12;
  };

  smartgithg = callPackage ../applications/version-management/smartgithg { };

  slimThemes = recurseIntoAttrs (callPackage ../applications/display-managers/slim/themes.nix {});

  smartdeblur = callPackage ../applications/graphics/smartdeblur { };

  snapper = callPackage ../tools/misc/snapper { };

  snd = callPackage ../applications/audio/snd { };

  shntool = callPackage ../applications/audio/shntool { };

  sipp = callPackage ../development/tools/misc/sipp { };

  sonic-visualiser = qt5Libs.callPackage ../applications/audio/sonic-visualiser {
    inherit (pkgs.vamp) vampSDK;
  };

  sox = callPackage ../applications/misc/audio/sox { };

  soxr = callPackage ../applications/misc/audio/soxr { };

  spek = callPackage ../applications/audio/spek { };

  spotify = callPackage ../applications/audio/spotify {
    inherit (gnome) GConf;
    libgcrypt = libgcrypt_1_5;
    libpng = libpng12;
  };

  libspotify = callPackage ../development/libraries/libspotify {
    apiKey = config.libspotify.apiKey or null;
  };

  src = callPackage ../applications/version-management/src/default.nix {
    git = gitMinimal;
  };

  stalonetray = callPackage ../applications/window-managers/stalonetray {};

  stp = callPackage ../applications/science/logic/stp {};

  stumpwm = callPackage ../applications/window-managers/stumpwm {
    sbcl = sbcl_1_2_5;
    lispPackages = lispPackagesFor (wrapLisp sbcl_1_2_5);
  };

  sublime = callPackage ../applications/editors/sublime { };

  sublime3 = lowPrio (callPackage ../applications/editors/sublime3 { });

  subversion = callPackage ../applications/version-management/subversion/default.nix {
    bdbSupport = true;
    httpServer = false;
    httpSupport = true;
    pythonBindings = false;
    perlBindings = false;
    javahlBindings = false;
    saslSupport = false;
    sasl = cyrus_sasl;
  };

  subversionClient = appendToName "client" (subversion.override {
    bdbSupport = false;
    perlBindings = true;
    pythonBindings = true;
  });

  subunit = callPackage ../development/libraries/subunit { };

  surf = callPackage ../applications/misc/surf {
    webkit = webkitgtk2;
  };

  swh_lv2 = callPackage ../applications/audio/swh-lv2 { };

  sylpheed = callPackage ../applications/networking/mailreaders/sylpheed { };

  symlinks = callPackage ../tools/system/symlinks { };

  # syncthing is pinned to go1.4 until https://github.com/golang/go/issues/12301 is resolved
  syncthing = go14Packages.syncthing.bin // { outputs = [ "bin" ]; };

  # linux only by now
  synergy = callPackage ../applications/misc/synergy { };

  tabbed = callPackage ../applications/window-managers/tabbed {
    enableXft = true;
  };

  taffybar = callPackage ../applications/window-managers/taffybar {
    inherit (haskellPackages) ghcWithPackages;
  };

  tagainijisho = callPackage ../applications/office/tagainijisho {};

  tahoelafs = callPackage ../tools/networking/p2p/tahoe-lafs {
    inherit (pythonPackages) twisted foolscap simplejson nevow zfec
      pycryptopp sqlite3 darcsver setuptoolsTrial setuptoolsDarcs
      numpy pyasn1 mock;
  };

  tailor = builderDefsPackage (callPackage ../applications/version-management/tailor) {};

  tangogps = callPackage ../applications/misc/tangogps {
    gconf = gnome.GConf;
  };

  teamspeak_client = callPackage ../applications/networking/instant-messengers/teamspeak/client.nix { };
  teamspeak_server = callPackage ../applications/networking/instant-messengers/teamspeak/server.nix { };

  taskjuggler = callPackage ../applications/misc/taskjuggler { };

  tasknc = callPackage ../applications/misc/tasknc { };

  taskwarrior = callPackage ../applications/misc/taskwarrior { };

  taskserver = callPackage ../servers/misc/taskserver { };

  telegram-cli = callPackage ../applications/networking/instant-messengers/telegram-cli/default.nix { };

  telepathy_gabble = callPackage ../applications/networking/instant-messengers/telepathy/gabble { };

  telepathy_haze = callPackage ../applications/networking/instant-messengers/telepathy/haze {};

  telepathy_logger = callPackage ../applications/networking/instant-messengers/telepathy/logger {};

  telepathy_mission_control = callPackage ../applications/networking/instant-messengers/telepathy/mission-control { };

  telepathy_rakia = callPackage ../applications/networking/instant-messengers/telepathy/rakia { };

  telepathy_salut = callPackage ../applications/networking/instant-messengers/telepathy/salut {};

  telepathy_idle = callPackage ../applications/networking/instant-messengers/telepathy/idle {};

  terminal-notifier = callPackage ../applications/misc/terminal-notifier {};

  terminator = callPackage ../applications/misc/terminator {
    vte = gnome.vte.override { pythonSupport = true; };
    inherit (pythonPackages) notify;
  };

  termite = callPackage ../applications/misc/termite {
    gtk = gtk3;
    vte = gnome3.vte-select-text;
   };

  tesseract = callPackage ../applications/graphics/tesseract { };

  tetraproc = callPackage ../applications/audio/tetraproc { };

  thinkingRock = callPackage ../applications/misc/thinking-rock { };

  thunderbird = callPackage ../applications/networking/mailreaders/thunderbird {
    inherit (gnome) libIDL;
    inherit (pythonPackages) pysqlite;
    libpng = libpng_apng;
  };

  thunderbird-bin = callPackage ../applications/networking/mailreaders/thunderbird-bin {
    gconf = pkgs.gnome.GConf;
    inherit (pkgs.gnome) libgnome libgnomeui;
  };

  tig = gitAndTools.tig;

  tilda = callPackage ../applications/misc/tilda {
    vte = gnome3.vte_290;
    gtk = gtk3;
  };

  timbreid = callPackage ../applications/audio/pd-plugins/timbreid { };

  timidity = callPackage ../tools/misc/timidity { };

  tint2 = callPackage ../applications/misc/tint2 { };

  tkcvs = callPackage ../applications/version-management/tkcvs { };

  tla = callPackage ../applications/version-management/arch { };

  tlp = callPackage ../tools/misc/tlp {
    inherit (linuxPackages) x86_energy_perf_policy;
  };

  todo-txt-cli = callPackage ../applications/office/todo.txt-cli { };

  tomahawk = callPackage ../applications/audio/tomahawk {
    inherit (pkgs.kde4) kdelibs;
    enableXMPP      = config.tomahawk.enableXMPP      or true;
    enableKDE       = config.tomahawk.enableKDE       or false;
    enableTelepathy = config.tomahawk.enableTelepathy or false;
  };

  torchat = callPackage ../applications/networking/instant-messengers/torchat {
    wrapPython = pythonPackages.wrapPython;
  };

  tortoisehg = callPackage ../applications/version-management/tortoisehg { };

  toxic = callPackage ../applications/networking/instant-messengers/toxic { };

  transcode = callPackage ../applications/audio/transcode { };

  transmission = callPackage ../applications/networking/p2p/transmission { };
  transmission_gtk = transmission.override { enableGTK3 = true; };

  transmission_remote_gtk = callPackage ../applications/networking/p2p/transmission-remote-gtk {};

  trayer = callPackage ../applications/window-managers/trayer { };

  tree = callPackage ../tools/system/tree {};

  trezor-bridge = callPackage ../applications/networking/browsers/mozilla-plugins/trezor { };

  tribler = callPackage ../applications/networking/p2p/tribler { };

  github-release = callPackage ../development/tools/github/github-release { };

  tuxguitar = callPackage ../applications/editors/music/tuxguitar { };

  twister = callPackage ../applications/networking/p2p/twister { };

  twmn = callPackage ../applications/misc/twmn { };

  twinkle = callPackage ../applications/networking/instant-messengers/twinkle { };

  umurmur = callPackage ../applications/networking/umurmur { };

  unison = callPackage ../applications/networking/sync/unison {
    inherit (ocamlPackages) lablgtk;
    enableX11 = config.unison.enableX11 or true;
  };

  unpaper = callPackage ../tools/graphics/unpaper { };

  uucp = callPackage ../tools/misc/uucp { };

  uvccapture = callPackage ../applications/video/uvccapture { };

  uwimap = callPackage ../tools/networking/uwimap { };

  uzbl = callPackage ../applications/networking/browsers/uzbl {
    webkit = webkitgtk2;
  };

  utox = callPackage ../applications/networking/instant-messengers/utox { };

  vanitygen = callPackage ../applications/misc/vanitygen { };

  vanubi = callPackage ../applications/editors/vanubi {
    vala = vala_0_26;
  };

  vbindiff = callPackage ../applications/editors/vbindiff { };

  vcprompt = callPackage ../applications/version-management/vcprompt { };

  vdirsyncer = callPackage ../tools/misc/vdirsyncer { };

  vdpauinfo = callPackage ../tools/X11/vdpauinfo { };

  veracity = callPackage ../applications/version-management/veracity {};

  viewMtn = builderDefsPackage (callPackage ../applications/version-management/viewmtn/0.10.nix)
  {
    flup = pythonPackages.flup;
  };

  vim = callPackage ../applications/editors/vim {
    inherit (darwin.apple_sdk.frameworks) Carbon Cocoa;
  };

  macvim = callPackage ../applications/editors/vim/macvim.nix { stdenv = clangStdenv; };

  vimHugeX = vim_configurable;

  vim_configurable = vimUtils.makeCustomizable (callPackage ../applications/editors/vim/configurable.nix {
    inherit (darwin.apple_sdk.frameworks) CoreServices Cocoa Foundation CoreData;
    inherit (darwin) libobjc cf-private;

    features = "huge"; # one of  tiny, small, normal, big or huge
    lua = pkgs.lua5_1;
    gui = config.vim.gui or "auto";

    # optional features by flags
    flags = [ "python" "X11" ]; # only flag "X11" by now
  });

  vimNox = lowPrio (vim_configurable.override { source = "vim-nox"; });

  qpdfview = callPackage ../applications/misc/qpdfview {};

  qtile = callPackage ../applications/window-managers/qtile { };

  qvim = lowPrio (callPackage ../applications/editors/vim/qvim.nix {
    features = "huge"; # one of  tiny, small, normal, big or huge
    lua = pkgs.lua5;
    flags = [ "python" "X11" ]; # only flag "X11" by now
  });

  vimpc = callPackage ../applications/audio/vimpc { };

  neovim = callPackage ../applications/editors/neovim {
    inherit (lua52Packages) lpeg luaMessagePack luabitop;
  };

  neovim-qt = callPackage ../applications/editors/neovim/qt.nix {
    qt5 = qt55;
  };

  neovim-pygui = pythonPackages.neovim_gui;

  virtviewer = callPackage ../applications/virtualization/virt-viewer {
    gtkvnc = gtkvnc.override { enableGTK3 = true; };
    spice_gtk = spice_gtk.override { enableGTK3 = true; };
  };
  virtmanager = callPackage ../applications/virtualization/virt-manager {
    inherit (gnome) gnome_python;
    vte = gnome3.vte;
    dconf = gnome3.dconf;
    gtkvnc = gtkvnc.override { enableGTK3 = true; };
    spice_gtk = spice_gtk.override { enableGTK3 = true; };
    system-libvirt = libvirt;
  };

  virtinst = callPackage ../applications/virtualization/virtinst {};

  virtualgl = callPackage ../tools/X11/virtualgl { };

  primus = callPackage ../tools/X11/primus {
    primusLib = callPackage ../tools/X11/primus/lib.nix {
      nvidia = linuxPackages.nvidia_x11;
    };

    primusLib_i686 = if system == "x86_64-linux"
      then callPackage_i686 ../tools/X11/primus/lib.nix {
             nvidia = pkgsi686Linux.linuxPackages.nvidia_x11.override { libsOnly = true; };
           }
      else null;
  };

  bumblebee = callPackage ../tools/X11/bumblebee {
    nvidia_x11 = linuxPackages.nvidia_x11;
    nvidia_x11_i686 = if system == "x86_64-linux"
      then pkgsi686Linux.linuxPackages.nvidia_x11.override { libsOnly = true; }
      else null;
    virtualgl = virtualgl;
    virtualgl_i686 = if system == "x86_64-linux"
      then pkgsi686Linux.virtualgl
      else null;
  };

  # use if you intend to connect the nvidia card to a monitor
  bumblebee_display = bumblebee.override {
    useDisplayDevice = true;
  };

  vkeybd = callPackage ../applications/audio/vkeybd {};

  vlc = callPackage ../applications/video/vlc {
    ffmpeg = ffmpeg_2;
  };

  vlc_qt5 = qt5Libs.vlc;

  vmpk = callPackage ../applications/audio/vmpk { };

  vnstat = callPackage ../applications/networking/vnstat { };

  VoiceOfFaust = callPackage ../applications/audio/VoiceOfFaust { };

  vorbisTools = callPackage ../applications/audio/vorbis-tools { };

  vue = callPackage ../applications/misc/vue { };

  vwm = callPackage ../applications/window-managers/vwm { };

  vym = callPackage ../applications/misc/vym { };

  w3m = callPackage ../applications/networking/browsers/w3m {
    graphicsSupport = false;
  };

  weechat = callPackage ../applications/networking/irc/weechat {
    inherit (darwin) libobjc;
  };

  westonLite = callPackage ../applications/window-managers/weston {
    pango = null;
    freerdp = null;
    libunwind = null;
    vaapi = null;
    libva = null;
    libwebp = null;
    xwayland = null;
  };

  weston = callPackage ../applications/window-managers/weston {
    freerdp = freerdpUnstable;
  };

  windowmaker = callPackage ../applications/window-managers/windowmaker { };

  alsamixer.app = callPackage ../applications/window-managers/windowmaker/dockapps/alsamixer.app.nix { };

  wmcalclock = callPackage ../applications/window-managers/windowmaker/dockapps/wmcalclock.nix { };

  wmsm.app = callPackage ../applications/window-managers/windowmaker/dockapps/wmsm.app.nix { };

  wmsystemtray = callPackage ../applications/window-managers/windowmaker/dockapps/wmsystemtray.nix { };

  winswitch = callPackage ../tools/X11/winswitch { };

  wings = callPackage ../applications/graphics/wings {
    erlang = erlangR14;
    esdl = esdl.override { erlang = erlangR14; };
  };

  wmname = callPackage ../applications/misc/wmname { };

  wmctrl = callPackage ../tools/X11/wmctrl { };

  wmii_hg = callPackage ../applications/window-managers/wmii-hg { };

  wordnet = callPackage ../applications/misc/wordnet { };

  workrave = callPackage ../applications/misc/workrave {
    inherit (gnome) GConf gconfmm;
    inherit (python27Packages) cheetah;
  };

  wrapFirefox =
    { browser, browserName ? "firefox", desktopName ? "Firefox", nameSuffix ? ""
    , icon ? browserName }:
    let
      cfg = stdenv.lib.attrByPath [ browserName ] {} config;
      enableAdobeFlash = cfg.enableAdobeFlash or false;
      enableGnash = cfg.enableGnash or false;
      jre = cfg.jre or false;
      icedtea = cfg.icedtea or false;
    in
    callPackage ../applications/networking/browsers/firefox/wrapper.nix {
      inherit browser browserName desktopName nameSuffix icon;
      libtrick = true;
      plugins =
         assert !(enableGnash && enableAdobeFlash);
         assert !(jre && icedtea);
         ([ ]
          ++ lib.optional enableGnash gnash
          ++ lib.optional enableAdobeFlash flashplayer
          ++ lib.optional (cfg.enableDjvu or false) (djview4)
          ++ lib.optional (cfg.enableMPlayer or false) (MPlayerPlugin browser)
          ++ lib.optional (cfg.enableGeckoMediaPlayer or false) gecko_mediaplayer
          ++ lib.optional (supportsJDK && jre && jrePlugin ? mozillaPlugin) jrePlugin
          ++ lib.optional icedtea icedtea_web
          ++ lib.optional (cfg.enableGoogleTalkPlugin or false) google_talk_plugin
          ++ lib.optional (cfg.enableFriBIDPlugin or false) fribid
          ++ lib.optional (cfg.enableGnomeExtensions or false) gnome3.gnome_shell
          ++ lib.optional (cfg.enableTrezor or false) trezor-bridge
          ++ lib.optional (cfg.enableBluejeans or false) bluejeans
         );
      libs = [ gstreamer gst_plugins_base ] ++ lib.optionals (cfg.enableQuakeLive or false)
             (with xorg; [ stdenv.cc libX11 libXxf86dga libXxf86vm libXext libXt alsaLib zlib ])
             ++ lib.optional (enableAdobeFlash && (cfg.enableAdobeFlashDRM or false)) hal-flash
             ++ lib.optional (config.pulseaudio or false) libpulseaudio;
      gst_plugins = [ gst_plugins_base gst_plugins_good gst_plugins_bad gst_plugins_ugly gst_ffmpeg ];
      gtk_modules = [ libcanberra ];
    };

  retroArchCores =
    let
      cfg = config.retroarch or {};
      inherit (lib) optional;
    in with libretro;
      ([ ]
      ++ optional (cfg.enable4do or false) _4do
      ++ optional (cfg.enableBsnesMercury or false) bsnes-mercury
      ++ optional (cfg.enableDesmume or false) desmume
      ++ optional (cfg.enableFBA or false) fba
      ++ optional (cfg.enableFceumm or false) fceumm
      ++ optional (cfg.enableGambatte or false) gambatte
      ++ optional (cfg.enableGenesisPlusGX or false) genesis-plus-gx
      ++ optional (cfg.enableMednafenPCEFast or false) mednafen-pce-fast
      ++ optional (cfg.enableMupen64Plus or false) mupen64plus
      ++ optional (cfg.enableNestopia or false) nestopia
      ++ optional (cfg.enablePicodrive or false) picodrive
      ++ optional (cfg.enablePrboom or false) prboom
      ++ optional (cfg.enablePPSSPP or false) ppsspp
      ++ optional (cfg.enableQuickNES or false) quicknes
      ++ optional (cfg.enableScummVM or false) scummvm
      ++ optional (cfg.enableSnes9x or false) snes9x
      ++ optional (cfg.enableSnes9xNext or false) snes9x-next
      ++ optional (cfg.enableStella or false) stella
      ++ optional (cfg.enableVbaNext or false) vba-next
      ++ optional (cfg.enableVbaM or false) vba-m
      );

  wrapRetroArch = { retroarch }: callPackage ../misc/emulators/retroarch/wrapper.nix {
    inherit retroarch;
    cores = retroArchCores;
  };

  wrapKodi = { kodi }: callPackage ../applications/video/kodi/wrapper.nix {
    inherit kodi;
    plugins = let inherit (lib) optional; in with kodiPlugins;
      ([]
      ++ optional (config.kodi.enableAdvancedLauncher or false) advanced-launcher
      ++ optional (config.kodi.enableGenesis or false) genesis
      ++ optional (config.kodi.enableSVTPlay or false) svtplay
      );
  };

  wxhexeditor = callPackage ../applications/editors/wxhexeditor { };

  wxcam = callPackage ../applications/video/wxcam {
    inherit (gnome) libglade;
    wxGTK = wxGTK28;
    gtk = gtk2;
  };

  x11vnc = callPackage ../tools/X11/x11vnc { };

  x2goclient = callPackage ../applications/networking/remote/x2goclient { };

  x2vnc = callPackage ../tools/X11/x2vnc { };

  x42-plugins = callPackage ../applications/audio/x42-plugins { };

  xaos = builderDefsPackage (callPackage ../applications/graphics/xaos) {
    libpng = libpng12;
  };

  xara = callPackage ../applications/graphics/xara { };

  xawtv = callPackage ../applications/video/xawtv { };

  xbindkeys = callPackage ../tools/X11/xbindkeys { };

  xbindkeys-config = callPackage ../tools/X11/xbindkeys-config/default.nix {
    gtk = gtk2;
  };

  kodiPlain = callPackage ../applications/video/kodi { };
  xbmcPlain = kodiPlain;

  kodiPlugins = recurseIntoAttrs (callPackage ../applications/video/kodi/plugins.nix {
    kodi = kodiPlain;
  });
  xbmcPlugins = kodiPlugins;

  kodi = wrapKodi {
    kodi = kodiPlain;
  };
  xbmc = kodi;

  kodi-retroarch-advanced-launchers =
    callPackage ../misc/emulators/retroarch/kodi-advanced-launchers.nix {
      cores = retroArchCores;
  };
  xbmc-retroarch-advanced-launchers = kodi-retroarch-advanced-launchers;

  xca = callPackage ../applications/misc/xca { };

  xcalib = callPackage ../tools/X11/xcalib { };

  xcape = callPackage ../tools/X11/xcape { };

  xchainkeys = callPackage ../tools/X11/xchainkeys { };

  xchat = callPackage ../applications/networking/irc/xchat { };

  xchm = callPackage ../applications/misc/xchm { };

  inherit (xorg) xcompmgr;

  compton = callPackage ../applications/window-managers/compton { };

  compton-git = callPackage ../applications/window-managers/compton/git.nix { };

  xdaliclock = callPackage ../tools/misc/xdaliclock {};

  xdg-user-dirs = callPackage ../tools/X11/xdg-user-dirs { };

  xdg_utils = callPackage ../tools/X11/xdg-utils { };

  xdotool = callPackage ../tools/X11/xdotool { };

  xen_4_5_0 = callPackage ../applications/virtualization/xen/4.5.0.nix { };
  xen_4_5_1 = callPackage ../applications/virtualization/xen/4.5.1.nix { };
  xen_xenServer = callPackage ../applications/virtualization/xen/4.5.0.nix { xenserverPatched = true; };
  xen = xen_4_5_1;

  win-spice = callPackage ../applications/virtualization/driver/win-spice { };
  win-virtio = callPackage ../applications/virtualization/driver/win-virtio { };
  win-qemu = callPackage ../applications/virtualization/driver/win-qemu { };
  win-pvdrivers = callPackage ../applications/virtualization/driver/win-pvdrivers { };
  win-signed-gplpv-drivers = callPackage ../applications/virtualization/driver/win-signed-gplpv-drivers { };

  xfe = callPackage ../applications/misc/xfe {
    fox = fox_1_6;
  };

  xfig = callPackage ../applications/graphics/xfig { };

  xineUI = callPackage ../applications/video/xine-ui { };

  xneur_0_13 = callPackage ../applications/misc/xneur { };

  xneur_0_8 = callPackage ../applications/misc/xneur/0.8.nix { };

  xneur = xneur_0_13;

  gxneur = callPackage ../applications/misc/gxneur  {
    inherit (gnome) libglade GConf;
  };

  xiphos = callPackage ../applications/misc/xiphos {
    gconf = gnome2.GConf;
    inherit (gnome2) gtkhtml libgtkhtml libglade scrollkeeper;
    python = python27;
    webkitgtk = webkitgtk2;
  };

  xournal = callPackage ../applications/graphics/xournal {
    inherit (gnome) libgnomeprint libgnomeprintui libgnomecanvas;
  };

  apvlv = callPackage ../applications/misc/apvlv { };

  xpdf = callPackage ../applications/misc/xpdf {
    motif = lesstif;
    base14Fonts = "${ghostscript}/share/ghostscript/fonts";
  };

  xkb_switch = callPackage ../tools/X11/xkb-switch { };

  xkblayout-state = callPackage ../applications/misc/xkblayout-state { };

  xmonad-with-packages = callPackage ../applications/window-managers/xmonad/wrapper.nix {
    inherit (haskellPackages) ghcWithPackages;
    packages = self: [];
  };

  xmonad_log_applet_gnome2 = callPackage ../applications/window-managers/xmonad-log-applet {
    desktopSupport = "gnome2";
    inherit (xfce) libxfce4util xfce4panel;
    gnome2_panel = gnome2.gnome_panel;
    GConf2 = gnome2.GConf;
  };

  xmonad_log_applet_gnome3 = callPackage ../applications/window-managers/xmonad-log-applet {
    desktopSupport = "gnome3";
    inherit (xfce) libxfce4util xfce4panel;
    gnome2_panel = gnome2.gnome_panel;
    GConf2 = gnome2.GConf;
  };

  xmonad_log_applet_xfce = callPackage ../applications/window-managers/xmonad-log-applet {
    desktopSupport = "xfce4";
    inherit (xfce) libxfce4util xfce4panel;
    gnome2_panel = gnome2.gnome_panel;
    GConf2 = gnome2.GConf;
  };

  libxpdf = callPackage ../applications/misc/xpdf/libxpdf.nix { };

  xpra = callPackage ../tools/X11/xpra { inherit (texFunctions) fontsConf; };
  libfakeXinerama = callPackage ../tools/X11/xpra/libfakeXinerama.nix { };
  #TODO: 'pil' is not available for python3, yet
  xpraGtk3 = callPackage ../tools/X11/xpra/gtk3.nix { inherit (texFunctions) fontsConf; inherit (python3Packages) buildPythonPackage python cython pygobject3 pycairo; };

  xrestop = callPackage ../tools/X11/xrestop { };

  xscreensaver = callPackage ../misc/screensavers/xscreensaver {
    inherit (gnome) libglade;
  };

  xss-lock = callPackage ../misc/screensavers/xss-lock { };

  xsynth_dssi = callPackage ../applications/audio/xsynth-dssi { };

  xterm = callPackage ../applications/misc/xterm { };

  finalterm = callPackage ../applications/misc/finalterm { };

  roxterm = callPackage ../applications/misc/roxterm {
    inherit (pythonPackages) lockfile;
    inherit (gnome3) gsettings_desktop_schemas;
    vte = gnome3.vte_290;
  };

  xtrace = callPackage ../tools/X11/xtrace { };

  xlaunch = callPackage ../tools/X11/xlaunch { };

  xmacro = callPackage ../tools/X11/xmacro { };

  xmove = callPackage ../applications/misc/xmove { };

  xmp = callPackage ../applications/audio/xmp { };

  xnee = callPackage ../tools/X11/xnee { };

  xvidcap = callPackage ../applications/video/xvidcap {
    inherit (gnome) scrollkeeper libglade;
  };

  yate = callPackage ../applications/misc/yate { };

  inherit (gnome3) yelp;

  qgis = callPackage ../applications/gis/qgis {};

  qtbitcointrader = callPackage ../applications/misc/qtbitcointrader {
    qt = qt4;
  };

  pahole = callPackage ../development/tools/misc/pahole {};

  yed = callPackage ../applications/graphics/yed {};

  ykpers = callPackage ../applications/misc/ykpers {};

  yoshimi = callPackage ../applications/audio/yoshimi {
    fltk = fltk13.override { cfg.xftSupport = true; };
  };

  zam-plugins = callPackage ../applications/audio/zam-plugins { };

  zathuraCollection = recurseIntoAttrs
    (callPackage ../applications/misc/zathura {
        callPackage = newScope pkgs.zathuraCollection;
        useMupdf = config.zathura.useMupdf or false;
      });

  zathura = zathuraCollection.zathuraWrapper;

  zed = callPackage ../applications/editors/zed { };

  zeroc_ice = callPackage ../development/libraries/zeroc-ice { };

  zexy = callPackage ../applications/audio/pd-plugins/zexy  { };

  girara = callPackage ../applications/misc/girara {
    gtk = gtk3;
  };

  girara-light = callPackage ../applications/misc/girara {
    gtk = gtk3;
    withBuildColors = false;
    ncurses = null;
  };

  zgrviewer = callPackage ../applications/graphics/zgrviewer {};

  zim = callPackage ../applications/office/zim {
    pygtk = pyGtkGlade;
  };

  zotero = callPackage ../applications/office/zotero {};

  zscroll = callPackage ../applications/misc/zscroll {};

  zynaddsubfx = callPackage ../applications/audio/zynaddsubfx { };

  ### GAMES

  "2048-in-terminal" = callPackage ../games/2048-in-terminal { };

  adom = callPackage ../games/adom { };

  airstrike = callPackage ../games/airstrike { };

  alienarena = callPackage ../games/alienarena { };

  andyetitmoves = if stdenv.isLinux then callPackage ../games/andyetitmoves {} else null;

  anki = callPackage ../games/anki { };

  armagetronad = callPackage ../games/armagetronad { };

  asc = callPackage ../games/asc {
    lua = lua5_1;
    libsigcxx = libsigcxx12;
  };

  astromenace = callPackage ../games/astromenace { };

  atanks = callPackage ../games/atanks {};

  ballAndPaddle = callPackage ../games/ball-and-paddle {
    guile = guile_1_8;
  };

  banner = callPackage ../games/banner {};

  bastet = callPackage ../games/bastet {};

  beret = callPackage ../games/beret { };

  bitsnbots = callPackage ../games/bitsnbots {
    lua = lua5;
  };

  blackshades = callPackage ../games/blackshades { };

  blackshadeselite = callPackage ../games/blackshadeselite { };

  blobby = callPackage ../games/blobby { };

  bsdgames = callPackage ../games/bsdgames { };

  btanks = callPackage ../games/btanks { };

  bzflag = callPackage ../games/bzflag { };

  castle_combat = callPackage ../games/castle-combat { };

  cataclysm-dda = callPackage ../games/cataclysm-dda { };

  chessdb = callPackage ../games/chessdb { };

  chocolateDoom = callPackage ../games/chocolate-doom { };

  cockatrice = qt5Libs.callPackage ../games/cockatrice {  };

  confd = goPackages.confd.bin // { outputs = [ "bin" ]; };

  construoBase = lowPrio (callPackage ../games/construo {
    mesa = null;
    freeglut = null;
  });

  construo = construoBase.override {
    inherit mesa freeglut;
  };

  crack_attack = callPackage ../games/crack-attack { };

  crafty = callPackage ../games/crafty { };
  craftyFull = appendToName "full" (crafty.override { fullVariant = true; });

  crawlTiles = callPackage ../games/crawl { };

  crawl = callPackage ../games/crawl {
    tileMode = false;
  };

  crrcsim = callPackage ../games/crrcsim {};

  cuyo = callPackage ../games/cuyo { };

  dfhack = callPackage_i686 ../games/dfhack {
    inherit (pkgsi686Linux.perlPackages) XMLLibXML XMLLibXSLT;
  };

  dhewm3 = callPackage ../games/dhewm3 {};

  drumkv1 = callPackage ../applications/audio/drumkv1 { };

  dwarf_fortress = callPackage_i686 ../games/dwarf-fortress {
    SDL_image = pkgsi686Linux.SDL_image.override {
      libpng = pkgsi686Linux.libpng12;
    };
    inherit (pkgsi686Linux.perlPackages) XMLLibXML XMLLibXSLT;
    enableDFHack = config.dwarfFortress.enableDFHack or false;
  };

  dwarf-therapist = callPackage ../games/dwarf-therapist { };

  d1x_rebirth = callPackage ../games/d1x-rebirth { };

  d2x_rebirth = callPackage ../games/d2x-rebirth { };

  eboard = callPackage ../games/eboard { };

  eduke32 = callPackage ../games/eduke32 { };

  egoboo = callPackage ../games/egoboo { };

  eternity = callPackage ../games/eternity-engine { };

  extremetuxracer = callPackage ../games/extremetuxracer {
    libpng = libpng12;
  };

  exult = callPackage ../games/exult { };

  fairymax = callPackage ../games/fairymax {};

  fish-fillets-ng = callPackage ../games/fish-fillets-ng {};

  flightgear = qt5Libs.callPackage ../games/flightgear { };

  freecell-solver = callPackage ../games/freecell-solver { };

  freeciv = callPackage ../games/freeciv { };

  freeciv_gtk = callPackage ../games/freeciv {
    gtkClient = true;
    sdlClient = false;
  };

  freedink = callPackage ../games/freedink { };

  fsg = callPackage ../games/fsg {
    wxGTK = wxGTK28.override { unicode = false; };
  };

  gav = callPackage ../games/gav { };

  gemrb = callPackage ../games/gemrb { };

  ghostOne = callPackage ../servers/games/ghost-one { };

  gl117 = callPackage ../games/gl-117 {};

  glestae = callPackage ../games/glestae {};

  globulation2 = callPackage ../games/globulation {
    boost = boost155;
  };

  gltron = callPackage ../games/gltron { };

  gnubg = callPackage ../games/gnubg { };

  gnuchess = callPackage ../games/gnuchess { };

  gnugo = callPackage ../games/gnugo { };

  gsb = callPackage ../games/gsb { };

  gtypist = callPackage ../games/gtypist { };

  gzdoom = callPackage ../games/gzdoom { };

  hawkthorne = callPackage ../games/hawkthorne { love = love_0_9; };

  hedgewars = callPackage ../games/hedgewars {
    inherit (haskellPackages) ghcWithPackages;
  };

  hexen = callPackage ../games/hexen { };

  icbm3d = callPackage ../games/icbm3d { };

  ingen = callPackage ../applications/audio/ingen {
    inherit (pythonPackages) rdflib;
  };

  instead = callPackage ../games/instead {
    lua = lua5;
  };

  jamp = builderDefsPackage (callPackage ../games/jamp) {};

  klavaro = callPackage ../games/klavaro {};

  kobodeluxe = callPackage ../games/kobodeluxe { };

  lgogdownloader = callPackage ../games/lgogdownloader { };

  lincity = builderDefsPackage (callPackage ../games/lincity) {};

  lincity_ng = callPackage ../games/lincity/ng.nix {};

  liquidwar = builderDefsPackage (callPackage ../games/liquidwar) {
    guile = guile_1_8;
  };

  macopix = callPackage ../games/macopix {
    gtk = gtk2;
  };

  mars = callPackage ../games/mars { };

  megaglest = callPackage ../games/megaglest {};

  micropolis = callPackage ../games/micropolis { };

  minecraft = callPackage ../games/minecraft {
    useAlsa = config.minecraft.alsa or false;
  };

  minecraft-server = callPackage ../games/minecraft-server { };

  minetest = callPackage ../games/minetest {
    libpng = libpng12;
  };

  mnemosyne = callPackage ../games/mnemosyne {
    inherit (pythonPackages) matplotlib cherrypy sqlite3;
  };

  mudlet = qt5Libs.callPackage ../games/mudlet {
    inherit (lua51Packages) luafilesystem lrexlib luazip luasqlite3;
  };

  n2048 = callPackage ../games/n2048 {};

  naev = callPackage ../games/naev { };

  nethack = callPackage ../games/nethack { };

  neverball = callPackage ../games/neverball { };

  nexuiz = callPackage ../games/nexuiz { };

  njam = callPackage ../games/njam { };

  newtonwars = callPackage ../games/newtonwars { };

  odamex = callPackage ../games/odamex { };

  oilrush = callPackage ../games/oilrush { };

  onscripter-en = callPackage ../games/onscripter-en { };

  openarena = callPackage ../games/openarena { };

  openlierox = callPackage ../games/openlierox { };

  openmw = callPackage ../games/openmw { };

  openra = callPackage ../games/openra { lua = lua5_1; };

  openspades = callPackage ../games/openspades {};

  openttd = callPackage ../games/openttd {
    zlib = zlibStatic;
  };

  opentyrian = callPackage ../games/opentyrian { };

  openxcom = callPackage ../games/openxcom { };

  performous = callPackage ../games/performous { };

  pingus = callPackage ../games/pingus {};

  pioneers = callPackage ../games/pioneers { };

  planetary_annihilation = callPackage ../games/planetaryannihilation { };

  pong3d = callPackage ../games/pong3d { };

  prboom = callPackage ../games/prboom { };

  privateer = callPackage ../games/privateer { };

  qqwing = callPackage ../games/qqwing { };

  quake3demo = callPackage ../games/quake3/wrapper {
    name = "quake3-demo-${quake3game.name}";
    description = "Demo of Quake 3 Arena, a classic first-person shooter";
    game = quake3game;
    paks = [quake3demodata];
  };

  quake3demodata = callPackage ../games/quake3/demo { };

  quake3game = callPackage ../games/quake3/game { };

  quantumminigolf = callPackage ../games/quantumminigolf {};

  racer = callPackage ../games/racer { };

  residualvm = callPackage ../games/residualvm {
    openglSupport = mesaSupported;
  };

  rigsofrods = callPackage ../games/rigsofrods {
    mygui = myguiSvn;
  };

  rili = callPackage ../games/rili { };

  rogue = callPackage ../games/rogue { };

  saga = callPackage ../applications/gis/saga { };

  samplv1 = callPackage ../applications/audio/samplv1 { };

  sauerbraten = callPackage ../games/sauerbraten {};

  scid = callPackage ../games/scid { };

  scummvm = callPackage ../games/scummvm { };

  scorched3d = callPackage ../games/scorched3d { };

  scrolls = callPackage ../games/scrolls { };

  sdlmame = callPackage ../games/sdlmame { };

  sgtpuzzles = callPackage (callPackage ../games/sgt-puzzles) { };

  simutrans = callPackage ../games/simutrans { };
  # get binaries without data built by Hydra
  simutrans_binaries = lowPrio simutrans.binaries;

  snake4 = callPackage ../games/snake4 { };

  soi = callPackage ../games/soi {};

  # You still can override by passing more arguments.
  spaceOrbit = callPackage ../games/orbit { };

  spring = callPackage ../games/spring {
    boost = boost155;
    cmake = cmake-2_8;
  };

  springLobby = callPackage ../games/spring/springlobby.nix { };

  stardust = callPackage ../games/stardust {};

  steamPackages = callPackage ../games/steam { };
  steam = steamPackages.steam-chrootenv.override {
    # DEPRECATED
    withJava = config.steam.java or false;
    withPrimus = config.steam.primus or false;
  };

  stepmania = callPackage ../games/stepmania {};

  stuntrally = callPackage ../games/stuntrally { };

  superTux = callPackage ../games/super-tux { };

  superTuxKart = callPackage ../games/super-tux-kart { };

  synthv1 = callPackage ../applications/audio/synthv1 { };

  tcl2048 = callPackage ../games/tcl2048 { };

  the-powder-toy = callPackage ../games/the-powder-toy {
    lua = lua5_1;
  };

  tbe = callPackage ../games/the-butterfly-effect { };

  teetertorture = callPackage ../games/teetertorture { };

  teeworlds = callPackage ../games/teeworlds { };

  tennix = callPackage ../games/tennix { };

  tibia = callPackage_i686 ../games/tibia { };

  tintin = callPackage ../games/tintin { };

  tome4 = callPackage ../games/tome4 { };

  tpm = callPackage ../games/thePenguinMachine { };

  trackballs = callPackage ../games/trackballs {
    debug = false;
    guile = guile_1_8;
  };

  tremulous = callPackage ../games/tremulous { };

  speed_dreams = callPackage ../games/speed-dreams {
    # Torcs wants to make shared libraries linked with plib libraries (it provides static).
    # i686 is the only platform I know than can do that linking without plib built with -fPIC
    plib = plib.override { enablePIC = !stdenv.isi686; };
    libpng = libpng12;
  };

  torcs = callPackage ../games/torcs {
    # Torcs wants to make shared libraries linked with plib libraries (it provides static).
    # i686 is the only platform I know than can do that linking without plib built with -fPIC
    plib = plib.override { enablePIC = !stdenv.isi686; };
  };

  trigger = callPackage ../games/trigger { };

  typespeed = callPackage ../games/typespeed { };

  ufoai = callPackage ../games/ufoai { };

  ultimatestunts = callPackage ../games/ultimatestunts { };

  ultrastardx = callPackage ../games/ultrastardx {
    ffmpeg = ffmpeg_0;
    lua = lua5;
  };

  unnethack = callPackage ../games/unnethack { };

  unvanquished = callPackage ../games/unvanquished { };

  uqm = callPackage ../games/uqm { };

  urbanterror = callPackage ../games/urbanterror { };

  ue4demos = recurseIntoAttrs (callPackage ../games/ue4demos { });

  ut2004demo = callPackage ../games/ut2004demo { };

  vdrift = callPackage ../games/vdrift { };

  vectoroids = callPackage ../games/vectoroids { };

  vessel = callPackage_i686 ../games/vessel { };

  voxelands = callPackage ../games/voxelands {
    libpng = libpng12;
  };

  warmux = callPackage ../games/warmux { };

  warsow = callPackage ../games/warsow {
    libjpeg = libjpeg62;
  };

  warzone2100 = callPackage ../games/warzone2100 { };

  wesnoth = callPackage ../games/wesnoth {
    lua = lua5;
  };

  widelands = callPackage ../games/widelands {
    lua = lua5_1;
  };

  worldofgoo_demo = callPackage ../games/worldofgoo {
    demo = true;
  };

  worldofgoo = callPackage ../games/worldofgoo { };

  xboard =  callPackage ../games/xboard { };

  xbomb = callPackage ../games/xbomb { };

  xconq = callPackage ../games/xconq {
    tcl = tcl-8_5;
    tk = tk-8_5;
  };

  # TODO: the corresponding nix file is missing
  # xracer = callPackage ../games/xracer { };

  xmoto = callPackage ../games/xmoto { };

  xonotic = callPackage ../games/xonotic { };

  xpilot-ng = callPackage ../games/xpilot { };
  bloodspilot-server = callPackage ../games/xpilot/bloodspilot-server.nix {};
  bloodspilot-client = callPackage ../games/xpilot/bloodspilot-client.nix {};

  xskat = callPackage ../games/xskat { };

  xsnow = callPackage ../games/xsnow { };

  xsokoban = builderDefsPackage (callPackage ../games/xsokoban) {};

  zandronum = callPackage ../games/zandronum { };
  zandronum-server = callPackage ../games/zandronum/server.nix { };
  zandronum-bin = callPackage ../games/zandronum/bin.nix { };

  zangband = builderDefsPackage (callPackage ../games/zangband) {};

  zdoom = callPackage ../games/zdoom { };

  zod = callPackage ../games/zod { };

  zoom = callPackage ../games/zoom { };

  keen4 = callPackage ../games/keen4 { };

  zeroad = callPackage ../games/0ad { };

  ### DESKTOP ENVIRONMENTS

  cinnamon = recurseIntoAttrs rec {
    callPackage = newScope pkgs.cinnamon;
    inherit (gnome3) gnome_common libgnomekbd gnome-menus zenity;

    muffin = callPackage ../desktops/cinnamon/muffin.nix { } ;

    cinnamon-control-center = callPackage ../desktops/cinnamon/cinnamon-control-center.nix{ };

    cinnamon-settings-daemon = callPackage ../desktops/cinnamon/cinnamon-settings-daemon.nix{ };

    cinnamon-session = callPackage ../desktops/cinnamon/cinnamon-session.nix{ } ;

    cinnamon-desktop = callPackage ../desktops/cinnamon/cinnamon-desktop.nix { };

    cinnamon-translations = callPackage ../desktops/cinnamon/cinnamon-translations.nix { };

    cjs = callPackage ../desktops/cinnamon/cjs.nix { };
  };

  clearlooks-phenix = callPackage ../misc/themes/gtk3/clearlooks-phenix { };

  enlightenment = callPackage ../desktops/enlightenment { };

  e19 = recurseIntoAttrs (callPackage ../desktops/e19 {
    callPackage = newScope pkgs.e19;
  });

  gnome2 = callPackage ../desktops/gnome-2 {
    callPackage = pkgs.newScope pkgs.gnome2;
    self = pkgs.gnome2;
  }  // pkgs.gtkLibs // {
    # Backwards compatibility;
    inherit (pkgs) libsoup libwnck gtk_doc gnome_doc_utils;
  };

  gnome3_16 = recurseIntoAttrs (callPackage ../desktops/gnome-3/3.16 { });

  gnome3_18 = recurseIntoAttrs (callPackage ../desktops/gnome-3/3.18 { });

  gnome3 = gnome3_16;

  gnome = recurseIntoAttrs gnome2;

  hsetroot = callPackage ../tools/X11/hsetroot { };

  kakasi = callPackage ../tools/text/kakasi { };

  kde4 = recurseIntoAttrs pkgs.kde414;

  kde414 =
    kdePackagesFor
      {
        libusb = libusb1;
        libcanberra = libcanberra_kde;
        boost = boost155;
        kdelibs = kdeApps_15_08.kdelibs;
      }
      ../desktops/kde-4.14;


  kdePackagesFor = extra: dir:
    let
      # list of extra packages not included in KDE
      # the real work in this function is done below this list
      extraPackages = callPackage:
        rec {
          amarok = callPackage ../applications/audio/amarok { };

          bangarang = callPackage ../applications/video/bangarang { };

          basket = callPackage ../applications/office/basket { };

          bluedevil = callPackage ../tools/bluetooth/bluedevil { };

          calligra = callPackage ../applications/office/calligra {
            vc = vc_0_7;
          };

          choqok = callPackage ../applications/networking/instant-messengers/choqok { };

          colord-kde = callPackage ../tools/misc/colord-kde { };

          digikam = callPackage ../applications/graphics/digikam { };

          eventlist = callPackage ../applications/office/eventlist {};

          k3b = callPackage ../applications/misc/k3b {
            cdrtools = cdrkit;
          };

          kadu = callPackage ../applications/networking/instant-messengers/kadu { };

          kbibtex = callPackage ../applications/office/kbibtex { };

          kde_gtk_config = callPackage ../tools/misc/kde-gtk-config { };

          kde_wacomtablet = callPackage ../applications/misc/kde-wacomtablet { };

          kdeconnect = callPackage ../applications/misc/kdeconnect { };

          kdenlive = callPackage ../applications/video/kdenlive { mlt = mlt-qt4; };

          kdesvn = callPackage ../applications/version-management/kdesvn { };

          kdevelop = callPackage ../applications/editors/kdevelop { };

          kdevplatform = callPackage ../development/libraries/kdevplatform {
            boost = boost155;
          };

          kdiff3 = callPackage ../tools/text/kdiff3 { };

          kgraphviewer = callPackage ../applications/graphics/kgraphviewer { };

          kile = callPackage ../applications/editors/kile { };

          kmplayer = callPackage ../applications/video/kmplayer { };

          kmymoney = callPackage ../applications/office/kmymoney { };

          kipi_plugins = callPackage ../applications/graphics/kipi-plugins { };

          konversation = callPackage ../applications/networking/irc/konversation { };

          kvirc = callPackage ../applications/networking/irc/kvirc { };

          krename = callPackage ../applications/misc/krename { };

          krusader = callPackage ../applications/misc/krusader { };

          ksshaskpass = callPackage ../tools/security/ksshaskpass {};

          ktorrent = callPackage ../applications/networking/p2p/ktorrent { };

          kuickshow = callPackage ../applications/graphics/kuickshow { };

          libalkimia = callPackage ../development/libraries/libalkimia { };

          libktorrent = callPackage ../development/libraries/libktorrent {
            boost = boost155;
          };

          libkvkontakte = callPackage ../development/libraries/libkvkontakte { };

          liblikeback = callPackage ../development/libraries/liblikeback { };

          libmm-qt = callPackage ../development/libraries/libmm-qt { };

          libnm-qt = callPackage ../development/libraries/libnm-qt { };

          massif-visualizer = callPackage ../development/tools/analysis/massif-visualizer { };

          partitionManager = callPackage ../tools/misc/partition-manager { };

          plasma-nm = callPackage ../tools/networking/plasma-nm { };

          polkit_kde_agent = callPackage ../tools/security/polkit-kde-agent { };

          psi = callPackage ../applications/networking/instant-messengers/psi { };

          qtcurve = callPackage ../misc/themes/qtcurve { };

          quassel = callPackage ../applications/networking/irc/quassel rec {
            monolithic = true;
            daemon = false;
            client = false;
            withKDE = stdenv.isLinux;
            qt = if withKDE then qt4 else qt5; # KDE supported quassel cannot build with qt5 yet (maybe in 0.12.0)
            dconf = gnome3.dconf;
          };

          quasselWithoutKDE = (quassel.override {
            monolithic = true;
            daemon = false;
            client = false;
            withKDE = false;
            #qt = qt5;
            tag = "-without-kde";
          });

          quasselDaemon = (quassel.override {
            monolithic = false;
            daemon = true;
            client = false;
            withKDE = false;
            #qt = qt5;
            tag = "-daemon";
          });

          quasselClient = (quassel.override {
            monolithic = false;
            daemon = false;
            client = true;
            tag = "-client";
          });

          quasselClientWithoutKDE = (quasselClient.override {
            monolithic = false;
            daemon = false;
            client = true;
            withKDE = false;
            #qt = qt5;
            tag = "-client-without-kde";
          });

          rekonq = callPackage ../applications/networking/browsers/rekonq { };

          kwebkitpart = callPackage ../applications/networking/browsers/kwebkitpart { };

          rsibreak = callPackage ../applications/misc/rsibreak { };

          semnotes = callPackage ../applications/misc/semnotes { };

          skrooge = callPackage ../applications/office/skrooge { };

          telepathy = callPackage ../applications/networking/instant-messengers/telepathy/kde {};

          yakuake = callPackage ../applications/misc/yakuake { };

          zanshin = callPackage ../applications/office/zanshin { };

          kwooty = callPackage ../applications/networking/newsreaders/kwooty { };
        };

      callPackageOrig = newScope extra;

      makePackages = extra:
        let
          callPackage = newScope (extra // self);
          kde4 = callPackageOrig dir { inherit callPackage callPackageOrig; };
          self =
            kde4
            // extraPackages callPackage
            // {
              inherit kde4;
              wrapper = callPackage ../build-support/kdewrapper {};
              recurseForRelease = true;
            };
        in self;

    in makeOverridable makePackages extra;

  pantheon = recurseIntoAttrs rec {
    callPackage = newScope pkgs.pantheon;
    pantheon-terminal = callPackage ../desktops/pantheon/apps/pantheon-terminal { };
  };

  redshift = callPackage ../applications/misc/redshift {
    inherit (python3Packages) python pygobject3 pyxdg;
    geoclue = geoclue2;
  };

  orion = callPackage ../misc/themes/orion {};

  albatross = callPackage ../misc/themes/albatross { };

  oxygen-gtk2 = callPackage ../misc/themes/gtk2/oxygen-gtk { };

  oxygen-gtk3 = callPackage ../misc/themes/gtk3/oxygen-gtk3 { };

  oxygen_gtk = oxygen-gtk2; # backwards compatibility

  gtk_engines = callPackage ../misc/themes/gtk2/gtk-engines { };

  gtk-engine-murrine = callPackage ../misc/themes/gtk2/gtk-engine-murrine { };

  gnome_themes_standard = gnome3.gnome_themes_standard;

  mate-icon-theme = callPackage ../misc/themes/mate-icon-theme { };

  mate-themes = callPackage ../misc/themes/mate-themes { };

  numix-gtk-theme = callPackage ../misc/themes/gtk3/numix-gtk-theme { };

  plasma54 = recurseIntoAttrs (callPackage ../desktops/plasma-5.4 { inherit pkgs; });
  plasma5_stable = plasma54;
  plasma5_latest = plasma54;

  kde5 = kf5_stable // plasma5_stable // kdeApps_stable;

  theme-vertex = callPackage ../misc/themes/vertex { };

  xfce = xfce4-12;
  xfce4-12 = recurseIntoAttrs (callPackage ../desktops/xfce { });

  xrandr-invert-colors = callPackage ../applications/misc/xrandr-invert-colors { };

  ### SCIENCE

  ### SCIENCE/GEOMETRY

  drgeo = builderDefsPackage (callPackage ../applications/science/geometry/drgeo) {
    inherit (gnome) libglade;
    guile = guile_1_8;
  };

  tetgen = callPackage ../applications/science/geometry/tetgen { }; # AGPL3+
  tetgen_1_4 = callPackage ../applications/science/geometry/tetgen/1.4.nix { }; # MIT

  ### SCIENCE/BIOLOGY

  alliance = callPackage ../applications/science/electronics/alliance {
    motif = lesstif;
  };

  archimedes = callPackage ../applications/science/electronics/archimedes { };

  emboss = callPackage ../applications/science/biology/emboss { };

  mrbayes = callPackage ../applications/science/biology/mrbayes { };

  ncbiCTools = builderDefsPackage (callPackage ../development/libraries/ncbi) {};

  ncbi_tools = callPackage ../applications/science/biology/ncbi-tools { };

  paml = callPackage ../applications/science/biology/paml { };

  pal2nal = callPackage ../applications/science/biology/pal2nal { };

  plink = callPackage ../applications/science/biology/plink/default.nix { };


  ### SCIENCE/MATH

  arpack = callPackage ../development/libraries/science/math/arpack { };

  atlas = callPackage ../development/libraries/science/math/atlas {
    # The build process measures CPU capabilities and optimizes the
    # library to perform best on that particular machine. That is a
    # great feature, but it's of limited use with pre-built binaries
    # coming from a central build farm.
    tolerateCpuTimingInaccuracy = true;
    liblapack = liblapack_3_5_0WithoutAtlas;
    withLapack = false;
  };

  atlasWithLapack = atlas.override { withLapack = true; };

  blas = callPackage ../development/libraries/science/math/blas { };

  content = builderDefsPackage (callPackage ../applications/science/math/content) {};

  jags = callPackage ../applications/science/math/jags { };


  # We have essentially 4 permutations of liblapack: version 3.4.1 or 3.5.0,
  # and with or without atlas as a dependency. The default `liblapack` is 3.4.1
  # with atlas. Atlas, when built with liblapack as a dependency, uses 3.5.0
  # without atlas. Etc.
  liblapackWithAtlas = callPackage ../development/libraries/science/math/liblapack {};
  liblapackWithoutAtlas = liblapackWithAtlas.override { atlas = null; };
  liblapack_3_5_0WithAtlas = callPackage ../development/libraries/science/math/liblapack/3.5.0.nix {};
  liblapack_3_5_0WithoutAtlas = liblapack_3_5_0WithAtlas.override { atlas = null; };
  liblapack = liblapackWithAtlas;
  liblapack_3_5_0 = liblapack_3_5_0WithAtlas;

  liblbfgs = callPackage ../development/libraries/science/math/liblbfgs { };

  openblas = callPackage ../development/libraries/science/math/openblas { };

  # A version of OpenBLAS using 32-bit integers on all platforms for compatibility with
  # standard BLAS and LAPACK.
  openblasCompat = openblas.override { blas64 = false; };

  openlibm = callPackage ../development/libraries/science/math/openlibm {};

  openspecfun = callPackage ../development/libraries/science/math/openspecfun {};

  mathematica = callPackage ../applications/science/math/mathematica { };
  mathematica9 = callPackage ../applications/science/math/mathematica/9.nix { };

  metis = callPackage ../development/libraries/science/math/metis {};

  sage = callPackage ../applications/science/math/sage { };

  suitesparse_4_2 = callPackage ../development/libraries/science/math/suitesparse/4.2.nix { };
  suitesparse_4_4 = callPackage ../development/libraries/science/math/suitesparse {};
  suitesparse = suitesparse_4_4;

  ipopt = callPackage ../development/libraries/science/math/ipopt { openblas = openblasCompat; };

  ### SCIENCE/MOLECULAR-DYNAMICS

  gromacs = callPackage ../applications/science/molecular-dynamics/gromacs {
    singlePrec = true;
    fftw = fftwSinglePrec;
    cmake = cmakeCurses;
  };

  gromacsDouble = lowPrio (callPackage ../applications/science/molecular-dynamics/gromacs {
    singlePrec = false;
    fftw = fftw;
    cmake = cmakeCurses;
  });

  ### SCIENCE/PROGRAMMING

  plm = callPackage ../applications/science/programming/plm { };

  ### SCIENCE/LOGIC

  abc-verifier = callPackage ../applications/science/logic/abc {};

  abella = callPackage ../applications/science/logic/abella {};

  alt-ergo = callPackage ../applications/science/logic/alt-ergo {};

  coq = callPackage ../applications/science/logic/coq {
    inherit (ocamlPackages_4_01_0) ocaml findlib lablgtk;
    camlp5 = ocamlPackages_4_01_0.camlp5_transitional;
  };

  coq_HEAD = callPackage ../applications/science/logic/coq/HEAD.nix {
    inherit (ocamlPackages) findlib lablgtk;
    camlp5 = ocamlPackages.camlp5_transitional;
  };

  coq_8_5 = callPackage ../applications/science/logic/coq/8.5.nix {
    inherit (ocamlPackages) findlib lablgtk;
    camlp5 = ocamlPackages.camlp5_transitional;
  };

  coq_8_3 = callPackage ../applications/science/logic/coq/8.3.nix {
    make = gnumake3;
    inherit (ocamlPackages_3_12_1) ocaml findlib;
    camlp5 = ocamlPackages_3_12_1.camlp5_transitional;
    lablgtk = ocamlPackages_3_12_1.lablgtk_2_14;
  };

  mkCoqPackages_8_4 = self: let callPackage = newScope self; in {

    inherit callPackage;

    bedrock = callPackage ../development/coq-modules/bedrock {};

    contribs =
      let contribs =
        import ../development/coq-modules/contribs
        contribs
        callPackage { };
      in
        recurseIntoAttrs contribs;

    coqExtLib = callPackage ../development/coq-modules/coq-ext-lib {};

    coqeal = callPackage ../development/coq-modules/coqeal {};

    domains = callPackage ../development/coq-modules/domains {};

    fiat = callPackage ../development/coq-modules/fiat {};

    flocq = callPackage ../development/coq-modules/flocq {};

    heq = callPackage ../development/coq-modules/heq {};

    interval = callPackage ../development/coq-modules/interval {};

    mathcomp = callPackage ../development/coq-modules/mathcomp {};

    paco = callPackage ../development/coq-modules/paco {};

    QuickChick = callPackage ../development/coq-modules/QuickChick {};

    ssreflect = callPackage ../development/coq-modules/ssreflect {};

    tlc = callPackage ../development/coq-modules/tlc {};

    unimath = callPackage ../development/coq-modules/unimath {};

    ynot = callPackage ../development/coq-modules/ynot {};

  };

  mkCoqPackages_8_5 = self: let callPackage = newScope self; in rec {

    inherit callPackage;

    coq = coq_8_5;

    coq-ext-lib = callPackage ../development/coq-modules/coq-ext-lib {};

    mathcomp = callPackage ../development/coq-modules/mathcomp { };

    ssreflect = callPackage ../development/coq-modules/ssreflect { };

  };

  coqPackages = recurseIntoAttrs (mkCoqPackages_8_4 coqPackages);
  coqPackages_8_5 = recurseIntoAttrs (mkCoqPackages_8_5 coqPackages_8_5);

  cvc3 = callPackage ../applications/science/logic/cvc3 {};
  cvc4 = callPackage ../applications/science/logic/cvc4 {};

  ekrhyper = callPackage ../applications/science/logic/ekrhyper {};

  eprover = callPackage ../applications/science/logic/eprover { };

  gappa = callPackage ../applications/science/logic/gappa { };

  ginac = callPackage ../applications/science/math/ginac { };

  hol = callPackage ../applications/science/logic/hol { };

  hol_light = callPackage ../applications/science/logic/hol_light {
    camlp5 = ocamlPackages.camlp5_strict;
  };

  hologram = goPackages.hologram.bin // { outputs = [ "bin" ]; };

  tini = callPackage ../applications/virtualization/tini {};

  isabelle = callPackage ../applications/science/logic/isabelle {
    inherit (pkgs.emacs24Packages) proofgeneral;
    java = if stdenv.isLinux then jre else jdk;
  };

  iprover = callPackage ../applications/science/logic/iprover {};

  jonprl = callPackage ../applications/science/logic/jonprl {
    smlnj = if stdenv.isDarwin
      then smlnjBootstrap
      else smlnj;
  };

  lean = callPackage ../applications/science/logic/lean {};

  leo2 = callPackage ../applications/science/logic/leo2 {};

  logisim = callPackage ../applications/science/logic/logisim {};

  ltl2ba = callPackage ../applications/science/logic/ltl2ba {};

  matita = callPackage ../applications/science/logic/matita {
    ocaml = ocaml_3_11_2;
    inherit (ocamlPackages_3_11_2) findlib lablgtk ocaml_expat gmetadom ocaml_http
            lablgtkmathview ocaml_mysql ocaml_sqlite3 ocamlnet camlzip ocaml_pcre;
    ulex08 = ocamlPackages_3_11_2.ulex08.override { camlp5 = ocamlPackages_3_11_2.camlp5_old_transitional; };
  };

  matita_130312 = lowPrio (callPackage ../applications/science/logic/matita/130312.nix {
    inherit (ocamlPackages) findlib lablgtk ocaml_expat gmetadom ocaml_http
            ocaml_mysql ocamlnet ulex08 camlzip ocaml_pcre;
  });

  metis-prover = callPackage ../applications/science/logic/metis-prover { };

  minisat = callPackage ../applications/science/logic/minisat {};

  opensmt = callPackage ../applications/science/logic/opensmt { };

  ott = callPackage ../applications/science/logic/ott {
    camlp5 = ocamlPackages.camlp5_transitional;
  };

  otter = callPackage ../applications/science/logic/otter {};

  picosat = callPackage ../applications/science/logic/picosat {};

  prooftree = callPackage ../applications/science/logic/prooftree {
    inherit (ocamlPackages_4_01_0) ocaml findlib lablgtk;
    camlp5 = ocamlPackages_4_01_0.camlp5_transitional;
  };

  prover9 = callPackage ../applications/science/logic/prover9 { };

  satallax = callPackage ../applications/science/logic/satallax {};

  saw-tools = callPackage ../applications/science/logic/saw-tools {};

  spass = callPackage ../applications/science/logic/spass {};

  tptp = callPackage ../applications/science/logic/tptp {};

  twelf = callPackage ../applications/science/logic/twelf {
    smlnj = if stdenv.isDarwin
      then smlnjBootstrap
      else smlnj;
  };

  verifast = callPackage ../applications/science/logic/verifast {};

  veriT = callPackage ../applications/science/logic/verit {};

  why3 = callPackage ../applications/science/logic/why3 {};

  yices = callPackage ../applications/science/logic/yices {};

  z3 = callPackage ../applications/science/logic/z3 {};
  z3_opt = callPackage ../applications/science/logic/z3_opt {};

  boolector   = boolector15;
  boolector15 = callPackage ../applications/science/logic/boolector {};
  boolector16 = lowPrio (callPackage ../applications/science/logic/boolector {
    useV16 = true;
  });

  ### SCIENCE / ELECTRONICS

  eagle = callPackage_i686 ../applications/science/electronics/eagle { };

  caneda = callPackage ../applications/science/electronics/caneda { };

  geda = callPackage ../applications/science/electronics/geda { };

  gtkwave = callPackage ../applications/science/electronics/gtkwave { };

  kicad = callPackage ../applications/science/electronics/kicad {
    wxGTK = wxGTK29;
  };

  ngspice = callPackage ../applications/science/electronics/ngspice { };

  qucs = callPackage ../applications/science/electronics/qucs { };

  xoscope = callPackage ../applications/science/electronics/xoscope { };


  ### SCIENCE / MATH

  caffe = callPackage ../applications/science/math/caffe {
    cudaSupport = config.caffe.cudaSupport or config.cudaSupport or true;
  };

  ecm = callPackage ../applications/science/math/ecm { };

  eukleides = callPackage ../applications/science/math/eukleides {
    texinfo = texinfo4;
  };

  fricas = callPackage ../applications/science/math/fricas { };

  gap = callPackage ../applications/science/math/gap { };

  maxima = callPackage ../applications/science/math/maxima { };

  wxmaxima = callPackage ../applications/science/math/wxmaxima { wxGTK = wxGTK30; };

  pari = callPackage ../applications/science/math/pari {};

  pcalc = callPackage ../applications/science/math/pcalc { };

  pspp = callPackage ../applications/science/math/pssp {
    inherit (gnome) libglade gtksourceview;
  };

  singular = callPackage ../applications/science/math/singular {};

  scilab = callPackage ../applications/science/math/scilab {
    withXaw3d = false;
    withTk = true;
    withGtk = false;
    withOCaml = true;
    withX = true;
  };

  msieve = callPackage ../applications/science/math/msieve { };

  weka = callPackage ../applications/science/math/weka { };

  yad = callPackage ../tools/misc/yad { };

  yacas = callPackage ../applications/science/math/yacas { };

  speedcrunch = callPackage ../applications/science/math/speedcrunch {
    qt = qt4;
    cmake = cmakeCurses;
  };


  ### SCIENCE / MISC

  boinc = callPackage ../applications/science/misc/boinc { };

  celestia = callPackage ../applications/science/astronomy/celestia {
    lua = lua5_1;
    inherit (pkgs.gnome) gtkglext;
  };

  fityk = callPackage ../applications/science/misc/fityk { };

  gravit = callPackage ../applications/science/astronomy/gravit { };

  golly = callPackage ../applications/science/misc/golly { };

  megam = callPackage ../applications/science/misc/megam { };

  root = callPackage ../applications/science/misc/root { };

  simgrid = callPackage ../applications/science/misc/simgrid { };

  spyder = callPackage ../applications/science/spyder {
    inherit (pythonPackages) pyflakes rope sphinx numpy scipy matplotlib; # recommended
    inherit (pythonPackages) ipython pep8; # optional
  };

  stellarium = callPackage ../applications/science/astronomy/stellarium { };

  tulip = callPackage ../applications/science/misc/tulip {
    cmake = cmake-2_8;
  };

  vite = callPackage ../applications/science/misc/vite { };

  xplanet = callPackage ../applications/science/astronomy/xplanet { };

  ### SCIENCE / PHYSICS

  geant4 = callPackage ../development/libraries/physics/geant4 {
    enableMultiThreading = true;
    enableG3toG4         = false;
    enableInventor       = false;
    enableGDML           = false;
    enableQT             = false;
    enableXM             = false;
    enableOpenGLX11      = true;
    enableRaytracerX11   = false;

    # Optional system packages, otherwise internal GEANT4 packages are used.
    clhep = null;
    zlib  = null;

    # For enableGDML.
    xercesc = null;

    # For enableQT.
    qt = null; # qt4SDK or qt5SDK

    # For enableXM.
    motif = null; # motif or lesstif
  };

  g4py = callPackage ../development/libraries/physics/geant4/g4py { };

  ### MISC

  antimicro = callPackage ../tools/misc/antimicro { };

  atari800 = callPackage ../misc/emulators/atari800 { };

  ataripp = callPackage ../misc/emulators/atari++ { };

  auctex = callPackage ../tools/typesetting/tex/auctex { };

  beep = callPackage ../misc/beep { };

  cups = callPackage ../misc/cups {
    libusb = libusb1;
  };

  cups_filters = callPackage ../misc/cups/filters.nix { };

  crashplan = callPackage ../applications/backup/crashplan { };

  gutenprint = callPackage ../misc/drivers/gutenprint { };

  gutenprintBin = callPackage ../misc/drivers/gutenprint/bin.nix { };

  cupsBjnp = callPackage ../misc/cups/drivers/cups-bjnp { };

  darcnes = callPackage ../misc/emulators/darcnes { };

  desmume = callPackage ../misc/emulators/desmume { inherit (pkgs.gnome) gtkglext libglade; };

  dbacl = callPackage ../tools/misc/dbacl { };

  dblatex = callPackage ../tools/typesetting/tex/dblatex {
    enableAllFeatures = false;
  };

  dblatexFull = appendToName "full" (dblatex.override {
    enableAllFeatures = true;
  });

  dosbox = callPackage ../misc/emulators/dosbox { };

  dpkg = callPackage ../tools/package-management/dpkg { };

  ekiga = newScope pkgs.gnome ../applications/networking/instant-messengers/ekiga { };

  emulationstation = callPackage ../misc/emulators/emulationstation { };

  electricsheep = callPackage ../misc/screensavers/electricsheep { };

  fakenes = callPackage ../misc/emulators/fakenes { };

  faust = callPackage ../applications/audio/faust { };

  faust2alqt = callPackage ../applications/audio/faust/faust2alqt.nix { };

  faust2alsa = callPackage ../applications/audio/faust/faust2alsa.nix { };

  faust2csound = callPackage ../applications/audio/faust/faust2csound.nix { };

  faust2firefox = callPackage ../applications/audio/faust/faust2firefox.nix { };

  faust2jack = callPackage ../applications/audio/faust/faust2jack.nix { };

  faust2jaqt = callPackage ../applications/audio/faust/faust2jaqt.nix { };

  faust2lv2 = callPackage ../applications/audio/faust/faust2lv2.nix { };

  fceux = callPackage ../misc/emulators/fceux { };

  foldingathome = callPackage ../misc/foldingathome { };

  foo2zjs = callPackage ../misc/drivers/foo2zjs {};

  foomatic_filters = callPackage ../misc/drivers/foomatic-filters {};

  freestyle = callPackage ../misc/freestyle { };

  gajim = callPackage ../applications/networking/instant-messengers/gajim { };

  gammu = callPackage ../applications/misc/gammu { };

  gensgs = callPackage_i686 ../misc/emulators/gens-gs { };

  ghostscript = callPackage ../misc/ghostscript {
    x11Support = false;
    cupsSupport = config.ghostscript.cups or (!stdenv.isDarwin);
  };

  ghostscriptX = appendToName "with-X" (ghostscript.override {
    x11Support = true;
  });

  gnuk = callPackage ../misc/gnuk { };
  gnuk-unstable = callPackage ../misc/gnuk/unstable.nix { };
  gnuk-git = callPackage ../misc/gnuk/git.nix { };

  guix = callPackage ../tools/package-management/guix {
    libgcrypt = libgcrypt_1_5;
  };

  gxemul = callPackage ../misc/emulators/gxemul { };

  hatari = callPackage ../misc/emulators/hatari { };

  hplip = callPackage ../misc/drivers/hplip { };

  hplipWithPlugin = hplip.override { withPlugin = true; };

  # using the new configuration style proposal which is unstable
  jack1 = callPackage ../misc/jackaudio/jack1.nix { };

  jack2Full = callPackage ../misc/jackaudio {
    libopus = libopus.override { withCustomModes = true; };
  };
  libjack2 = jack2Full.override { prefix = "lib"; };
  libjack2-git = callPackage ../misc/jackaudio/git.nix { };

  keynav = callPackage ../tools/X11/keynav { };

  lilypond = callPackage ../misc/lilypond { guile = guile_1_8; };

  mailcore2 = callPackage ../development/libraries/mailcore2 { };

  martyr = callPackage ../development/libraries/martyr { };

  mess = callPackage ../misc/emulators/mess {
    inherit (pkgs.gnome) GConf;
  };

  mongoc = callPackage ../development/libraries/mongoc { };

  mupen64plus = callPackage ../misc/emulators/mupen64plus { };

  mupen64plus1_5 = callPackage ../misc/emulators/mupen64plus/1.5.nix { };

  inherit (callPackages ../tools/package-management/nix {
      storeDir = config.nix.storeDir or "/nix/store";
      stateDir = config.nix.stateDir or "/nix/var";
      })
    nix
    nixStable
    nixUnstable;

  nixops = callPackage ../tools/package-management/nixops { };

  nixopsUnstable = nixops;

  nixui = callPackage ../tools/package-management/nixui { node_webkit = node_webkit_0_11; };

  nix-prefetch-scripts = callPackage ../tools/package-management/nix-prefetch-scripts { };

  nix-template-rpm = callPackage ../build-support/templaterpm { inherit (pythonPackages) python toposort; };

  nix-repl = callPackage ../tools/package-management/nix-repl { };

  nix-serve = callPackage ../tools/package-management/nix-serve { };

  nixos-artwork = callPackage ../data/misc/nixos-artwork { };

  nut = callPackage ../applications/misc/nut { };

  solfege = callPackage ../misc/solfege {
      pysqlite = pkgs.pythonPackages.sqlite3;
  };

  disnix = callPackage ../tools/package-management/disnix { };

  dysnomia = callPackage ../tools/package-management/disnix/dysnomia {
    enableApacheWebApplication = config.disnix.enableApacheWebApplication or false;
    enableAxis2WebService = config.disnix.enableAxis2WebService or false;
    enableEjabberdDump = config.disnix.enableEjabberdDump or false;
    enableMySQLDatabase = config.disnix.enableMySQLDatabase or false;
    enablePostgreSQLDatabase = config.disnix.enablePostgreSQLDatabase or false;
    enableSubversionRepository = config.disnix.enableSubversionRepository or false;
    enableTomcatWebApplication = config.disnix.enableTomcatWebApplication or false;
  };

  disnixos = callPackage ../tools/package-management/disnix/disnixos { };

  DisnixWebService = callPackage ../tools/package-management/disnix/DisnixWebService { };

  latex2html = callPackage ../tools/typesetting/tex/latex2html/default.nix {
    tex = tetex;
  };

  lkproof = callPackage ../tools/typesetting/tex/lkproof { };

  mysqlWorkbench = newScope gnome ../applications/misc/mysql-workbench {
    lua = lua5_1;
    libctemplate = libctemplate_2_2;
    inherit (pythonPackages) pexpect paramiko;
  };

  robomongo = callPackage ../applications/misc/robomongo { };

  rucksack = callPackage ../development/tools/rucksack { };

  opkg = callPackage ../tools/package-management/opkg { };

  opkg-utils = callPackage ../tools/package-management/opkg-utils { };

  pgadmin = callPackage ../applications/misc/pgadmin { };

  pgf = pgf2;

  # Keep the old PGF since some documents don't render properly with
  # the new one.
  pgf1 = callPackage ../tools/typesetting/tex/pgf/1.x.nix { };

  pgf2 = callPackage ../tools/typesetting/tex/pgf/2.x.nix { };

  pgf3 = callPackage ../tools/typesetting/tex/pgf/3.x.nix { };

  pgfplots = callPackage ../tools/typesetting/tex/pgfplots { };

  phabricator = callPackage ../misc/phabricator { };

  physlock = callPackage ../misc/screensavers/physlock { };

  pjsip = callPackage ../applications/networking/pjsip { };

  PPSSPP = callPackage ../misc/emulators/ppsspp { SDL = SDL2; };

  uae = callPackage ../misc/emulators/uae { };

  fsuae = callPackage ../misc/emulators/fs-uae { };

  putty = callPackage ../applications/networking/remote/putty { };

  retroarchBare = callPackage ../misc/emulators/retroarch { };

  retroarch = wrapRetroArch { retroarch = retroarchBare; };

  libretro = recurseIntoAttrs (callPackage ../misc/emulators/retroarch/cores.nix {
    retroarch = retroarchBare;
  });

  rss-glx = callPackage ../misc/screensavers/rss-glx { };

  runit = callPackage ../tools/system/runit { };

  refind = callPackage ../tools/bootloaders/refind { };

  xlockmore = callPackage ../misc/screensavers/xlockmore { };

  xtrlock-pam = callPackage ../misc/screensavers/xtrlock-pam { };

  sails = callPackage ../misc/sails { };

  canon-cups-ufr2 = callPackage ../misc/cups/drivers/canon { };

  mfcj470dw = callPackage_i686 ../misc/cups/drivers/mfcj470dw { };

  samsungUnifiedLinuxDriver = callPackage ../misc/cups/drivers/samsung {
    gcc = import ../development/compilers/gcc/4.4 {
      inherit stdenv fetchurl gmp mpfr noSysDirs gettext which;
      texinfo = texinfo4;
      profiledCompiler = true;
    };
  };

  saneBackends = callPackage ../applications/graphics/sane/backends.nix {
    gt68xxFirmware = config.sane.gt68xxFirmware or null;
    snapscanFirmware = config.sane.snapscanFirmware or null;
    hotplugSupport = config.sane.hotplugSupport or true;
    libusb = libusb1;
  };

  saneBackendsGit = callPackage ../applications/graphics/sane/backends-git.nix {
    gt68xxFirmware = config.sane.gt68xxFirmware or null;
    snapscanFirmware = config.sane.snapscanFirmware or null;
    hotplugSupport = config.sane.hotplugSupport or true;
  };

  mkSaneConfig = callPackage ../applications/graphics/sane/config.nix { };

  saneFrontends = callPackage ../applications/graphics/sane/frontends.nix { };

  seafile-shared = callPackage ../misc/seafile-shared { };

  slock = callPackage ../misc/screensavers/slock { };

  snapraid = callPackage ../tools/filesystems/snapraid { };

  soundOfSorting = callPackage ../misc/sound-of-sorting { };

  sourceAndTags = callPackage ../misc/source-and-tags {
    hasktags = haskellPackages.hasktags;
  };

  splix = callPackage ../misc/cups/drivers/splix { };

  streamripper = callPackage ../applications/audio/streamripper { };

  sqsh = callPackage ../development/tools/sqsh { };

  tetex = callPackage ../tools/typesetting/tex/tetex { libpng = libpng12; };

  tewi-font = callPackage ../data/fonts/tewi  {};

  tex4ht = callPackage ../tools/typesetting/tex/tex4ht { };

  texFunctions = callPackage ../tools/typesetting/tex/nix pkgs;

  # All the new TeX Live is inside. See description in default.nix.
  texlive = recurseIntoAttrs
    (callPackage ../tools/typesetting/tex/texlive-new { });

  texLive = builderDefsPackage (callPackage ../tools/typesetting/tex/texlive) {
    ghostscript = ghostscriptX;
    harfbuzz = harfbuzz.override {
      withIcu = true; withGraphite2 = true;
    };
  };

  texLiveFull = lib.setName "texlive-full" (texLiveAggregationFun {
    paths = [ texLive texLiveExtra lmodern texLiveCMSuper texLiveLatexXColor
              texLivePGF texLiveBeamer texLiveModerncv tipa tex4ht texinfo
              texLiveModerntimeline texLiveContext ];
  });

  /* Look in configurations/misc/raskin.nix for usage example (around revisions
  where TeXLive was added)

  (texLiveAggregationFun {
    paths = [texLive texLiveExtra texLiveCMSuper
      texLiveBeamer
    ];
  })

  You need to use texLiveAggregationFun to regenerate, say, ls-R (TeX-related file list)
  Just installing a few packages doesn't work.
  */
  texLiveAggregationFun = params:
    builderDefsPackage (callPackage ../tools/typesetting/tex/texlive/aggregate.nix) params;

  texDisser = callPackage ../tools/typesetting/tex/disser {};

  texLiveContext = builderDefsPackage (callPackage ../tools/typesetting/tex/texlive/context.nix) {};

  texLiveExtra = builderDefsPackage (callPackage ../tools/typesetting/tex/texlive/extra.nix) {};

  texLiveCMSuper = builderDefsPackage (callPackage ../tools/typesetting/tex/texlive/cm-super.nix) {};

  texLiveLatexXColor = builderDefsPackage (callPackage ../tools/typesetting/tex/texlive/xcolor.nix) {};

  texLivePGF = pgf3;

  texLiveBeamer = builderDefsPackage (callPackage ../tools/typesetting/tex/texlive/beamer.nix) {};

  texLiveModerncv = builderDefsPackage (callPackage ../tools/typesetting/tex/texlive/moderncv.nix) {};

  texLiveModerntimeline = builderDefsPackage (callPackage ../tools/typesetting/tex/texlive/moderntimeline.nix) {};

  thermald = callPackage ../tools/system/thermald { };

  thinkfan = callPackage ../tools/system/thinkfan { };

  tup = callPackage ../development/tools/build-managers/tup { };

  tvheadend = callPackage ../servers/tvheadend { };

  utf8proc = callPackage ../development/libraries/utf8proc { };

  vault = goPackages.vault.bin // { outputs = [ "bin" ]; };

  vbam = callPackage ../misc/emulators/vbam {};

  vice = callPackage ../misc/emulators/vice {
    libX11 = xorg.libX11;
    giflib = giflib_4_1;
  };

  viewnior = callPackage ../applications/graphics/viewnior { };

  vimUtils = callPackage ../misc/vim-plugins/vim-utils.nix { };

  vimPlugins = recurseIntoAttrs (callPackage ../misc/vim-plugins { });

  vimprobable2 = callPackage ../applications/networking/browsers/vimprobable2 {
    webkit = webkitgtk2;
  };

  vimprobable2Wrapper = wrapFirefox
    { browser = vimprobable2; browserName = "vimprobable2"; desktopName = "Vimprobable2";
    };

  rekonqWrapper = wrapFirefox {
    browser = kde4.rekonq; browserName = "rekonq"; desktopName = "Rekonq";
  };

  vimb = callPackage ../applications/networking/browsers/vimb {
    webkit = webkitgtk2;
  };

  vimbWrapper = wrapFirefox {
    browser = vimb;
    browserName = "vimb";
    desktopName = "Vimb";
  };

  vips = callPackage ../tools/graphics/vips { };
  nip2 = callPackage ../tools/graphics/nip2 { };

  VisualBoyAdvance = callPackage ../misc/emulators/VisualBoyAdvance { };

  wavegain = callPackage ../applications/audio/wavegain { };

  wcalc = callPackage ../applications/misc/wcalc { };

  wine = callPackage ../misc/emulators/wine {
    wineRelease = config.wine.release or "stable";
    wineBuild = config.wine.build or "wine32";
  };
  wineStable = wine.override { wineRelease = "stable"; };
  wineUnstable = lowPrio (wine.override { wineRelease = "unstable"; });
  wineStaging = lowPrio (wine.override { wineRelease = "staging"; });

  winetricks = callPackage ../misc/emulators/wine/winetricks.nix {
    inherit (gnome2) zenity;
  };

  wmutils-core = callPackage ../tools/X11/wmutils-core { };

  wxmupen64plus = callPackage ../misc/emulators/wxmupen64plus { };

  x2x = callPackage ../tools/X11/x2x { };

  xboxdrv = callPackage ../misc/drivers/xboxdrv { };

  xhyve = callPackage ../applications/virtualization/xhyve { };

  xinput_calibrator = callPackage ../tools/X11/xinput_calibrator {};

  xosd = callPackage ../misc/xosd { };

  xsane = callPackage ../applications/graphics/sane/xsane.nix {
    libpng = libpng12;
    saneBackends = saneBackends;
  };

  xwiimote = callPackage ../misc/drivers/xwiimote {
    bluez = pkgs.bluez5.override {
      enableWiimote = true;
    };
  };

  yafc = callPackage ../applications/networking/yafc { };

  yandex-disk = callPackage ../tools/filesystems/yandex-disk { };

  yara = callPackage ../tools/security/yara { };

  zdfmediathk = callPackage ../applications/video/zdfmediathk { };

  zopfli = callPackage ../tools/compression/zopfli { };

  myEnvFun = callPackage ../misc/my-env {
    inherit (stdenv) mkDerivation;
  };

  # patoline requires a rather large ocaml compilation environment.
  # this is why it is build as an environment and not just a normal package.
  # remark : the emacs mode is also installed, but you have to adjust your load-path.
  PatolineEnv = pack: myEnvFun {
      name = "patoline";
      buildInputs = [ stdenv ncurses mesa freeglut libzip gcc
                                   pack.ocaml pack.findlib pack.camomile
                                   pack.dypgen pack.ocaml_sqlite3 pack.camlzip
                                   pack.lablgtk pack.camlimages pack.ocaml_cairo
                                   pack.lablgl pack.ocamlnet pack.cryptokit
                                   pack.ocaml_pcre pack.patoline
                                   ];
    # this is to circumvent the bug with libgcc_s.so.1 which is
    # not found when using thread
    extraCmds = ''
       LD_LIBRARY_PATH=\$LD_LIBRARY_PATH:${gcc.cc}/lib
       export LD_LIBRARY_PATH
    '';
  };

  patoline = PatolineEnv ocamlPackages_4_00_1;

  znc = callPackage ../applications/networking/znc { };

  znc_14 = callPackage ../applications/networking/znc/1.4.nix { };

  zncModules = recurseIntoAttrs (
    callPackage ../applications/networking/znc/modules.nix { }
  );

  zsnes = callPackage_i686 ../misc/emulators/zsnes { };

  snes9x-gtk = callPackage ../misc/emulators/snes9x-gtk { };

  higan = callPackage ../misc/emulators/higan {
    profile = config.higan.profile or "performance";
    guiToolkit = config.higan.guiToolkit or "gtk";
  };

  misc = callPackage ../misc/misc.nix { };

  bullet = callPackage ../development/libraries/bullet {};

  dart = callPackage ../development/interpreters/dart { };

  httrack = callPackage ../tools/backup/httrack { };

  mg = callPackage ../applications/editors/mg { };

}; # self_ =


  ### Deprecated aliases - for backward compatibility

aliases = with self; rec {
  adobeReader = adobe-reader;
  arduino_core = arduino-core;  # added 2015-02-04
  asciidocFull = asciidoc-full;  # added 2014-06-22
  bridge_utils = bridge-utils;  # added 2015-02-20
  buildbotSlave = buildbot-slave;  # added 2014-12-09
  cheetahTemplate = pythonPackages.cheetah; # 2015-06-15
  clangAnalyzer = clang-analyzer;  # added 2015-02-20
  cool-old-term = cool-retro-term; # added 2015-01-31
  cv = progress; # added 2015-09-06
  exfat-utils = exfat;                  # 2015-09-11
  firefoxWrapper = firefox-wrapper;
  fuse_exfat = exfat;                   # 2015-09-11
  htmlTidy = html-tidy;  # added 2014-12-06
  inherit (haskell.compiler) jhc uhc;   # 2015-05-15
  inotifyTools = inotify-tools;
  jquery_ui = jquery-ui;  # added 2014-09-07
  libtidy = html-tidy;  # added 2014-12-21
  lttngTools = lttng-tools;  # added 2014-07-31
  lttngUst = lttng-ust;  # added 2014-07-31
  nfsUtils = nfs-utils;  # added 2014-12-06
  quassel_qt5 = kf5Packages.quassel_qt5; # added 2015-09-30
  quasselClient_qt5 = kf5Packages.quasselClient_qt5; # added 2015-09-30
  quasselDaemon_qt5 = kf5Packages.quasselDaemon; # added 2015-09-30
  quassel_kf5 = kf5Packages.quassel; # added 2015-09-30
  quasselClient_kf5 = kf5Packages.quasselClient; # added 2015-09-30
  rdiff_backup = rdiff-backup;  # added 2014-11-23
  rssglx = rss-glx; #added 2015-03-25
  rxvt_unicode_with-plugins = rxvt_unicode-with-plugins; # added 2015-04-02
  speedtest_cli = speedtest-cli;  # added 2015-02-17
  sqliteInteractive = sqlite-interactive;  # added 2014-12-06
  x11 = xlibsWrapper; # added 2015-09
  xf86_video_nouveau = xorg.xf86videonouveau; # added 2015-09
  xlibs = xorg; # added 2015-09
  youtube-dl = pythonPackages.youtube-dl; # added 2015-06-07
  youtubeDL = youtube-dl;  # added 2014-10-26
  pidginlatexSF = pidginlatex; # added 2014-11-02
};

tweakAlias = _n: alias: with lib;
  if alias.recurseForDerivations or false then
    removeAttrs alias ["recurseForDerivations"]
  else alias;

in lib.mapAttrs tweakAlias aliases // self; in pkgs<|MERGE_RESOLUTION|>--- conflicted
+++ resolved
@@ -10168,15 +10168,12 @@
 
   mingetty = callPackage ../os-specific/linux/mingetty { };
 
-<<<<<<< HEAD
   miraclecast = callPackage ../os-specific/linux/miraclecast {
     systemd = systemd.override { enableKDbus = true; };
   };
 
   mkinitcpio-nfs-utils = callPackage ../os-specific/linux/mkinitcpio-nfs-utils { };
 
-=======
->>>>>>> cb21b77f
   module_init_tools = callPackage ../os-specific/linux/module-init-tools { };
 
   aggregateModules = modules:
