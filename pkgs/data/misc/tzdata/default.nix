{ stdenv, fetchurl }:

<<<<<<< HEAD
let version = "2015c";
=======
let version = "2015g"; in
>>>>>>> 33373d93

self = stdenv.mkDerivation rec {
  name = "tzdata-${version}";

  srcs =
    [ (fetchurl {
        url = "http://www.iana.org/time-zones/repository/releases/tzdata${version}.tar.gz";
        sha256 = "0qb1awqrn3215zd2jikpqnmkzrxwfjf0d3dw2xmnk4c40yzws8xr";
      })
      (fetchurl {
        url = "http://www.iana.org/time-zones/repository/releases/tzcode${version}.tar.gz";
        sha256 = "1i3y1kzjiz2j62c7vd4wf85983sqk9x9lg3473njvbdz4kph5r0q";
      })
    ];

  sourceRoot = ".";
  #outputs = [ "out" "lib" ]; # TODO: maybe resurrect, and maybe install man pages?

  makeFlags = "TOPDIR=$(out) TZDIR=$(out)/share/zoneinfo ETCDIR=$(TMPDIR)/etc LIBDIR=$(out)/lib MANDIR=$(TMPDIR)/man AWK=awk CFLAGS=-DHAVE_LINK=0";

  postInstall =
    ''
      rm $out/share/zoneinfo-posix
      ln -s . $out/share/zoneinfo/posix
      mv $out/share/zoneinfo-leaps $out/share/zoneinfo/right

      mkdir -p "$out/include"
      cp tzfile.h "$out/include/tzfile.h"
    '';

  meta = {
    homepage = http://www.iana.org/time-zones;
    description = "Database of current and historical time zones";
    platforms = stdenv.lib.platforms.all;
  };
}

;in self // { lib = self; }
<|MERGE_RESOLUTION|>--- conflicted
+++ resolved
@@ -1,10 +1,6 @@
 { stdenv, fetchurl }:
 
-<<<<<<< HEAD
-let version = "2015c";
-=======
-let version = "2015g"; in
->>>>>>> 33373d93
+let version = "2015g";
 
 self = stdenv.mkDerivation rec {
   name = "tzdata-${version}";
