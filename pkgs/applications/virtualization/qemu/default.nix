--- conflicted
+++ resolved
@@ -50,41 +50,12 @@
     sha256 = "1f9hz8rf12jm8baa7kda34yl4hyl0xh0c4ap03krfjx23i3img47";
   };
 
-<<<<<<< HEAD
   nativeBuildInputs = [ makeWrapper python python.pkgs.sphinx pkg-config flex bison meson ninja ]
-    ++ optionals gtkSupport [ wrapGAppsHook ]
-    ++ optionals stdenv.isLinux [ autoPatchelfHook ];
-  buildInputs =
-    [ zlib glib perl pixman
-      vde2 texinfo lzo snappy
-      gnutls nettle curl
-    ]
-    ++ optionals ncursesSupport [ ncurses ]
-    ++ optionals stdenv.isDarwin [ CoreServices Cocoa Hypervisor rez setfile ]
-    ++ optionals seccompSupport [ libseccomp ]
-    ++ optionals numaSupport [ numactl ]
-    ++ optionals pulseSupport [ libpulseaudio ]
-    ++ optionals sdlSupport [ SDL2 SDL2_image ]
-    ++ optionals gtkSupport [ gtk3 gettext vte ]
-    ++ optionals vncSupport [ libjpeg libpng ]
-    ++ optionals smartcardSupport [ libcacard ]
-    ++ optionals spiceSupport [ spice-protocol spice ]
-    ++ optionals usbredirSupport [ usbredir ]
-    ++ optionals stdenv.isLinux [ alsa-lib libaio libcap_ng libcap attr ]
-    ++ optionals xenSupport [ xen ]
-    ++ optionals cephSupport [ ceph ]
-    ++ optionals glusterfsSupport [ glusterfs libuuid ]
-    ++ optionals openGLSupport [ mesa epoxy libdrm ]
-    ++ optionals virglSupport [ virglrenderer ]
-    ++ optionals libiscsiSupport [ libiscsi ]
-    ++ optionals smbdSupport [ samba ];
-=======
-  nativeBuildInputs = [ python python.pkgs.sphinx pkg-config flex bison meson ninja ]
     ++ lib.optionals gtkSupport [ wrapGAppsHook ]
     ++ lib.optionals stdenv.isLinux [ autoPatchelfHook ];
 
   buildInputs = [ zlib glib perl pixman
-    vde2 texinfo makeWrapper lzo snappy
+    vde2 texinfo lzo snappy
     gnutls nettle curl
   ]
     ++ lib.optionals ncursesSupport [ ncurses ]
@@ -106,7 +77,6 @@
     ++ lib.optionals virglSupport [ virglrenderer ]
     ++ lib.optionals libiscsiSupport [ libiscsi ]
     ++ lib.optionals smbdSupport [ samba ];
->>>>>>> a7d7790d
 
   dontUseMesonConfigure = true; # meson's configurePhase isn't compatible with qemu build
 
