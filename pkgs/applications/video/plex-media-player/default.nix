{ stdenv, fetchFromGitHub, fetchurl, pkgconfig, cmake, python3, mkDerivation
, libX11, libXrandr, qtbase, qtwebchannel, qtwebengine, qtx11extras
, libvdpau, SDL2, mpv, libGL }:
let
  # During compilation, a CMake bundle is downloaded from `artifacts.plex.tv`,
  # which then downloads a handful of web client-related files. To enable
  # sandboxed builds, we manually download them and save them so these files
  # are fetched ahead-of-time instead of during the CMake build. Whenever
  # plex-media-player is updated, the versions for these files are changed,
  # so the build IDs (and SHAs) below will need to be updated!
  depSrcs = rec {
    webClientBuildId = "141-4af71961b12c68";
    webClientDesktopBuildId = "3.104.2-1b12c68";
    webClientTvBuildId = "4.3.0-4af7196";

    webClient = fetchurl {
      url = "https://artifacts.plex.tv/web-client-pmp/${webClientBuildId}/buildid.cmake";
      sha256 = "0fpkd1s49dbiqqlijxbillqd71a78p8y2sc23mwp0lvcmxrg265p";
    };
    webClientDesktopHash = fetchurl {
      url = "https://artifacts.plex.tv/web-client-pmp/${webClientBuildId}/web-client-desktop-${webClientDesktopBuildId}.tar.xz.sha1";
      sha256 = "0sb0j44lwqz9zbm98nba4x6c1jxdzvs36ynwfg527avkxxna0f8f";
    };
    webClientDesktop = fetchurl {
      url = "https://artifacts.plex.tv/web-client-pmp/${webClientBuildId}/web-client-desktop-${webClientDesktopBuildId}.tar.xz";
      sha256 = "0dxa0ka0igfsryzda4r5clwdl47ah78nmlmgj9d5pgsvyvzjp87z";
    };
    webClientTvHash = fetchurl {
      url = "https://artifacts.plex.tv/web-client-pmp/${webClientBuildId}/web-client-tv-${webClientTvBuildId}.tar.xz.sha1";
      sha256 = "086w1bavk2aqsyhv9zi5fynk31zf61sl91r6gjrdrz656wfk5bxa";
    };
    webClientTv = fetchurl {
      url = "https://artifacts.plex.tv/web-client-pmp/${webClientBuildId}/web-client-tv-${webClientTvBuildId}.tar.xz";
      sha256 = "12vbgsfnj0j2y5jd73dpi08hqsr9888sma41nvd4ydsd7qblm455";
    };
  };
in mkDerivation rec {
<<<<<<< HEAD
  pname = "plex-media-player";
  version = "2.36.0.988";
  vsnHash = "0150ae52";
=======
  name = "plex-media-player-${version}";
  version = "2.40.0.1007";
  vsnHash = "5482132c";
>>>>>>> 81760f32

  src = fetchFromGitHub {
    owner = "plexinc";
    repo = "plex-media-player";
    rev = "v${version}-${vsnHash}";
    sha256 = "0ibdh5g8x32iy74q97jfsmxd08wnyrzs3gfiwjfgc10vaa1qdhli";
  };

  nativeBuildInputs = [ pkgconfig cmake python3 ];
  buildInputs = [ libX11 libXrandr qtbase qtwebchannel qtwebengine qtx11extras
                  libvdpau SDL2 mpv libGL ];

  preConfigure = with depSrcs; ''
    mkdir -p build/dependencies
    ln -s ${webClient} build/dependencies/buildid-${webClientBuildId}.cmake
    ln -s ${webClientDesktopHash} build/dependencies/web-client-desktop-${webClientDesktopBuildId}.tar.xz.sha1
    ln -s ${webClientDesktop} build/dependencies/web-client-desktop-${webClientDesktopBuildId}.tar.xz
    ln -s ${webClientTvHash} build/dependencies/web-client-tv-${webClientTvBuildId}.tar.xz.sha1
    ln -s ${webClientTv} build/dependencies/web-client-tv-${webClientTvBuildId}.tar.xz
  '';

  cmakeFlags = [ "-DCMAKE_BUILD_TYPE=RelWithDebInfo" "-DQTROOT=${qtbase}" ];

  meta = with stdenv.lib; {
    description = "Streaming media player for Plex";
    license = licenses.gpl2;
    maintainers = with maintainers; [ kylewlacy ];
    homepage = https://plex.tv;
  };
}<|MERGE_RESOLUTION|>--- conflicted
+++ resolved
@@ -35,15 +35,9 @@
     };
   };
 in mkDerivation rec {
-<<<<<<< HEAD
   pname = "plex-media-player";
-  version = "2.36.0.988";
-  vsnHash = "0150ae52";
-=======
-  name = "plex-media-player-${version}";
   version = "2.40.0.1007";
   vsnHash = "5482132c";
->>>>>>> 81760f32
 
   src = fetchFromGitHub {
     owner = "plexinc";
