{ stdenv, fetchFromGitHub, pkgconfig, cmake, pixman, libpthreadstubs, gtkmm3, libXau
, libXdmcp, lcms2, libiptcdata, libcanberra_gtk3, fftw, expat, pcre, libsigcxx, wrapGAppsHook
, lensfun
}:

stdenv.mkDerivation rec {
  version = "5.3";
  name = "rawtherapee-" + version;

  src = fetchFromGitHub {
    owner = "Beep6581";
    repo = "RawTherapee";
    rev = version;
    sha256 = "1r6sx9zl1wkykgfx6k26268xadair6hzl15v5hmiri9sdhrn33q7";
  };

  nativeBuildInputs = [ pkgconfig wrapGAppsHook ];

  buildInputs = [
<<<<<<< HEAD
    cmake pixman libpthreadstubs gtkmm3 libXau libXdmcp
    lcms2 libiptcdata libcanberra_gtk3 fftw expat pcre libsigcxx
=======
    pkgconfig cmake pixman libpthreadstubs gtkmm3 libXau libXdmcp
    lcms2 libiptcdata libcanberra_gtk3 fftw expat pcre libsigcxx lensfun
>>>>>>> 893df17c
  ];

  cmakeFlags = [
    "-DPROC_TARGET_NUMBER=2"
    "-DCACHE_NAME_SUFFIX=\"\""
  ];

  CMAKE_CXX_FLAGS = "-std=c++11 -Wno-deprecated-declarations -Wno-unused-result";

  postUnpack = ''
    echo "set(HG_VERSION $version)" > $sourceRoot/ReleaseInfo.cmake
  '';

  enableParallelBuilding = true;

  meta = {
    description = "RAW converter and digital photo processing software";
    homepage = http://www.rawtherapee.com/;
    license = stdenv.lib.licenses.gpl3Plus;
    maintainers = with stdenv.lib.maintainers; [ viric jcumming mahe the-kenny ];
    platforms = with stdenv.lib.platforms; linux;
  };
}<|MERGE_RESOLUTION|>--- conflicted
+++ resolved
@@ -17,13 +17,8 @@
   nativeBuildInputs = [ pkgconfig wrapGAppsHook ];
 
   buildInputs = [
-<<<<<<< HEAD
     cmake pixman libpthreadstubs gtkmm3 libXau libXdmcp
-    lcms2 libiptcdata libcanberra_gtk3 fftw expat pcre libsigcxx
-=======
-    pkgconfig cmake pixman libpthreadstubs gtkmm3 libXau libXdmcp
     lcms2 libiptcdata libcanberra_gtk3 fftw expat pcre libsigcxx lensfun
->>>>>>> 893df17c
   ];
 
   cmakeFlags = [
