{ lib, stdenv, fetchFromGitHub, substituteAll, swaybg
, meson, ninja, pkg-config, wayland-scanner, scdoc
, wayland, libxkbcommon, pcre, json_c, dbus, libevdev
, pango, cairo, libinput, libcap, pam, gdk-pixbuf, librsvg
, wlroots, wayland-protocols, libdrm
, nixosTests
# Used by the NixOS module:
, isNixOS ? false

, enableXWayland ? true
}:

stdenv.mkDerivation rec {
  pname = "sway-unwrapped";
  version = "1.6.1";

  src = fetchFromGitHub {
    owner = "swaywm";
    repo = "sway";
    rev = version;
    sha256 = "0j4sdbsrlvky1agacc0pcz9bwmaxjmrapjnzscbd2i0cria2fc5j";
  };

  patches = [
    ./load-configuration-from-etc.patch

    (substituteAll {
      src = ./fix-paths.patch;
      inherit swaybg;
    })
  ] ++ lib.optionals (!isNixOS) [
    # References to /nix/store/... will get GC'ed which causes problems when
    # copying the default configuration:
    ./sway-config-no-nix-store-references.patch
  ] ++ lib.optionals isNixOS [
    # Use /run/current-system/sw/share and /etc instead of /nix/store
    # references:
    ./sway-config-nixos-paths.patch
  ];

<<<<<<< HEAD
  postPatch = lib.optionalString isNixOS ''
    echo -e '\ninclude /etc/sway/config.d/*' >> config.in
  '';

  strictDeps = true;

  # Pkg-config binary for machine MachineChoice.BUILD not found. Giving up.
  # has to be in both depsBuildBuild and nativeBuildInputs
  depsBuildBuild = [ pkg-config scdoc ];

=======
>>>>>>> b2181bc9
  nativeBuildInputs = [
    meson ninja pkg-config wayland-scanner
  ];

  buildInputs = [
    wayland libxkbcommon pcre json_c dbus libevdev
    pango cairo libinput libcap pam gdk-pixbuf librsvg
    wayland-protocols libdrm
    (wlroots.override { inherit enableXWayland; })
  ];

  mesonFlags = [
    "-Dsd-bus-provider=libsystemd"
  ]
    ++ lib.optional (!enableXWayland) "-Dxwayland=disabled"
  ;

  passthru.tests.basic = nixosTests.sway;

  meta = with lib; {
    description = "An i3-compatible tiling Wayland compositor";
    longDescription = ''
      Sway is a tiling Wayland compositor and a drop-in replacement for the i3
      window manager for X11. It works with your existing i3 configuration and
      supports most of i3's features, plus a few extras.
      Sway allows you to arrange your application windows logically, rather
      than spatially. Windows are arranged into a grid by default which
      maximizes the efficiency of your screen and can be quickly manipulated
      using only the keyboard.
    '';
    homepage    = "https://swaywm.org";
    changelog   = "https://github.com/swaywm/sway/releases/tag/${version}";
    license     = licenses.mit;
    platforms   = platforms.linux;
    maintainers = with maintainers; [ primeos synthetica ma27 ];
  };
}<|MERGE_RESOLUTION|>--- conflicted
+++ resolved
@@ -38,21 +38,8 @@
     ./sway-config-nixos-paths.patch
   ];
 
-<<<<<<< HEAD
-  postPatch = lib.optionalString isNixOS ''
-    echo -e '\ninclude /etc/sway/config.d/*' >> config.in
-  '';
-
-  strictDeps = true;
-
-  # Pkg-config binary for machine MachineChoice.BUILD not found. Giving up.
-  # has to be in both depsBuildBuild and nativeBuildInputs
-  depsBuildBuild = [ pkg-config scdoc ];
-
-=======
->>>>>>> b2181bc9
   nativeBuildInputs = [
-    meson ninja pkg-config wayland-scanner
+    meson ninja pkg-config wayland-scanner scdoc
   ];
 
   buildInputs = [
