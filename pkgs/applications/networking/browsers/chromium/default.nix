--- conflicted
+++ resolved
@@ -1,26 +1,4 @@
-<<<<<<< HEAD
-{ newScope, stdenv, makeWrapper
-=======
-{ stdenv, fetchurl, makeWrapper, ninja, which, makeDesktopItem
-
-# default dependencies
-, bzip2, flac, speex
-, libevent, expat, libjpeg
-, libpng, libxml2, libxslt
-, xdg_utils, yasm, zlib
-, libusb1, libexif, pciutils
-
-, python, pythonPackages, perl, pkgconfig
-, nspr, udev, krb5, file
-, utillinux, alsaLib
-, gcc, bison, gperf
-, glib, gtk, dbus_glib
-, libXScrnSaver, libXcursor, libXtst, mesa
-, protobuf, speechd, libXdamage
-
-# optional dependencies
-, libgcrypt ? null # gnomeSupport || cupsSupport
->>>>>>> 5533e05c
+{ newScope, stdenv, makeWrapper, makeDesktopItem
 
 # package customization
 , channel ? "stable"
@@ -60,17 +38,6 @@
     };
   };
 
-<<<<<<< HEAD
-in stdenv.mkDerivation {
-  name = "chromium-${channel}-${chromium.browser.version}";
-=======
-  # build paths and release info
-  packageName = "chromium";
-  buildType = "Release";
-  buildPath = "out/${buildType}";
-  libExecPath = "$out/libexec/${packageName}";
-  sandboxPath = "${sandbox}/bin/${packageName}_sandbox";
-
   desktopItem = makeDesktopItem {
     name = "Chromium";
     exec = "chromium";
@@ -78,72 +45,21 @@
     comment = "An open source web browser from Google";
     desktopName = "Chromium";
     genericName = "Web browser";
-    mimeType = "text/html;text/xml;application/xhtml+xml;x-scheme-handler/http;x-scheme-handler/https;x-scheme-handler/ftp;x-scheme-handler/mailto;x-scheme-handler/webcal";
+    mimeType = stdenv.lib.concatStringsSep ";" [
+      "text/html"
+      "text/xml"
+      "application/xhtml+xml"
+      "x-scheme-handler/http"
+      "x-scheme-handler/https"
+      "x-scheme-handler/ftp"
+      "x-scheme-handler/mailto"
+      "x-scheme-handler/webcal"
+    ];
     categories = "Network;WebBrowser";
   };
 
-in stdenv.mkDerivation rec {
-  name = "${packageName}-${src.version}";
-  inherit packageName src;
-
-  buildInputs = defaultDependencies ++ [
-    which makeWrapper
-    python perl pkgconfig
-    nspr udev
-    (if useOpenSSL then openssl else nss)
-    utillinux alsaLib
-    gcc bison gperf
-    krb5 file
-    glib gtk dbus_glib
-    libXScrnSaver libXcursor libXtst mesa
-    pciutils protobuf speechd libXdamage
-    pythonPackages.gyp
-  ] ++ optional gnomeKeyringSupport libgnome_keyring
-    ++ optionals gnomeSupport [ gconf libgcrypt ]
-    ++ optional enableSELinux libselinux
-    ++ optional cupsSupport libgcrypt
-    ++ optional pulseSupport pulseaudio;
-
-  prePatch = ''
-    # XXX: Figure out a way how to split these properly.
-    #cpflags="-dsr --no-preserve=mode"
-    cpflags="-dr"
-    cp $cpflags "${src.main}"/* .
-    cp $cpflags "${src.bundled}" third_party
-    cp $cpflags "${src.sandbox}" sandbox
-    chmod -R u+w . # XXX!
-  '';
-
-  postPatch = ''
-    sed -i -e '/base::FilePath exe_dir/,/^ *} *$/c \
-      sandbox_binary = \
-        base::FilePath("'"${sandboxPath}"'");
-    ' content/browser/browser_main_loop.cc
-  '';
-
-  gypFlags = mkGypFlags (gypFlagsUseSystemLibs // {
-    linux_use_gold_binary = false;
-    linux_use_gold_flags = false;
-    proprietary_codecs = false;
-    use_gnome_keyring = gnomeKeyringSupport;
-    use_gconf = gnomeSupport;
-    use_gio = gnomeSupport;
-    use_pulseaudio = pulseSupport;
-    disable_nacl = !enableNaCl;
-    use_openssl = useOpenSSL;
-    selinux = enableSELinux;
-    use_cups = cupsSupport;
-    linux_sandbox_path="${sandboxPath}";
-    linux_sandbox_chrome_path="${libExecPath}/${packageName}";
-    werror = "";
-
-    # Google API keys, see http://www.chromium.org/developers/how-tos/api-keys.
-    # Note: These are for NixOS/nixpkgs use ONLY. For your own distribution,
-    # please get your own set of keys.
-    google_api_key = "AIzaSyDGi15Zwl11UNe6Y-5XW_upsfyw31qwZPI";
-    google_default_client_id = "404761575300.apps.googleusercontent.com";
-    google_default_client_secret = "9rIFQjfnkykEmqb6FfjJQD1D";
->>>>>>> 5533e05c
+in stdenv.mkDerivation {
+  name = "chromium-${channel}-${chromium.browser.version}";
 
   buildInputs = [ makeWrapper ];
 
@@ -151,44 +67,17 @@
     browserBinary = "${chromium.browser}/libexec/chromium/chromium";
     sandboxBinary = "${chromium.sandbox}/bin/chromium-sandbox";
   in ''
-    ensureDir "$out/bin"
+    ensureDir "$out/bin" "$out/share/applications"
+
     ln -s "${chromium.browser}/share" "$out/share"
     makeWrapper "${browserBinary}" "$out/bin/chromium" \
       --set CHROMIUM_SANDBOX_BINARY_PATH "${sandboxBinary}" \
       --add-flags "${chromium.plugins.flagsEnabled}"
+
+    cp -v "${desktopItem}/share/applications/"* "$out/share/applications"
   '';
 
-<<<<<<< HEAD
   inherit (chromium.browser) meta packageName;
-=======
-  installPhase = ''
-    ensureDir "${libExecPath}"
-    cp -v "${buildPath}/"*.pak "${libExecPath}/"
-    cp -vR "${buildPath}/locales" "${buildPath}/resources" "${libExecPath}/"
-    cp -v ${buildPath}/libffmpegsumo.so "${libExecPath}/"
-
-    cp -v "${buildPath}/chrome" "${libExecPath}/${packageName}"
-
-    mkdir -vp "$out/bin"
-    makeWrapper "${libExecPath}/${packageName}" "$out/bin/${packageName}"
-
-    mkdir -vp "$out/share/man/man1"
-    cp -v "${buildPath}/chrome.1" "$out/share/man/man1/${packageName}.1"
-
-    for icon_file in chrome/app/theme/chromium/product_logo_*[0-9].png; do
-      num_and_suffix="''${icon_file##*logo_}"
-      icon_size="''${num_and_suffix%.*}"
-      expr "$icon_size" : "^[0-9][0-9]*$" || continue
-      logo_output_prefix="$out/share/icons/hicolor"
-      logo_output_path="$logo_output_prefix/''${icon_size}x''${icon_size}/apps"
-      mkdir -vp "$logo_output_path"
-      cp -v "$icon_file" "$logo_output_path/${packageName}.png"
-    done
-
-    mkdir -vp "$out/share/applications"
-    cp -v "${desktopItem}/share/applications/"* "$out/share/applications"
-  '';
->>>>>>> 5533e05c
 
   passthru = {
     mkDerivation = chromium.mkChromiumDerivation;
