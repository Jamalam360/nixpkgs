{ stdenv, lib, fetchurl,
  dpkg,
  alsaLib,
  at-spi2-atk,
  atk,
  cairo,
  cups,
  dbus,
  expat,
  fontconfig,
  freetype,
  gdk_pixbuf,
  glib,
  gnome2,
  gnome3,
  gtk3,
  libuuid,
  libX11,
  libXcomposite,
  libXcursor,
  libXdamage,
  libXext,
  libXfixes,
  libXi,
  libXrandr,
  libXrender,
  libXScrnSaver,
  libXtst,
  nspr,
  nss,
  pango,
  udev,
  xorg,
  zlib,
  xdg_utils,
  wrapGAppsHook
}:

let rpath = lib.makeLibraryPath [
    alsaLib
    at-spi2-atk
    atk
    cairo
    cups
    dbus
    expat
    fontconfig
    freetype
    gdk_pixbuf
    glib
    gnome2.GConf
    gtk3
    libuuid
    libX11
    libXcomposite
    libXcursor
    libXdamage
    libXext
    libXfixes
    libXi
    libXrandr
    libXrender
    libXScrnSaver
    libXtst
    nspr
    nss
    pango
    udev
    xorg.libxcb
    zlib
    xdg_utils
];


in stdenv.mkDerivation rec {
<<<<<<< HEAD
    pname = "brave";
=======
    name = "brave-${version}";
>>>>>>> 9467621b
    version = "0.56.12";

    src = fetchurl {
        url = "https://github.com/brave/brave-browser/releases/download/v${version}/brave-browser_${version}_amd64.deb";
        sha256 = "1pvablwchpsm1fdhfp9kr2912yv4812r8prv5fn799qpflzxvyai";
    };

    dontConfigure = true;
    dontBuild = true;
    dontPatchELF = true;

    nativeBuildInputs = [ dpkg wrapGAppsHook ];

    buildInputs = [ glib gnome3.gsettings_desktop_schemas gnome3.defaultIconTheme ];

    unpackPhase = "dpkg-deb --fsys-tarfile $src | tar -x --no-same-permissions --no-same-owner";

    installPhase = ''
        mkdir -p $out $out/bin

        cp -R usr/share $out
        cp -R opt/ $out/opt

        export BINARYWRAPPER=$out/opt/brave.com/brave/brave-browser

        # Fix path to bash in $BINARYWRAPPER
        substituteInPlace $BINARYWRAPPER \
            --replace /bin/bash ${stdenv.shell}

        ln -sf $BINARYWRAPPER $out/bin/brave

        patchelf \
            --set-interpreter "$(cat $NIX_CC/nix-support/dynamic-linker)" \
            --set-rpath "${rpath}" $out/opt/brave.com/brave/brave

        # Fix paths
        substituteInPlace $out/share/applications/brave-browser.desktop \
            --replace /usr/bin/brave-browser $out/bin/brave
        substituteInPlace $out/share/gnome-control-center/default-apps/brave-browser.xml \
            --replace /opt/brave.com $out/opt/brave.com
        substituteInPlace $out/share/menu/brave-browser.menu \
            --replace /opt/brave.com $out/opt/brave.com
        substituteInPlace $out/opt/brave.com/brave/default-app-block \
            --replace /opt/brave.com $out/opt/brave.com

        # Correct icons location
        icon_sizes=("16" "22" "24" "32" "48" "64" "128" "256")

        for icon in ''${icon_sizes[*]}
        do
            mkdir -p $out/share/icons/hicolor/$icon\x$icon/apps
            ln -s $out/opt/brave.com/brave/product_logo_$icon.png $out/share/icons/hicolor/$icon\x$icon/apps/brave-browser.png
        done

        # Replace xdg-settings and xdg-mime
        ln -sf ${xdg_utils}/bin/xdg-settings $out/opt/brave.com/brave/xdg-settings
        ln -sf ${xdg_utils}/bin/xdg-mime $out/opt/brave.com/brave/xdg-mime
    '';

    meta = with stdenv.lib; {
        homepage = "https://brave.com/";
        description = "Privacy-oriented browser for Desktop and Laptop computers";
        longDescription = ''
          Brave browser blocks the ads and trackers that slow you down,
          chew up your bandwidth, and invade your privacy. Brave lets you
          contribute to your favorite creators automatically.
        '';
        license = licenses.mpl20;
        maintainers = [ maintainers.uskudnik ];
        platforms = [ "x86_64-linux" ];
    };
}<|MERGE_RESOLUTION|>--- conflicted
+++ resolved
@@ -73,11 +73,7 @@
 
 
 in stdenv.mkDerivation rec {
-<<<<<<< HEAD
     pname = "brave";
-=======
-    name = "brave-${version}";
->>>>>>> 9467621b
     version = "0.56.12";
 
     src = fetchurl {
