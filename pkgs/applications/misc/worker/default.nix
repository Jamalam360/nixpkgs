{ stdenv, libX11, fetchurl }:

stdenv.mkDerivation rec {
<<<<<<< HEAD
  pname = "worker";
  version = "4.0.0";

  src = fetchurl {
    url = "http://www.boomerangsworld.de/cms/worker/downloads/${pname}-${version}.tar.gz";
    sha256 = "0cs1sq7zpp787r1irhqk5pmxa26rjz55mbgda4823z9zkzwfxy19";
=======
  name = "worker-${version}";
  version = "4.0.1";

  src = fetchurl {
    url = "http://www.boomerangsworld.de/cms/worker/downloads/${name}.tar.gz";
    sha256 = "1mwkyak68bsxgff399xmr7bb3hxl0r976b90zi7jrzznwlvxx7vh";
>>>>>>> 8943fb5f
  };

  buildInputs = [ libX11 ];

  meta = with stdenv.lib; {
    description = "A two-pane file manager with advanced file manipulation features";
    homepage = http://www.boomerangsworld.de/cms/worker/index.html;
    license =  licenses.gpl2;
    maintainers = [ maintainers.ndowens ];
  };
}<|MERGE_RESOLUTION|>--- conflicted
+++ resolved
@@ -1,21 +1,12 @@
 { stdenv, libX11, fetchurl }:
 
 stdenv.mkDerivation rec {
-<<<<<<< HEAD
   pname = "worker";
-  version = "4.0.0";
+  version = "4.0.1";
 
   src = fetchurl {
     url = "http://www.boomerangsworld.de/cms/worker/downloads/${pname}-${version}.tar.gz";
-    sha256 = "0cs1sq7zpp787r1irhqk5pmxa26rjz55mbgda4823z9zkzwfxy19";
-=======
-  name = "worker-${version}";
-  version = "4.0.1";
-
-  src = fetchurl {
-    url = "http://www.boomerangsworld.de/cms/worker/downloads/${name}.tar.gz";
     sha256 = "1mwkyak68bsxgff399xmr7bb3hxl0r976b90zi7jrzznwlvxx7vh";
->>>>>>> 8943fb5f
   };
 
   buildInputs = [ libX11 ];
