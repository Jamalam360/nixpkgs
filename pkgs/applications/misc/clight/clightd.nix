{ lib, stdenv, fetchFromGitHub
, dbus, cmake, pkg-config, wayland-scanner
, glib, udev, polkit, libusb1, libjpeg, libmodule
, pcre, libXdmcp, util-linux, libpthreadstubs
, enableDdc ? true, ddcutil
, enableDpms ? true, libXext
, enableGamma ? true, libdrm, libXrandr, wayland
, enableScreen ? true
, enableYoctolight ? true }:

stdenv.mkDerivation rec {
  pname = "clightd";
  version = "5.8";

  src = fetchFromGitHub {
    owner = "FedeDP";
    repo = "Clightd";
    rev = version;
    hash = "sha256-Lmno/TJVCQVNzfpKNZzuDf2OM6w6rbz+zJTr3zVo/CM=";
  };

  # dbus-1.pc has datadir=/etc
  SYSTEM_BUS_DIR = "${placeholder "out"}/share/dbus-1/system-services";
  # polkit-gobject-1.pc has prefix=${polkit.out}
  POLKIT_ACTION_DIR = "${placeholder "out"}/share/polkit-1/actions";

  postPatch = ''
    sed -i "s@pkg_get_variable(SYSTEM_BUS_DIR.*@set(SYSTEM_BUS_DIR $SYSTEM_BUS_DIR)@" CMakeLists.txt
    sed -i "s@pkg_get_variable(POLKIT_ACTION_DIR.*@set(POLKIT_ACTION_DIR $POLKIT_ACTION_DIR)@" CMakeLists.txt
  '';

  cmakeFlags =
    [ "-DSYSTEMD_SERVICE_DIR=${placeholder "out"}/lib/systemd/system"
      "-DDBUS_CONFIG_DIR=${placeholder "out"}/etc/dbus-1/system.d"
      # systemd.pc has prefix=${systemd.out}
      "-DMODULE_LOAD_DIR=${placeholder "out"}/lib/modules-load.d"
    ] ++ lib.optional enableDdc        "-DENABLE_DDC=1"
      ++ lib.optional enableDpms       "-DENABLE_DPMS=1"
      ++ lib.optional enableGamma      "-DENABLE_GAMMA=1"
      ++ lib.optional enableScreen     "-DENABLE_SCREEN=1"
      ++ lib.optional enableYoctolight "-DENABLE_YOCTOLIGHT=1";

  depsBuildBuild = [
    pkg-config
  ];

  nativeBuildInputs = [
    cmake
    pkg-config
    wayland-scanner
  ];

<<<<<<< HEAD
  buildInputs = with lib; [
    dbus
=======
  buildInputs = [
>>>>>>> e3b8ab6b
    glib
    udev
    polkit
    libusb1
    libjpeg
    libmodule

    pcre
    libXdmcp
    util-linux
    libpthreadstubs
  ] ++ lib.optionals enableDdc [ ddcutil ]
    ++ lib.optionals enableDpms [ libXext ]
    ++ lib.optionals enableGamma [ libXrandr ]
    ++ lib.optionals (enableDpms || enableGamma || enableScreen) [ libdrm wayland ];

  postInstall = ''
    mkdir -p $out/bin
    ln -svT $out/libexec/clightd $out/bin/clightd
  '';

  meta = with lib; {
    description = "Linux bus interface that changes screen brightness/temperature";
    mainProgram = "clightd";
    homepage = "https://github.com/FedeDP/Clightd";
    platforms = platforms.linux;
    license = licenses.gpl3;
    maintainers = with maintainers; [
      eadwu
    ];
  };
}<|MERGE_RESOLUTION|>--- conflicted
+++ resolved
@@ -50,12 +50,8 @@
     wayland-scanner
   ];
 
-<<<<<<< HEAD
-  buildInputs = with lib; [
+  buildInputs = [
     dbus
-=======
-  buildInputs = [
->>>>>>> e3b8ab6b
     glib
     udev
     polkit
