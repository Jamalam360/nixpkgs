{ stdenv, fetchurl, zlib, glib, xorg, dbus, fontconfig, libGL,
  freetype, xkeyboard_config, makeDesktopItem, makeWrapper }:

stdenv.mkDerivation rec {
<<<<<<< HEAD
  pname = "robo3t";
  version = "1.1.1";
=======
  name = "robo3t-${version}";
  version = "1.3.1";
  rev = "7419c406";
>>>>>>> 81760f32

  src = fetchurl {
    url = "https://download-test.robomongo.org/linux/robo3t-${version}-linux-x86_64-${rev}.tar.gz";
    sha256 = "1mp5i8iahd4qkwgi5ix98hlg17ivw5da27n0drnr0wk458wn99hi";
  };

  icon = fetchurl {
    url = "https://github.com/Studio3T/robomongo/raw/${version}/trash/install/linux/robomongo.png";
    sha256 = "15li8536x600kkfkb3h6mw7y0f2ljkv951pc45dpiw036vldibv2";
  };

  desktopItem = makeDesktopItem {
    name = "robo3t";
    exec = "robo3t";
    icon = icon;
    comment = "Query GUI for mongodb";
    desktopName = "Robo3T";
    genericName = "MongoDB management tool";
    categories = "Development;IDE;mongodb;";
  };

  nativeBuildInputs = [makeWrapper];

  ldLibraryPath = stdenv.lib.makeLibraryPath [
    stdenv.cc.cc
    zlib
    glib
    xorg.libXi
    xorg.libxcb
    xorg.libXrender
    xorg.libX11
    xorg.libSM
    xorg.libICE
    xorg.libXext
    dbus
    fontconfig
    freetype
    libGL
  ];

  installPhase = ''
    BASEDIR=$out/lib/robo3t

    mkdir -p $BASEDIR/bin
    cp bin/* $BASEDIR/bin

    mkdir -p $BASEDIR/lib
    cp -r lib/* $BASEDIR/lib

    mkdir -p $out/share/applications
    cp $desktopItem/share/applications/* $out/share/applications

    mkdir -p $out/share/icons
    cp ${icon} $out/share/icons/robomongo.png

    patchelf --set-interpreter ${stdenv.cc.libc}/lib/ld-linux-x86-64.so.2 $BASEDIR/bin/robo3t

    mkdir $out/bin

    makeWrapper $BASEDIR/bin/robo3t $out/bin/robo3t \
      --suffix LD_LIBRARY_PATH : ${ldLibraryPath} \
      --suffix QT_XKB_CONFIG_ROOT : ${xkeyboard_config}/share/X11/xkb
  '';

  meta = {
    homepage = https://robomongo.org/;
    description = "Query GUI for mongodb";
    platforms = [ "x86_64-linux" ];
    license = stdenv.lib.licenses.gpl3;
    maintainers = [ stdenv.lib.maintainers.eperuffo ];
  };
}<|MERGE_RESOLUTION|>--- conflicted
+++ resolved
@@ -2,14 +2,9 @@
   freetype, xkeyboard_config, makeDesktopItem, makeWrapper }:
 
 stdenv.mkDerivation rec {
-<<<<<<< HEAD
   pname = "robo3t";
-  version = "1.1.1";
-=======
-  name = "robo3t-${version}";
   version = "1.3.1";
   rev = "7419c406";
->>>>>>> 81760f32
 
   src = fetchurl {
     url = "https://download-test.robomongo.org/linux/robo3t-${version}-linux-x86_64-${rev}.tar.gz";
