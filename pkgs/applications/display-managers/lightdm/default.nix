--- conflicted
+++ resolved
@@ -1,9 +1,5 @@
 { stdenv, fetchurl, pam, pkgconfig, libxcb, glib, libXdmcp, itstool, libxml2
-<<<<<<< HEAD
-, intltool, x11, libxklavier, libgcrypt, libaudit
-=======
-, intltool, xlibsWrapper, libxklavier, libgcrypt
->>>>>>> eb09b1fd
+, intltool, xlibsWrapper, libxklavier, libgcrypt, libaudit
 , qt4 ? null, qt5 ? null
 }:
 
