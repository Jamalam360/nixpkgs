{ stdenv
, lib
, callPackage
, fetchFromGitHub
, fetchPypi
, fetchpatch
, python311
, substituteAll
, ffmpeg-headless
, inetutils
, nixosTests
, home-assistant
, testers

# Look up dependencies of specified components in component-packages.nix
, extraComponents ? [ ]

# Additional packages to add to propagatedBuildInputs
, extraPackages ? ps: []

# Override Python packages using
# self: super: { pkg = super.pkg.overridePythonAttrs (oldAttrs: { ... }); }
# Applied after defaultOverrides
, packageOverrides ? self: super: {}

# Skip pip install of required packages on startup
, skipPip ? true }:

let
  defaultOverrides = [
    # Override the version of some packages pinned in Home Assistant's setup.py and requirements_all.txt

    (self: super: {
<<<<<<< HEAD
      aioairzone = super.aioairzone.overridePythonAttrs (oldAttrs: rec {
        version = "0.6.9";
        src = fetchFromGitHub {
          owner = "Noltari";
          repo = "aioairzone";
          rev = "refs/tags/${version}";
          hash = "sha256-0nbH0pnTYRuSOkzG5Yn/fJmRKtXBMd6ti6Z+AW72j3Q=";
=======
      aioairq = super.aioairq.overridePythonAttrs (oldAttrs: rec {
        version = "0.3.1";
        src = fetchFromGitHub {
          owner = "CorantGmbH";
          repo = "aioairq";
          rev = "refs/tags/v${version}";
          hash = "sha256-SRsDSHTZkkygaQZjHENKNLx3ZWMi/PubS1m/MonEKNk=";
>>>>>>> e2b40f68
        };
      });

      aioesphomeapi = super.aioesphomeapi.overridePythonAttrs (oldAttrs: rec {
        version = "19.2.1";
        src = fetchFromGitHub {
          owner = "esphome";
          repo = "aioesphomeapi";
          rev = "refs/tags/v${version}";
          hash = "sha256-WSWGO0kI1m6oaImUYZ6m5WKJ+xPs/rtn5wVq1bDr+bE=";
        };
      });

      aiogithubapi = super.aiogithubapi.overridePythonAttrs (oldAttrs: rec {
        version = "22.10.1";
        src = fetchFromGitHub {
          owner = "ludeeus";
          repo = "aiogithubapi";
          rev = "refs/tags/${version}";
          hash = "sha256-ceBuqaMqqL6qwN52765MG4sLt+08hx2G9rUVNC7x6ik=";
        };
        propagatedBuildInputs = with self; [
          aiohttp
          async-timeout
          backoff
        ];
      });

      aionotion = super.aionotion.overridePythonAttrs (oldAttrs: rec {
        version = "2023.05.5";
        src = fetchFromGitHub {
          owner = "bachya";
          repo = "aionotion";
          rev = "refs/tags/${version}";
          hash = "sha256-/2sF8m5R8YXkP89bi5zR3h13r5LrFOl1OsixAcX0D4o=";
        };
        patches = [
          (fetchpatch {
            # clean up build dependencies; https://github.com/bachya/aionotion/commit/53c7285110d12810f9b43284295f71d052a81b83
            url = "https://github.com/bachya/aionotion/commit/53c7285110d12810f9b43284295f71d052a81b83.patch";
            hash = "sha256-RLRbHmaR2A8MNc96WHx0L8ccyygoBUaOulAuRJkFuUM=";
          })
        ];
      });

      aiopvapi = super.aiopvapi.overridePythonAttrs (oldAttrs: rec {
        version = "2.0.4";
        src = fetchFromGitHub {
          owner = "sander76";
          repo = "aio-powerview-api";
          rev = "refs/tags/v${version}";
          hash = "sha256-cghfNi5T343/7GxNLDrE0iAewMlRMycQTP7SvDVpU2M=";
        };
      });

      aiohttp-zlib-ng = super.aiohttp-zlib-ng.overridePythonAttrs (oldAttrs: rec {
        version = "0.1.1";
        src = fetchFromGitHub {
          owner = "bdraco";
          repo = "aiohttp-zlib-ng";
          rev = "refs/tags/v${version}";
          hash = "sha256-dTNwt4eX6ZQ8ySK2/9ziVbc3KFg2aL/EsiBWaJRC4x8=";
        };
      });

      aiowatttime = super.aiowatttime.overridePythonAttrs (oldAttrs: rec {
        version = "0.1.1";
        src = fetchFromGitHub {
          owner = "bachya";
          repo = "aiowatttime";
          rev = "refs/tags/${version}";
          hash = "sha256-tWnxGLJT+CRFvkhxFamHxnLXBvoR8tfOvzH1o1i5JJg=";
        };
        postPatch = ''
          substituteInPlace pyproject.toml --replace \
            '"setuptools >= 35.0.2", "wheel >= 0.29.0", "poetry>=0.12"' \
            '"poetry-core"'
        '';
      });

      amberelectric = super.amberelectric.overridePythonAttrs (oldAttrs: rec {
        version = "1.0.4";
        src = fetchPypi {
          inherit (oldAttrs) pname;
          inherit version;
          hash = "sha256-5SWJnTxRm6mzP0RxrgA+jnV+Gp23WjqQA57wbT2V9Dk=";
        };
      });

      astral = super.astral.overridePythonAttrs (oldAttrs: rec {
        pname = "astral";
        version = "2.2";
        src = fetchPypi {
          inherit pname version;
          hash = "sha256-5B2ZZ9XEi+QhNGVS8PTe2tQ/85qDV09f8q0ytmJ7b74=";
        };
        postPatch = ''
          substituteInPlace pyproject.toml \
            --replace "poetry>=1.0.0b1" "poetry-core" \
            --replace "poetry.masonry" "poetry.core.masonry"
        '';
        propagatedBuildInputs = oldAttrs.propagatedBuildInputs ++ [
          self.pytz
        ];
      });

      geojson = super.geojson.overridePythonAttrs (oldAttrs: rec {
        version = "2.5.0";
        src = fetchFromGitHub {
          inherit (oldAttrs.src) owner repo;
          rev = "refs/tags/${version}";
          hash = "sha256-AcImffYki1gnIaZp/1eacNjdDgjn6qinPJXq9jYtoRg=";
        };
        doCheck = false;
      });

      ha-av = super.av.overridePythonAttrs (oldAttrs: rec {
        pname = "ha-av";
        version = "10.1.1";

        src = fetchPypi {
          inherit pname version;
          hash = "sha256-QaMFVvglipN0kG1+ZQNKk7WTydSyIPn2qa32UtvLidw=";
        };
      });

      intellifire4py = super.intellifire4py.overridePythonAttrs (oldAttrs: rec {
        version = "2.2.2";
        src = fetchFromGitHub {
          owner = "jeeftor";
          repo = "intellifire4py";
          rev = "refs/tags/${version}";
          hash = "sha256-iqlKfpnETLqQwy5sNcK2x/TgmuN2hCfYoHEFK2WWVXI=";
        };
        nativeBuildInputs = with self; [
          setuptools
        ];
        propagatedBuildInputs = with self; [
          aenum
          aiohttp
          pydantic
          requests
        ];
        doCheck = false; # requires asynctest, which does not work on python 3.11
      });

      jaraco-abode = super.jaraco-abode.overridePythonAttrs (oldAttrs: rec {
        version = "3.3.0";
        src = fetchFromGitHub {
          inherit (oldAttrs.src) owner repo;
          rev = "refs/tags/v${version}";
          hash = "sha256-LnbWzIST+GMtdsHDKg67WWt9GmHUcSuGZ5Spei3nEio=";
        };
      });

      justnimbus = super.justnimbus.overridePythonAttrs (oldAttrs: rec {
        version = "0.6.0";
        src = fetchFromGitHub {
          owner = "kvanzuijlen";
          repo = "justnimbus";
          rev = "refs/tags/${version}";
          hash = "sha256-uQ5Nc5sxqHeAuavyfX4Q6Umsd54aileJjFwOOU6X7Yg=";
        };
      });

      mcstatus = super.mcstatus.overridePythonAttrs (oldAttrs: rec {
        version = "11.0.0";
        src = fetchFromGitHub {
          owner = "py-mine";
          repo = "mcstatus";
          rev = "refs/tags/v${version}";
          hash = "sha256-1jPIsFEJ17kjtCBiX4IvSf2FxYw9DkH3MrrJ85N71tc=";
        };
      });

      notifications-android-tv = super.notifications-android-tv.overridePythonAttrs (oldAttrs: rec {
        version = "0.1.5";
        format = "setuptools";

        src = fetchFromGitHub {
          owner = "engrbm87";
          repo = "notifications_android_tv";
          rev = "refs/tags/${version}";
          hash = "sha256-adkcUuPl0jdJjkBINCTW4Kmc16C/HzL+jaRZB/Qr09A=";
        };

        nativeBuildInputs = with self; [
          setuptools
        ];

        propagatedBuildInputs = with self; [
          requests
        ];

        doCheck = false; # no tests
      });

      openai = super.openai.overridePythonAttrs (oldAttrs: rec {
        version = "0.28.1";
        src = fetchFromGitHub {
          owner = "openai";
          repo = "openai-python";
          rev = "refs/tags/v${version}";
          hash = "sha256-liJyeGxnYIC/jUQKdeATHpVJb/12KGbeM94Y2YQphfY=";
        };
        nativeBuildInputs = with self; [
          setuptools
        ];
        propagatedBuildInputs = with self; [
          aiohttp
          requests
          tqdm
        ];
        disabledTestPaths = [
          # Requires a real API key
          "openai/tests/test_endpoints.py"
          "openai/tests/asyncio/test_endpoints.py"
          # openai: command not found
          "openai/tests/test_file_cli.py"
          "openai/tests/test_long_examples_validator.py"
        ];
      });

      # Pinned due to API changes in 1.3.0
      ovoenergy = super.ovoenergy.overridePythonAttrs (oldAttrs: rec {
        version = "1.2.0";
        src = fetchFromGitHub {
          owner = "timmo001";
          repo = "ovoenergy";
          rev = "refs/tags/v${version}";
          hash = "sha256-OSK74uvpHuEtWgbLVFrz1NO7lvtHbt690smGQ+GlsOI=";
        };
      });

      # Pinned due to API changes in 0.1.0
      poolsense = super.poolsense.overridePythonAttrs (oldAttrs: rec {
        version = "0.0.8";
        src = fetchPypi {
          pname = "poolsense";
          inherit version;
          hash = "sha256-17MHrYRmqkH+1QLtgq2d6zaRtqvb9ju9dvPt9gB2xCc=";
        };
      });

      py-synologydsm-api = super.py-synologydsm-api.overridePythonAttrs (oldAttrs: rec {
        version = "2.1.4";
        src = fetchFromGitHub {
          owner = "mib1185";
          repo = "py-synologydsm-api";
          rev = "refs/tags/v${version}";
          hash = "sha256-37JzdhMny6YDTBO9NRzfrZJAVAOPnpcr95fOKxisbTg=";
        };
      });

      pyasn1 = super.pyasn1.overridePythonAttrs (oldAttrs: rec {
        version = "0.4.8";
        src = fetchPypi {
          inherit (oldAttrs) pname;
          inherit version;
          hash = "sha256-rvd8n7lKOsWI6HhBIIvexGRHHZhxvVBQoofMmkdc0Lo=";
        };
      });

      # Pinned due to API changes >0.3.5.3
      pyatag = super.pyatag.overridePythonAttrs (oldAttrs: rec {
        version = "0.3.5.3";
        src = fetchFromGitHub {
          owner = "MatsNl";
          repo = "pyatag";
          rev = version;
          sha256 = "00ly4injmgrj34p0lyx7cz2crgnfcijmzc0540gf7hpwha0marf6";
        };
      });

      pyatmo = super.pyatmo.overridePythonAttrs (oldAttrs: rec {
        version = "7.6.0";
        src = fetchFromGitHub {
          owner = "jabesq";
          repo = "pyatmo";
          rev = "refs/tags/v${version}";
          hash = "sha256-rAmSxayXljOJchiMtSOgnotzQmapK2n86HwNi9HJX68=";
        };
      });

      pyaussiebb = super.pyaussiebb.overridePythonAttrs (oldAttrs: rec {
        version = "0.0.18";
        src = fetchFromGitHub {
          owner = "yaleman";
          repo = "aussiebb";
          rev = "refs/tags/v${version}";
          hash = "sha256-tEdddVsLFCHRvyLCctDakioiop2xWaJlfGE16P1ukHc=";
        };
      });

      pydantic = super.pydantic_1;

      pydexcom = super.pydexcom.overridePythonAttrs (oldAttrs: rec {
        version = "0.2.3";
        src = fetchFromGitHub {
          owner = "gagebenne";
          repo = "pydexcom";
          rev = "refs/tags/${version}";
          hash = "sha256-ItDGnUUUTwCz4ZJtFVlMYjjoBPn2h8QZgLzgnV2T/Qk=";
        };
      });

      pydrawise = super.pydrawise.overridePythonAttrs (oldAttrs: rec {
        version = "2023.11.0";
        src = fetchFromGitHub {
          owner = "dknowles2";
          repo = "pydrawise";
          rev = "refs/tags/${version}";
          hash = "sha256-gKOyTvdETGzKlpU67UKaHYTIvnAX9znHIynP3BiVbt4=";
        };
      });

      pykaleidescape = super.pykaleidescape.overridePythonAttrs (oldAttrs: rec {
        version = "1.0.1";
        src = fetchFromGitHub {
          inherit (oldAttrs.src) owner repo;
          rev = "refs/tags/v${version}";
          hash = "sha256-KM/gtpsQ27QZz2uI1t/yVN5no0zp9LZag1duAJzK55g=";
        };
      });

      pyprusalink = super.pyprusalink.overridePythonAttrs (oldAttrs: rec {
        version = "1.1.0";
        src = fetchFromGitHub {
          owner = "home-assistant-libs";
          repo = "pyprusalink";
          rev = "refs/tags/${version}";
          hash = "sha256-XRtbb7kceiqi8pioTWStRo0drCtQfy1t62jCMihlIec=";
        };
        patches = [
          (fetchpatch {
            url = "https://github.com/home-assistant-libs/pyprusalink/commit/bc3a2f4a00979e7daaf783cdc1f1862087e8d4df.patch";
            hash = "sha256-kTu1+IwDrcdqelyK/vfhxw8MQBis5I1jag7YTytKQhs=";
          })
        ];
      });

      pysnooz = super.pysnooz.overridePythonAttrs (oldAttrs: rec {
        version = "0.8.6";
        src = fetchFromGitHub {
          owner = "AustinBrunkhorst";
          repo = "pysnooz";
          rev = "refs/tags/v${version}";
          hash = "sha256-hJwIObiuFEAVhgZXYB9VCeAlewBBnk0oMkP83MUCpyU=";
        };
      });

      python-slugify = super.python-slugify.overridePythonAttrs (oldAttrs: rec {
        pname = "python-slugify";
        version = "4.0.1";
        src = fetchPypi {
          inherit pname version;
          hash = "sha256-aaUXdm4AwSaOW7/A0BCgqFCN4LGNMK1aH/NX+K5yQnA=";
        };
      });

      python-tado = super.python-tado.overridePythonAttrs (oldAttrs: rec {
        version = "0.15.0";
        src = fetchFromGitHub {
          owner = "wmalgadey";
          repo = "PyTado";
          rev = "refs/tags/${version}";
          hash = "sha256-gduqQVw/a64aDzTHFmgZu7OVB53jZb7L5vofzL3Ho6s=";
        };
      });

      pytradfri = super.pytradfri.overridePythonAttrs (oldAttrs: rec {
        version = "9.0.1";
        src = fetchFromGitHub {
          owner = "home-assistant-libs";
          repo = "pytradfri";
          rev = "refs/tags/${version}";
          hash = "sha256-xOdTzG0bF5p1QpkXv2btwrVugQRjSwdAj8bXcC0IoQg=";
        };
      });

      screenlogicpy = super.screenlogicpy.overridePythonAttrs (oldAttrs: rec {
        version = "0.9.4";
        src = fetchFromGitHub {
          owner = "dieselrabbit";
          repo = "screenlogicpy";
          rev = "refs/tags/v${version}";
          hash = "sha256-OdAhA+vzIrUnE8Xdv52x7ij0LJKyxawaSY4QORP1TUg=";
        };
      });

      tesla-powerwall = super.tesla-powerwall.overridePythonAttrs (oldAttrs: rec {
        version = "0.3.19";
        src = fetchFromGitHub {
          owner = "jrester";
          repo = "tesla_powerwall";
          rev = "refs/tags/v${version}";
          hash = "sha256-ClrMgPAMBtDMfD6hCJIN1u4mp75QW+c3re28v3FreQg=";
        };
      });

      versioningit = super.versioningit.overridePythonAttrs (oldAttrs: rec {
        version = "2.2.0";
        src = fetchPypi {
          inherit (oldAttrs) pname;
          inherit version;
          hash = "sha256-6xjnunJoqIC/HM/pLlNOlqs04Dl/KNy8s/wNpPaltr0=";
        };
      });

      voluptuous = super.voluptuous.overridePythonAttrs (oldAttrs: rec {
        version = "0.13.1";
        src = fetchFromGitHub {
          owner = "alecthomas";
          repo = "voluptuous";
          rev = "refs/tags/${version}";
          hash = "sha256-cz3Bd+/yPh+VOHxzi/W+gbDh/H5Nl/n4jvxDOirmAVk=";
        };
      });

      # Pinned due to API changes ~1.0
      vultr = super.vultr.overridePythonAttrs (oldAttrs: rec {
        version = "0.1.2";
        src = fetchFromGitHub {
          owner = "spry-group";
          repo = "python-vultr";
          rev = version;
          hash = "sha256-sHCZ8Csxs5rwg1ZG++hP3MfK7ldeAdqm5ta9tEXeW+I=";
        };
      });

      xbox-webapi = super.xbox-webapi.overridePythonAttrs (oldAttrs: rec {
        version = "2.0.11";
        src = fetchFromGitHub {
          owner = "OpenXbox";
          repo = "xbox-webapi-python";
          rev = "refs/tags/v${version}";
          hash = "sha256-fzMB+I8+ZTJUiZovcuj+d5GdHY9BJyJd6j92EhJeIFI=";
        };
        postPatch = ''
          sed -i '/pytest-runner/d' setup.py
        '';
        propagatedBuildInputs = with self; [
          aiohttp
          appdirs
          ms-cv
          pydantic
          ecdsa
        ];
        nativeCheckInputs = with self; [
          aresponses
        ];
      });

      # internal python packages only consumed by home-assistant itself
      home-assistant-frontend = self.callPackage ./frontend.nix { };
      home-assistant-intents = self.callPackage ./intents.nix { };
    })
  ];

  python = python311.override {
    packageOverrides = lib.composeManyExtensions (defaultOverrides ++ [ packageOverrides ]);
  };

  componentPackages = import ./component-packages.nix;

  availableComponents = builtins.attrNames componentPackages.components;

  inherit (componentPackages) supportedComponentsWithTests;

  getPackages = component: componentPackages.components.${component};

  componentBuildInputs = lib.concatMap (component: getPackages component python.pkgs) extraComponents;

  # Ensure that we are using a consistent package set
  extraBuildInputs = extraPackages python.pkgs;

  # Don't forget to run parse-requirements.py after updating
  hassVersion = "2023.12.4";

in python.pkgs.buildPythonApplication rec {
  pname = "homeassistant";
  version = assert (componentPackages.version == hassVersion); hassVersion;
  format = "pyproject";

  # check REQUIRED_PYTHON_VER in homeassistant/const.py
  disabled = python.pythonOlder "3.11";

  # don't try and fail to strip 6600+ python files, it takes minutes!
  dontStrip = true;

  # Primary source is the git, which has the tests and allows bisecting the core
  src = fetchFromGitHub {
    owner = "home-assistant";
    repo = "core";
    rev = "refs/tags/${version}";
    hash = "sha256-XzjsSM0xKxLeuP30u8LReJtmJMbJq+yQ2Pp5xWmNLFw=";
  };

  # Secondary source is pypi sdist for translations
  sdist = fetchPypi {
    inherit pname version;
    hash = "sha256-dea0PacCzCWhMh2gw/kVJHwYCoT7zJ52qTQbHmqcwU8=";
  };

  nativeBuildInputs = with python.pkgs; [
    pythonRelaxDepsHook
    setuptools
  ];

  pythonRelaxDeps = [
    "awesomeversion"
    "ciso8601"
    "cryptography"
    "httpx"
    "lru-dict"
    "orjson"
    "pyopenssl"
    "voluptuous"
    "yarl"
  ];

  # extract translations from pypi sdist
  prePatch = ''
    tar --extract --gzip --file $sdist --strip-components 1 --wildcards "**/translations"
  '';

  # leave this in, so users don't have to constantly update their downstream patch handling
  patches = [
    # Follow symlinks in /var/lib/hass/www
    ./patches/static-symlinks.patch

    # Patch path to ffmpeg binary
    (substituteAll {
      src = ./patches/ffmpeg-path.patch;
      ffmpeg = "${lib.getBin ffmpeg-headless}/bin/ffmpeg";
    })
  ];

  postPatch = ''
    substituteInPlace tests/test_config.py --replace '"/usr"' '"/build/media"'

    sed -i 's/setuptools[~=]/setuptools>/' pyproject.toml
    sed -i 's/wheel[~=]/wheel>/' pyproject.toml
  '';

  propagatedBuildInputs = with python.pkgs; [
    # Only packages required in pyproject.toml
    aiohttp
    astral
    async-timeout
    atomicwrites-homeassistant
    attrs
    awesomeversion
    bcrypt
    certifi
    ciso8601
    cryptography
    httpx
    home-assistant-bluetooth
    ifaddr
    jinja2
    lru-dict
    orjson
    packaging
    pip
    pyopenssl
    pyjwt
    python-slugify
    pyyaml
    requests
    ulid-transform
    voluptuous
    voluptuous-serialize
    yarl
    # REQUIREMENTS in homeassistant/auth/mfa_modules/totp.py and homeassistant/auth/mfa_modules/notify.py
    pyotp
    pyqrcode
    # Implicit dependency via homeassistant/requirements.py
    setuptools
  ];

  makeWrapperArgs = lib.optional skipPip "--add-flags --skip-pip";

  # upstream only tests on Linux, so do we.
  doCheck = stdenv.isLinux;

  nativeCheckInputs = with python.pkgs; [
    # test infrastructure (selectively from requirement_test.txt)
    freezegun
    pytest-asyncio
    pytest-aiohttp
    pytest-freezer
    pytest-mock
    pytest-rerunfailures
    pytest-socket
    pytest-timeout
    pytest-unordered
    pytest-xdist
    pytestCheckHook
    requests-mock
    respx
    syrupy
    tomli
    # Sneakily imported in tests/conftest.py
    paho-mqtt
  ] ++ lib.concatMap (component: getPackages component python.pkgs) [
    # some components are needed even if tests in tests/components are disabled
    "default_config"
    "hue"
  ];

  pytestFlagsArray = [
    # assign tests grouped by file to workers
    "--dist loadfile"
    # retry racy tests that end in "RuntimeError: Event loop is closed"
    "--reruns 3"
    "--only-rerun RuntimeError"
    # enable full variable printing on error
    "--showlocals"
    # AssertionError: assert 1 == 0
    "--deselect tests/test_config.py::test_merge"
    # AssertionError: assert 'WARNING' not in '2023-11-10 ...nt abc[L]>\n'"
    "--deselect=tests/helpers/test_script.py::test_multiple_runs_repeat_choose"
    # SystemError: PyThreadState_SetAsyncExc failed
    "--deselect=tests/helpers/test_template.py::test_template_timeout"
    # tests are located in tests/
    "tests"
  ];

  disabledTestPaths = [
    # we neither run nor distribute hassfest
    "tests/hassfest"
    # we don't care about code quality
    "tests/pylint"
    # don't bulk test all components
    "tests/components"
  ];

  preCheck = ''
    export HOME="$TEMPDIR"

    # the tests require the existance of a media dir
    mkdir /build/media

    # put ping binary into PATH, e.g. for wake_on_lan tests
    export PATH=${inetutils}/bin:$PATH
  '';

  passthru = {
    inherit
      availableComponents
      extraComponents
      getPackages
      python
      supportedComponentsWithTests;
    pythonPath = python.pkgs.makePythonPath (componentBuildInputs ++ extraBuildInputs);
    frontend = python.pkgs.home-assistant-frontend;
    intents = python.pkgs.home-assistant-intents;
    tests = {
      nixos = nixosTests.home-assistant;
      components = callPackage ./tests.nix { };
      version = testers.testVersion {
        package = home-assistant;
        command = "hass --version";
      };
    };
  };

  meta = with lib; {
    homepage = "https://home-assistant.io/";
    description = "Open source home automation that puts local control and privacy first";
    license = licenses.asl20;
    maintainers = teams.home-assistant.members;
    platforms = platforms.linux;
    mainProgram = "hass";
  };
}<|MERGE_RESOLUTION|>--- conflicted
+++ resolved
@@ -31,7 +31,6 @@
     # Override the version of some packages pinned in Home Assistant's setup.py and requirements_all.txt
 
     (self: super: {
-<<<<<<< HEAD
       aioairzone = super.aioairzone.overridePythonAttrs (oldAttrs: rec {
         version = "0.6.9";
         src = fetchFromGitHub {
@@ -39,7 +38,9 @@
           repo = "aioairzone";
           rev = "refs/tags/${version}";
           hash = "sha256-0nbH0pnTYRuSOkzG5Yn/fJmRKtXBMd6ti6Z+AW72j3Q=";
-=======
+        };
+      });
+
       aioairq = super.aioairq.overridePythonAttrs (oldAttrs: rec {
         version = "0.3.1";
         src = fetchFromGitHub {
@@ -47,7 +48,6 @@
           repo = "aioairq";
           rev = "refs/tags/v${version}";
           hash = "sha256-SRsDSHTZkkygaQZjHENKNLx3ZWMi/PubS1m/MonEKNk=";
->>>>>>> e2b40f68
         };
       });
 
