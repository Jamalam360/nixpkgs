{ pkgs, nodejs, lib, python3Packages, fetchFromGitHub, nixosTests }:
let
  nodeEnv = import ./node-env.nix {
    inherit (pkgs) stdenv lib python2 runCommand writeTextFile;
    inherit pkgs nodejs;
    libtool = if pkgs.stdenv.isDarwin then pkgs.darwin.cctools else null;
  };
  nodePackages = import ./node-packages.nix {
    inherit (pkgs) fetchurl nix-gitignore stdenv lib fetchgit;
    inherit nodeEnv;
  };

  nodeDependencies = (nodePackages.shell.override (old: {
  })).nodeDependencies;
in
with python3Packages; buildPythonApplication rec {

  pname = "isso";
  version = "0.12.6.1";

  src = fetchFromGitHub {
    owner = "posativ";
    repo = pname;
    rev = version;
    sha256 = "sha256-b2iJmOOsaI4lqJ5//jmHflXRx4yFDaAoKZixXoWIyZg=";
  };

  propagatedBuildInputs = [
    itsdangerous
    jinja2
    misaka
    html5lib
    werkzeug
    bleach
    flask-caching
  ];

  nativeBuildInputs = [
    cffi
    nodejs
  ];

  preBuild = ''
    ln -s ${nodeDependencies}/lib/node_modules ./node_modules
    export PATH="${nodeDependencies}/bin:$PATH"

    make js
  '';

  checkInputs = [
    pytest
    pytest-cov
  ];

  checkPhase = ''
<<<<<<< HEAD
    runHook preCheck
    ${python.interpreter} -m nose
    runHook postCheck
=======
    pytest
>>>>>>> 3377bd3f
  '';

  passthru.tests = { inherit (nixosTests) isso; };

  meta = with lib; {
    description = "A commenting server similar to Disqus";
    homepage = "https://posativ.org/isso/";
    license = licenses.mit;
    maintainers = with maintainers; [ fgaz ];
  };
}<|MERGE_RESOLUTION|>--- conflicted
+++ resolved
@@ -53,13 +53,7 @@
   ];
 
   checkPhase = ''
-<<<<<<< HEAD
-    runHook preCheck
-    ${python.interpreter} -m nose
-    runHook postCheck
-=======
     pytest
->>>>>>> 3377bd3f
   '';
 
   passthru.tests = { inherit (nixosTests) isso; };
