{ lib
, stdenv
, fetchFromGitHub
, pkg-config
, libuuid
, libsodium
, keyutils
, liburcu
, zlib
, libaio
, zstd
, lz4
, attr
, udev
, nixosTests
, fuse3
, cargo
, rustc
, rustPlatform
, makeWrapper
, fuseSupport ? false
}:
let
<<<<<<< HEAD
  rev = "6b175a022496572416918bd38d083120c23ba5f2";
in
stdenv.mkDerivation {
  pname = "bcachefs-tools";
  version = "unstable-2023-09-29";

=======
  version = "1.3.1";
in
stdenv.mkDerivation {
  pname = "bcachefs-tools";
  inherit version;
>>>>>>> 826934df

  src = fetchFromGitHub {
    owner = "koverstreet";
    repo = "bcachefs-tools";
<<<<<<< HEAD
    inherit rev;
    hash = "sha256-qC6Bq2zdO8Tj+bZbIUvcVBqvuKccqDEX3HIeOXsEloQ=";
=======
    rev = "v${version}";
    hash = "sha256-4TmH6YOW6ktISVA6RLo7JRl8/SnRzGMrdbyCr+mDkqY=";
>>>>>>> 826934df
  };

  nativeBuildInputs = [
    pkg-config
    cargo
    rustc
    rustPlatform.cargoSetupHook
    rustPlatform.bindgenHook
    makeWrapper
  ];

  cargoRoot = "rust-src";
  cargoDeps = rustPlatform.importCargoLock {
    lockFile = ./Cargo.lock;
    outputHashes = {
      "bindgen-0.64.0" = "sha256-GNG8as33HLRYJGYe0nw6qBzq86aHiGonyynEM7gaEE4=";
    };
  };

  buildInputs = [
    libaio
    keyutils
    lz4

    libsodium
    liburcu
    libuuid
    zstd
    zlib
    attr
    udev
  ] ++ lib.optional fuseSupport fuse3;

  doCheck = false; # needs bcachefs module loaded on builder
  checkFlags = [ "BCACHEFS_TEST_USE_VALGRIND=no" ];

  makeFlags = [
    "PREFIX=${placeholder "out"}"
    "VERSION=${version}"
    "INITRAMFS_DIR=${placeholder "out"}/etc/initramfs-tools"
  ];

  preCheck = lib.optionalString (!fuseSupport) ''
    rm tests/test_fuse.py
  '';

  passthru.tests = {
    smoke-test = nixosTests.bcachefs;
    inherit (nixosTests.installer) bcachefsSimple bcachefsEncrypted bcachefsMulti;
  };

  enableParallelBuilding = true;

  meta = with lib; {
    description = "Tool for managing bcachefs filesystems";
    homepage = "https://bcachefs.org/";
    license = licenses.gpl2;
    maintainers = with maintainers; [ davidak Madouura ];
    platforms = platforms.linux;
  };
}<|MERGE_RESOLUTION|>--- conflicted
+++ resolved
@@ -21,31 +21,18 @@
 , fuseSupport ? false
 }:
 let
-<<<<<<< HEAD
-  rev = "6b175a022496572416918bd38d083120c23ba5f2";
-in
-stdenv.mkDerivation {
-  pname = "bcachefs-tools";
-  version = "unstable-2023-09-29";
-
-=======
   version = "1.3.1";
 in
 stdenv.mkDerivation {
   pname = "bcachefs-tools";
   inherit version;
->>>>>>> 826934df
+
 
   src = fetchFromGitHub {
     owner = "koverstreet";
     repo = "bcachefs-tools";
-<<<<<<< HEAD
-    inherit rev;
-    hash = "sha256-qC6Bq2zdO8Tj+bZbIUvcVBqvuKccqDEX3HIeOXsEloQ=";
-=======
     rev = "v${version}";
     hash = "sha256-4TmH6YOW6ktISVA6RLo7JRl8/SnRzGMrdbyCr+mDkqY=";
->>>>>>> 826934df
   };
 
   nativeBuildInputs = [
