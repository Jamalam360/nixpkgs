--- conflicted
+++ resolved
@@ -1,10 +1,6 @@
 { stdenv, fetchFromGitHub, python3Packages }:
 
-<<<<<<< HEAD
-stdenv.mkDerivation rec {
-=======
 python3Packages.buildPythonApplication rec {
->>>>>>> b40ee826
   pname = "grc";
   version = "1.11.3";
   format = "other";
