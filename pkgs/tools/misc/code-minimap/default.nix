--- conflicted
+++ resolved
@@ -16,11 +16,7 @@
     sha256 = "sha256-nWfvRrKkUrr2owv9sLgORVPYp68/Ibdu/P1VddMb61s=";
   };
 
-<<<<<<< HEAD
-  cargoSha256 = "sha256-xp1ei41HdbSxq8hoQB4JFtYZLb4bIKSlwEwwxUcjojE=";
-=======
   cargoSha256 = "sha256-OmWn6Z/r/gXMD4gp/TDo0Hokliq8Qgb354q8ZFpVG2s=";
->>>>>>> d189df23
 
   buildInputs = lib.optional stdenv.isDarwin libiconv;
 
