{ stdenv, fetchurl, cmake, patchelf, imagemagick }:

stdenv.mkDerivation rec {
  name = "cuneiform-${version}";
  version = "1.1.0";

  src = fetchurl {
    url = "https://launchpad.net/cuneiform-linux/1.1/1.1/+download/cuneiform-linux-1.1.0.tar.bz2";
    sha256 = "1bdvppyfx2184zmzcylskd87cxv56d8f32jf7g1qc8779l2hszjp";
  };

<<<<<<< HEAD
  inherit buildInputs;
  configureFlags = [];

  /* doConfigure should be removed if not needed */
  phaseNames = ["doCmake" "doMakeInstall" "postInstall"];

  libc = if a.stdenv ? glibc then a.stdenv.glibc else "";

  doCmake = a.fullDepEntry(''
    mkdir -p $PWD/builddir
    cd builddir
    export NIX_LDFLAGS="$NIX_LDFLAGS -ldl -L$out/lib"
    cmake .. -DCMAKE_BUILD_TYPE=debug -DCMAKE_INSTALL_PREFIX=$out -DDL_LIB=${libc.out}/lib
  '') ["minInit" "addInputs" "doUnpack" "defEnsureDir"];

  needLib64 = a.stdenv.system == "x86_64-linux";

  postInstall = a.fullDepEntry(''
    patchelf --set-rpath $out/lib${if needLib64 then "64" else ""}${if a.stdenv.cc.cc != null then ":${a.stdenv.cc.cc}/lib" else ""}${if a.stdenv.cc.cc != null && needLib64 then ":${a.stdenv.cc.cc}/lib64" else ""}:${a.imagemagick}/lib $out/bin/cuneiform
  '') ["minInit" "addInputs" "doMakeInstall"];
=======
  buildInputs = [
    cmake imagemagick
  ];
>>>>>>> 6a036d9f

  meta = {
    description = "Multi-language OCR system";
  };
}<|MERGE_RESOLUTION|>--- conflicted
+++ resolved
@@ -9,32 +9,9 @@
     sha256 = "1bdvppyfx2184zmzcylskd87cxv56d8f32jf7g1qc8779l2hszjp";
   };
 
-<<<<<<< HEAD
-  inherit buildInputs;
-  configureFlags = [];
-
-  /* doConfigure should be removed if not needed */
-  phaseNames = ["doCmake" "doMakeInstall" "postInstall"];
-
-  libc = if a.stdenv ? glibc then a.stdenv.glibc else "";
-
-  doCmake = a.fullDepEntry(''
-    mkdir -p $PWD/builddir
-    cd builddir
-    export NIX_LDFLAGS="$NIX_LDFLAGS -ldl -L$out/lib"
-    cmake .. -DCMAKE_BUILD_TYPE=debug -DCMAKE_INSTALL_PREFIX=$out -DDL_LIB=${libc.out}/lib
-  '') ["minInit" "addInputs" "doUnpack" "defEnsureDir"];
-
-  needLib64 = a.stdenv.system == "x86_64-linux";
-
-  postInstall = a.fullDepEntry(''
-    patchelf --set-rpath $out/lib${if needLib64 then "64" else ""}${if a.stdenv.cc.cc != null then ":${a.stdenv.cc.cc}/lib" else ""}${if a.stdenv.cc.cc != null && needLib64 then ":${a.stdenv.cc.cc}/lib64" else ""}:${a.imagemagick}/lib $out/bin/cuneiform
-  '') ["minInit" "addInputs" "doMakeInstall"];
-=======
   buildInputs = [
     cmake imagemagick
   ];
->>>>>>> 6a036d9f
 
   meta = {
     description = "Multi-language OCR system";
