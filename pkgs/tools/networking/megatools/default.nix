<<<<<<< HEAD
{ stdenv, fetchurl, pkgconfig, glib, fuse, curl, glib-networking
, asciidoc, wrapGAppsHook }:
=======
{ stdenv, fetchFromGitHub, autoreconfHook, pkgconfig, glib, fuse, curl, glib-networking
, asciidoc, libxml2, docbook_xsl, docbook_xml_dtd_45, libxslt, wrapGAppsHook }:
>>>>>>> da86dadb

stdenv.mkDerivation rec {
  name = "megatools-${version}";
  version = "2017-10-26";

  src = fetchFromGitHub {
    owner = "megous";
    repo = "megatools";
    rev = "35dfba3262f620b4701ec1975293463957e20f26";
    sha256 = "0xphgv78j731rmhxic4fwzdr7vq5px921qifrw1y40b93nhy4d5n";
  };

<<<<<<< HEAD
  nativeBuildInputs = [ pkgconfig wrapGAppsHook asciidoc ];
  buildInputs = [ glib glib-networking fuse curl ];
=======
  nativeBuildInputs = [
    autoreconfHook pkgconfig wrapGAppsHook asciidoc libxml2
    docbook_xsl docbook_xml_dtd_45 libxslt
  ];
  buildInputs = [ glib glib-networking fuse curl ];

  enableParallelBuilding = true;
>>>>>>> da86dadb

  meta = with stdenv.lib; {
    description = "Command line client for Mega.co.nz";
    homepage = https://megatools.megous.com/;
    license = licenses.gpl2Plus;
    maintainers = [ maintainers.viric maintainers.AndersonTorres ];
    platforms = platforms.linux;
  };
}<|MERGE_RESOLUTION|>--- conflicted
+++ resolved
@@ -1,10 +1,5 @@
-<<<<<<< HEAD
-{ stdenv, fetchurl, pkgconfig, glib, fuse, curl, glib-networking
-, asciidoc, wrapGAppsHook }:
-=======
 { stdenv, fetchFromGitHub, autoreconfHook, pkgconfig, glib, fuse, curl, glib-networking
 , asciidoc, libxml2, docbook_xsl, docbook_xml_dtd_45, libxslt, wrapGAppsHook }:
->>>>>>> da86dadb
 
 stdenv.mkDerivation rec {
   name = "megatools-${version}";
@@ -17,10 +12,6 @@
     sha256 = "0xphgv78j731rmhxic4fwzdr7vq5px921qifrw1y40b93nhy4d5n";
   };
 
-<<<<<<< HEAD
-  nativeBuildInputs = [ pkgconfig wrapGAppsHook asciidoc ];
-  buildInputs = [ glib glib-networking fuse curl ];
-=======
   nativeBuildInputs = [
     autoreconfHook pkgconfig wrapGAppsHook asciidoc libxml2
     docbook_xsl docbook_xml_dtd_45 libxslt
@@ -28,7 +19,6 @@
   buildInputs = [ glib glib-networking fuse curl ];
 
   enableParallelBuilding = true;
->>>>>>> da86dadb
 
   meta = with stdenv.lib; {
     description = "Command line client for Mega.co.nz";
