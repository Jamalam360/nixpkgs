--- conflicted
+++ resolved
@@ -4,19 +4,11 @@
 
 stdenv.mkDerivation rec {
   pname = "inetutils";
-<<<<<<< HEAD
-  version = "1.9.4";
-
-  src = fetchurl {
-    url = "mirror://gnu/inetutils/inetutils-${version}.tar.gz";
-    sha256 = "05n65k4ixl85dc6rxc51b1b732gnmm8xnqi424dy9f1nz7ppb3xy";
-=======
   version = "2.0";
 
   src = fetchurl {
-    url = "mirror://gnu/${pname}/${pname}-${version}.tar.xz";
+    url = "mirror://gnu/inetutils/inetutils-${version}.tar.xz";
     sha256 = "sha256-5XPVZuVTk5QAmYYuf4mUFkoO0S9ahsM0U4CEK9wSRyI=";
->>>>>>> e3cdd952
   };
 
   outputs = ["out" "apparmor"];
