--- conflicted
+++ resolved
@@ -14,13 +14,8 @@
   # ToDo: a52, etc.?
   buildInputs =
     [ pkgconfig alsaLib libogg ]
-<<<<<<< HEAD
     ++ lib.optional (pulseaudio != null) pulseaudio
-    ++ lib.optional (jackaudio != null) jackaudio;
-=======
-    ++ stdenv.lib.optional (pulseaudio != null) pulseaudio
-    ++ stdenv.lib.optional (jack2 != null) jack2;
->>>>>>> 30431e71
+    ++ lib.optional (jack2 != null) jack2;
 
   meta = with lib; {
     description = "Various plugins for ALSA";
