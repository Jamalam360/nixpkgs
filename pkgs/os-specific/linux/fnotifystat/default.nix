--- conflicted
+++ resolved
@@ -2,11 +2,7 @@
 
 stdenv.mkDerivation rec {
   pname = "fnotifystat";
-<<<<<<< HEAD
-  version = "0.02.02";
-=======
   version = "0.02.03";
->>>>>>> 8943fb5f
   src = fetchurl {
     url = "https://kernel.ubuntu.com/~cking/tarballs/fnotifystat/fnotifystat-${version}.tar.gz";
     sha256 = "1b5s50dc8ag6k631nfp09chrqfpwai0r9ld822xqwp3qlszp0pv9";
