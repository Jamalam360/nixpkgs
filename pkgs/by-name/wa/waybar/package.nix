{ lib
, stdenv
, bash
, fetchFromGitHub
, fetchFromGitLab
, SDL2
, alsa-lib
, catch2_3
, fftw
, glib
, gobject-introspection
, gtk-layer-shell
, gtkmm3
, howard-hinnant-date
, hyprland
, iniparser
, jsoncpp
, libdbusmenu-gtk3
, libevdev
, libinotify-kqueue
, libinput
, libjack2
, libmpdclient
, libnl
, libpulseaudio
, libsigcxx
, libxkbcommon
, meson
, ncurses
, ninja
, pipewire
, pkg-config
, playerctl
, portaudio
, python3
, scdoc
, sndio
, spdlog
, sway
, udev
, upower
, wayland
, wayland-scanner
, wireplumber
, wrapGAppsHook3

, cavaSupport ? true
, enableManpages ? stdenv.buildPlatform.canExecute stdenv.hostPlatform
, evdevSupport ? true
, experimentalPatches ? true
, hyprlandSupport ? true
, inputSupport ? true
, jackSupport ? true
, mpdSupport ? true
, mprisSupport ? stdenv.isLinux
, nlSupport ? true
, pipewireSupport ? true
, pulseSupport ? true
, rfkillSupport ? true
, runTests ? stdenv.buildPlatform.canExecute stdenv.hostPlatform
, sndioSupport ? true
, swaySupport ? true
, traySupport ? true
, udevSupport ? true
, upowerSupport ? true
, wireplumberSupport ? true
, withMediaPlayer ? mprisSupport && false
, nix-update-script
}:

let
  # Derived from subprojects/cava.wrap
  libcava.src = fetchFromGitHub {
    owner = "LukashonakV";
    repo = "cava";
    rev = "0.10.1";
    hash = "sha256-iIYKvpOWafPJB5XhDOSIW9Mb4I3A4pcgIIPQdQYEqUw=";
  };
in
stdenv.mkDerivation (finalAttrs: {
  pname = "waybar";
  version = "0.10.2";

  src = fetchFromGitHub {
    owner = "Alexays";
    repo = "Waybar";
    rev = finalAttrs.version;
    hash = "sha256-xinTLjZJhL4048jpAbN3i6nSxKAqnbesbK/GBX+1CkE=";
  };

  postUnpack = lib.optional cavaSupport ''
    pushd "$sourceRoot"
    cp -R --no-preserve=mode,ownership ${libcava.src} subprojects/cava-0.10.1
    patchShebangs .
    popd
  '';

  nativeBuildInputs = [
    meson
    ninja
    pkg-config
<<<<<<< HEAD
    scdoc
    wrapGAppsHook3
  ] ++ lib.optional withMediaPlayer gobject-introspection;
=======
    wayland-scanner
    wrapGAppsHook
  ] ++ lib.optional withMediaPlayer gobject-introspection
    ++ lib.optional enableManpages scdoc;
>>>>>>> 848c9745

  propagatedBuildInputs = lib.optionals withMediaPlayer [
    glib
    playerctl
    python3.pkgs.pygobject3
  ];

  buildInputs = [
    gtk-layer-shell
    gtkmm3
    howard-hinnant-date
    jsoncpp
    libsigcxx
    libxkbcommon
    spdlog
    wayland
  ]
  ++ lib.optionals cavaSupport [
    SDL2
    alsa-lib
    fftw
    iniparser
    ncurses
    portaudio
  ]
  ++ lib.optional evdevSupport libevdev
  ++ lib.optional hyprlandSupport hyprland
  ++ lib.optional inputSupport libinput
  ++ lib.optional jackSupport libjack2
  ++ lib.optional mpdSupport libmpdclient
  ++ lib.optional mprisSupport playerctl
  ++ lib.optional nlSupport libnl
  ++ lib.optional pulseSupport libpulseaudio
  ++ lib.optional sndioSupport sndio
  ++ lib.optional swaySupport sway
  ++ lib.optional traySupport libdbusmenu-gtk3
  ++ lib.optional udevSupport udev
  ++ lib.optional upowerSupport upower
  ++ lib.optional wireplumberSupport wireplumber
  ++ lib.optional (cavaSupport || pipewireSupport) pipewire
  ++ lib.optional (!stdenv.isLinux) libinotify-kqueue;

  nativeCheckInputs = [ catch2_3 ];
  doCheck = runTests;

  mesonFlags = (lib.mapAttrsToList lib.mesonEnable {
    "cava" = cavaSupport;
    "dbusmenu-gtk" = traySupport;
    "jack" = jackSupport;
    "libinput" = inputSupport;
    "libnl" = nlSupport;
    "libudev" = udevSupport;
    "man-pages" = enableManpages;
    "mpd" = mpdSupport;
    "mpris" = mprisSupport;
    "pipewire" = pipewireSupport;
    "pulseaudio" = pulseSupport;
    "rfkill" = rfkillSupport;
    "sndio" = sndioSupport;
    "systemd" = false;
    "tests" = runTests;
    "upower_glib" = upowerSupport;
    "wireplumber" = wireplumberSupport;
  }) ++ lib.optional experimentalPatches (lib.mesonBool "experimental" true);

  postPatch = ''
    substituteInPlace include/util/command.hpp \
      --replace-fail /bin/sh ${lib.getExe' bash "sh"}
  '';

  preFixup = lib.optionalString withMediaPlayer ''
    cp $src/resources/custom_modules/mediaplayer.py $out/bin/waybar-mediaplayer.py

    wrapProgram $out/bin/waybar-mediaplayer.py \
      --prefix PYTHONPATH : "$PYTHONPATH:$out/${python3.sitePackages}"
  '';

  passthru.updateScript = nix-update-script { };

  meta = {
    homepage = "https://github.com/alexays/waybar";
    description = "Highly customizable Wayland bar for Sway and Wlroots based compositors";
    changelog = "https://github.com/alexays/waybar/releases/tag/${finalAttrs.version}";
    license = lib.licenses.mit;
    mainProgram = "waybar";
    maintainers = with lib.maintainers; [
      FlorianFranzen
      lovesegfault
      minijackson
      rodrgz
      synthetica
      khaneliman
    ];
    platforms = lib.platforms.linux;
  };
})<|MERGE_RESOLUTION|>--- conflicted
+++ resolved
@@ -99,16 +99,10 @@
     meson
     ninja
     pkg-config
-<<<<<<< HEAD
-    scdoc
+    wayland-scanner
     wrapGAppsHook3
-  ] ++ lib.optional withMediaPlayer gobject-introspection;
-=======
-    wayland-scanner
-    wrapGAppsHook
   ] ++ lib.optional withMediaPlayer gobject-introspection
     ++ lib.optional enableManpages scdoc;
->>>>>>> 848c9745
 
   propagatedBuildInputs = lib.optionals withMediaPlayer [
     glib
