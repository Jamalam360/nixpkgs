<<<<<<< HEAD
{ stdenv, fetchurl, pkgconfig, glib, intltool, json-glib, rest, libsoup, gtk, gnome-online-accounts }:

=======
{ stdenv, fetchurl, pkgconfig, glib, intltool, json-glib, rest, libsoup, gtk, gnome-online-accounts, gnome3 }:
let
  pname = "libzapojit";
  version = "0.0.3";
in
>>>>>>> da86dadb
stdenv.mkDerivation rec {
  name = "${pname}-${version}";

  src = fetchurl {
    url = "mirror://gnome/sources/${pname}/${gnome3.versionBranch version}/${name}.tar.xz";
    sha256 = "0zn3s7ryjc3k1abj4k55dr2na844l451nrg9s6cvnnhh569zj99x";
  };

<<<<<<< HEAD
  nativeBuildInputs = [ pkgconfig ];
  buildInputs = [ glib intltool json-glib rest libsoup gtk gnome-online-accounts ];
=======
  nativeBuildInputs = [ pkgconfig intltool ];
  buildInputs = [ glib json-glib rest libsoup gtk gnome-online-accounts ];

  passthru = {
    updateScript = gnome3.updateScript {
      packageName = pname;
      attrPath = "gnome3.${pname}";
    };
  };
>>>>>>> da86dadb

  meta = with stdenv.lib; {
    description = "GObject wrapper for the SkyDrive and Hotmail REST APIs";
    license = licenses.lgpl21Plus;
    maintainers = gnome3.maintainers;
    platforms = platforms.linux;
  };
}<|MERGE_RESOLUTION|>--- conflicted
+++ resolved
@@ -1,13 +1,8 @@
-<<<<<<< HEAD
-{ stdenv, fetchurl, pkgconfig, glib, intltool, json-glib, rest, libsoup, gtk, gnome-online-accounts }:
-
-=======
 { stdenv, fetchurl, pkgconfig, glib, intltool, json-glib, rest, libsoup, gtk, gnome-online-accounts, gnome3 }:
 let
   pname = "libzapojit";
   version = "0.0.3";
 in
->>>>>>> da86dadb
 stdenv.mkDerivation rec {
   name = "${pname}-${version}";
 
@@ -16,10 +11,6 @@
     sha256 = "0zn3s7ryjc3k1abj4k55dr2na844l451nrg9s6cvnnhh569zj99x";
   };
 
-<<<<<<< HEAD
-  nativeBuildInputs = [ pkgconfig ];
-  buildInputs = [ glib intltool json-glib rest libsoup gtk gnome-online-accounts ];
-=======
   nativeBuildInputs = [ pkgconfig intltool ];
   buildInputs = [ glib json-glib rest libsoup gtk gnome-online-accounts ];
 
@@ -29,7 +20,6 @@
       attrPath = "gnome3.${pname}";
     };
   };
->>>>>>> da86dadb
 
   meta = with stdenv.lib; {
     description = "GObject wrapper for the SkyDrive and Hotmail REST APIs";
