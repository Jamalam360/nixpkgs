--- conflicted
+++ resolved
@@ -1,9 +1,5 @@
 { stdenv, fetchFromGitLab, meson, ninja, pkgconfig, python3, wrapGAppsHook
-<<<<<<< HEAD
-, glib, pipewire_0_2, systemd, libvncserver, libsecret, libnotify, gdk-pixbuf }:
-=======
-, glib, pipewire, systemd, libvncserver, libsecret, libnotify, gdk-pixbuf, gnome3 }:
->>>>>>> 807ca93f
+, glib, pipewire, systemd, libvncserver, libsecret, libnotify, gdk-pixbuf }:
 
 stdenv.mkDerivation rec {
   pname = "gnome-remote-desktop";
