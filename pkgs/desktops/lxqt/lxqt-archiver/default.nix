--- conflicted
+++ resolved
@@ -1,10 +1,6 @@
 { lib, mkDerivation, fetchFromGitHub, cmake, pkgconfig, lxqt-build-tools, json-glib, libfm-qt, qtbase, qttools, qtx11extras }:
 
-<<<<<<< HEAD
-stdenv.mkDerivation rec {
-=======
 mkDerivation rec {
->>>>>>> b40ee826
   pname = "lxqt-archiver";
   version = "0.0.96";
 
