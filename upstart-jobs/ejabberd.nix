{pkgs, config, ...}:

###### interface
let
  inherit (pkgs.lib) mkOption mkIf;

  options = {
    services = {
      ejabberd = {
        enable = mkOption {
          default = false;
          description = "Whether to enable ejabberd server";
        };
              
        spoolDir = mkOption {
          default = "/var/lib/ejabberd";
          description = "Location of the spooldir of ejabberd";
        };
        
        logsDir = mkOption {
          default = "/var/log/ejabberd";
          description = "Location of the logfile directory of ejabberd";
        };
        
        confDir = mkOption {
          default = "/var/ejabberd";
          description = "Location of the config directory of ejabberd";
        };
        
        virtualHosts = mkOption {
          default = "\"localhost\"";
          description = "Virtualhosts that ejabberd should host. Hostnames are surrounded with doublequotes and separated by commas";
        };
      };
    };
  };
in

###### implementation

let

cfg = config.services.ejabberd;

in
<<<<<<< HEAD

mkIf config.services.ejabberd.enable {

  require = [
    options
  ];


  services = {
    extraJobs = [{
      name = "ejabberd";
          
      job = ''
        description "EJabberd server"

        start on network-interface/started
        stop on network-interfaces/stop
=======
{
    name = "ejabberd";
        
    job = ''
      description "EJabberd server"

      start on network-interface/started
      stop on network-interfaces/stop
    
      start script
            # Initialise state data
            mkdir -p ${cfg.logsDir}
            
            if ! test -d ${cfg.spoolDir}
            then
                cp -av ${pkgs.ejabberd}/var/lib/ejabberd /var/lib
            fi
	    
	    mkdir -p ${cfg.confDir}
	    test -f ${cfg.confDir}/ejabberd.cfg || sed -e 's|{hosts, \["localhost"\]}.|{hosts, \[${cfg.virtualHosts}\]}.|' ${pkgs.ejabberd}/etc/ejabberd/ejabberd.cfg > ${cfg.confDir}/ejabberd.cfg
      end script
      
      respawn ${pkgs.bash}/bin/sh -c 'export PATH=$PATH:${pkgs.ejabberd}/sbin; cd ~; ejabberdctl --logs ${cfg.logsDir} --spool ${cfg.spoolDir} --config ${cfg.confDir}/ejabberd.cfg start; sleep 1d'
>>>>>>> 49bd768f
      
        start script
              # Initialise state data
              mkdir -p ${cfg.logsDir}
              
              if ! test -d ${cfg.spoolDir}
              then
                  cp -av ${pkgs.ejabberd}/var/lib/ejabberd /var/lib
              fi
              
              mkdir -p ${cfg.confDir}
              sed -e 's|{hosts, \["localhost"\]}.|{hosts, \[${cfg.virtualHosts}\]}.|' ${pkgs.ejabberd}/etc/ejabberd/ejabberd.cfg > ${cfg.confDir}/ejabberd.cfg
        end script
        
        respawn ${pkgs.bash}/bin/sh -c 'export PATH=$PATH:${pkgs.ejabberd}/sbin; cd ~; ejabberdctl --logs ${cfg.logsDir} --spool ${cfg.spoolDir} --config ${cfg.confDir}/ejabberd.cfg start; sleep 1d'
        
        stop script
            ${pkgs.ejabberd}/sbin/ejabberdctl stop
        end script
      '';
    }];
  };
}<|MERGE_RESOLUTION|>--- conflicted
+++ resolved
@@ -43,7 +43,6 @@
 cfg = config.services.ejabberd;
 
 in
-<<<<<<< HEAD
 
 mkIf config.services.ejabberd.enable {
 
@@ -61,31 +60,6 @@
 
         start on network-interface/started
         stop on network-interfaces/stop
-=======
-{
-    name = "ejabberd";
-        
-    job = ''
-      description "EJabberd server"
-
-      start on network-interface/started
-      stop on network-interfaces/stop
-    
-      start script
-            # Initialise state data
-            mkdir -p ${cfg.logsDir}
-            
-            if ! test -d ${cfg.spoolDir}
-            then
-                cp -av ${pkgs.ejabberd}/var/lib/ejabberd /var/lib
-            fi
-	    
-	    mkdir -p ${cfg.confDir}
-	    test -f ${cfg.confDir}/ejabberd.cfg || sed -e 's|{hosts, \["localhost"\]}.|{hosts, \[${cfg.virtualHosts}\]}.|' ${pkgs.ejabberd}/etc/ejabberd/ejabberd.cfg > ${cfg.confDir}/ejabberd.cfg
-      end script
-      
-      respawn ${pkgs.bash}/bin/sh -c 'export PATH=$PATH:${pkgs.ejabberd}/sbin; cd ~; ejabberdctl --logs ${cfg.logsDir} --spool ${cfg.spoolDir} --config ${cfg.confDir}/ejabberd.cfg start; sleep 1d'
->>>>>>> 49bd768f
       
         start script
               # Initialise state data
@@ -97,7 +71,7 @@
               fi
               
               mkdir -p ${cfg.confDir}
-              sed -e 's|{hosts, \["localhost"\]}.|{hosts, \[${cfg.virtualHosts}\]}.|' ${pkgs.ejabberd}/etc/ejabberd/ejabberd.cfg > ${cfg.confDir}/ejabberd.cfg
+              test -f ${cfg.confDir}/ejabberd.cfg || sed -e 's|{hosts, \["localhost"\]}.|{hosts, \[${cfg.virtualHosts}\]}.|' ${pkgs.ejabberd}/etc/ejabberd/ejabberd.cfg > ${cfg.confDir}/ejabberd.cfg
         end script
         
         respawn ${pkgs.bash}/bin/sh -c 'export PATH=$PATH:${pkgs.ejabberd}/sbin; cd ~; ejabberdctl --logs ${cfg.logsDir} --spool ${cfg.spoolDir} --config ${cfg.confDir}/ejabberd.cfg start; sleep 1d'
