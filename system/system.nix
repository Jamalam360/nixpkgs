--- conflicted
+++ resolved
@@ -65,43 +65,7 @@
 
 
   # Environment variables for running Nix.
-<<<<<<< HEAD
   nixEnvVars = config.nix.envVars;
-=======
-  nixEnvVars =
-    ''
-      export NIX_CONF_DIR=/nix/etc/nix
-
-      # Enable the copy-from-other-stores substituter, which allows builds
-      # to be sped up by copying build results from remote Nix stores.  To
-      # do this, mount the remote file system on a subdirectory of
-      # /var/run/nix/remote-stores.
-      export NIX_OTHER_STORES=/var/run/nix/remote-stores/*/nix
-      
-    '' + # */
-    (if config.nix.distributedBuilds then
-      ''
-        export NIX_BUILD_HOOK=${nix}/libexec/nix/build-remote.pl
-        export NIX_REMOTE_SYSTEMS=/etc/nix.machines
-        export NIX_CURRENT_LOAD=/var/run/nix/current-load
-      ''
-    else "")
-    +
-    (if config.nix.proxy != "" then
-    ''
-        export http_proxy=${config.nix.proxy}
-        export https_proxy=${config.nix.proxy}
-        export ftp_proxy=${config.nix.proxy}
-    '' else "")
-    ;
-
-              
-  # The services (Upstart) configuration for the system.
-  upstartJobs = import ../upstart-jobs/default.nix {
-    inherit config pkgs nix modprobe nssModulesPath nixEnvVars
-      optionDeclarations kernelPackages mount;
-  };
->>>>>>> 311ff6c8
 
 
   # The static parts of /etc.
@@ -129,7 +93,6 @@
   
 
   # The packages you want in the boot environment.
-<<<<<<< HEAD
   # This have to be split up.
   systemPathList = {
     system = {
@@ -190,6 +153,7 @@
         pkgs.usbutils
         pkgs.utillinux
         pkgs.wirelesstools
+        (import ../helpers/info-wrapper.nix {inherit (pkgs) bash texinfo writeScriptBin;})
       ]
       ++ pkgs.lib.optional config.services.bitlbee.enable pkgs.bitlbee
       ++ pkgs.lib.optional config.networking.defaultMailServer.directDelivery pkgs.ssmtp 
@@ -204,120 +168,12 @@
     };
   };
 
-=======
-  systemPathList = [
-    # Better leave them here - they are small, needed,
-    # and hard to refer from anywhere outside.
-    modprobe # must take precedence over module_init_tools
-    mount # must take precedence over util-linux
-    nix
-    nixosTools.nixosInstall
-    nixosTools.nixosRebuild
-    nixosTools.nixosCheckout
-    nixosTools.nixosHardwareScan
-    nixosTools.nixosGenSeccureKeys
-    setuidWrapper
-  ]
-  ++ pkgs.lib.optionals (!config.environment.cleanStart) [
-    pkgs.bashInteractive # bash with ncurses support
-    pkgs.bzip2
-    pkgs.coreutils
-    pkgs.cpio
-    pkgs.curl
-    pkgs.e2fsprogs
-    pkgs.findutils
-    pkgs.glibc # for ldd, getent
-    pkgs.gnugrep
-    pkgs.gnused
-    pkgs.gnutar
-    pkgs.grub
-    pkgs.gzip
-    pkgs.iputils
-    pkgs.less
-    pkgs.lvm2
-    pkgs.man
-    pkgs.mdadm
-    pkgs.module_init_tools
-    pkgs.nano
-    pkgs.ncurses
-    pkgs.netcat
-    pkgs.nettools
-    pkgs.ntp
-    pkgs.openssh
-    pkgs.pciutils
-    pkgs.perl
-    pkgs.procps
-    pkgs.pwdutils
-    pkgs.reiserfsprogs
-    pkgs.rsync
-    pkgs.seccureUser
-    pkgs.strace
-    pkgs.su
-    pkgs.sysklogd
-    pkgs.sysvtools
-    pkgs.time
-    pkgs.udev
-    pkgs.upstart
-    pkgs.usbutils
-    pkgs.utillinux
-    pkgs.wirelesstools
-    (import ../helpers/info-wrapper.nix {inherit (pkgs) bash texinfo writeScriptBin;})
-  ]
-  ++ pkgs.lib.optional config.security.sudo.enable pkgs.sudo
-  ++ pkgs.lib.optional config.services.atd.enable pkgs.at
-  ++ pkgs.lib.optional config.services.bitlbee.enable pkgs.bitlbee
-  ++ pkgs.lib.optional config.services.avahi.enable pkgs.avahi
-  ++ pkgs.lib.optional config.networking.defaultMailServer.directDelivery pkgs.ssmtp 
-  ++ pkgs.lib.concatLists (map (job: job.extraPath) upstartJobs.jobs)
-  ++ config.environment.extraPackages
-  ++ pkgs.lib.optional config.fonts.enableFontDir fontDir
-  ++ pkgs.lib.optional config.hardware.enableGo7007 kernelPackages.wis_go7007
-
-  # NSS modules need to be in `systemPath' so that (i) the builder
-  # chroot gets to seem them, and (ii) applications can benefit from
-  # changes in the list of NSS modules at run-time, without requiring
-  # a reboot.
-  ++ nssModules
-
-  # These packages are nice fallbacks unless any of the more powerful 
-  # substitutes is present.
-  ++ [
-    # Use ISC BIND version of the host util if you don't mind installing BIND
-    pkgs.host
-  ]
-  ;
->>>>>>> 311ff6c8
 
   # We don't want to put all of `startPath' and `path' in $PATH, since
   # then we get an embarrassingly long $PATH.  So use the user
   # environment builder to make a directory with symlinks to those
   # packages.
-<<<<<<< HEAD
   systemPath = config.system.path;
-=======
-  systemPath = pkgs.buildEnv {
-    name = "system-path";
-    paths = systemPathList;
-
-    # Note: We need `/lib' to be among `pathsToLink' for NSS modules
-    # to work.
-    inherit (config.environment) pathsToLink;
-
-    ignoreCollisions = true;
-
-    postBuild =
-      if config.services.xserver.sessionType == "kde4" then
-        # Rebuild the MIME database.  Otherwise KDE won't be able to
-        # find many MIME types.
-        ''
-          ${pkgs.shared_mime_info}/bin/update-mime-database $out/share/mime
-        ''
-      else "";
-  };
-
-
-  usersGroups = import ./users-groups.nix { inherit pkgs config upstartJobs defaultShell; };
->>>>>>> 311ff6c8
 
 
   defaultShell = config.system.shell;
@@ -328,39 +184,8 @@
   # at boot time (such as start `init').
   activateConfiguration = config.system.activationScripts.script;
 
-<<<<<<< HEAD
   # The shell that we want to use for /bin/sh.
   binsh = pkgs.bashInteractive;
-=======
-    path = [
-      pkgs.coreutils pkgs.gnugrep pkgs.findutils
-      pkgs.glibc # needed for getent
-      pkgs.pwdutils
-    ];
-
-    adjustSetuidOwner = pkgs.lib.concatStrings (map 
-      (_entry: let entry = {
-        owner = "nobody";
-        group = "nogroup";
-        setuid = false;
-        setgid = false;
-      } //_entry; in
-      ''
-        chown ${entry.owner}.${entry.group} $wrapperDir/${entry.program}
-        chmod u${if entry.setuid then "+" else "-"}s $wrapperDir/${entry.program} 
-        chmod g${if entry.setgid then "+" else "-"}s $wrapperDir/${entry.program} 
-      '') 
-      (config.security.setuidOwners ++
-
-       # The `at' commands must be setuid `atd' so they can access the files
-       # under `/etc/at', etc.
-       (if config.services.atd.enable
-        then (map (program: { inherit program; owner = "atd"; group = "atd";
-                             setuid = true; setgid = true; })
-                  [ "at" "atq" "atrm" ])
-        else [])));
-  };
->>>>>>> 311ff6c8
 
 
   # The init script of boot stage 2, which is supposed to do
