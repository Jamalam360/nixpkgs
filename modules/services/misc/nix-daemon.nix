{ config, pkgs, ... }:

with pkgs.lib;

let

  cfg = config.nix;

  inherit (config.environment) nix;

  makeNixBuildUser = nr:
    { name = "nixbld${toString nr}";
      description = "Nix build user ${toString nr}";

      /* For consistency with the setgid(2), setuid(2), and setgroups(2)
         calls in `libstore/build.cc', don't add any supplementary group
         here except "nixbld".  */
      uid = builtins.add config.ids.uids.nixbld nr;
      group = "nixbld";
      extraGroups = [ "nixbld" ];
    };

in

{

  ###### interface

  options = {

    environment.nix = mkOption {
      default = pkgs.nix;
      merge = mergeOneOption;
      description = ''
        This option specifies the Nix package instance to use throughout the system.
      '';
    };

    nix = {

      maxJobs = mkOption {
        default = 1;
        example = 2;
        description = "
          This option defines the maximum number of jobs that Nix will try
          to build in parallel.  The default is 1.  You should generally
          set it to the number of CPUs in your system (e.g., 2 on a Athlon
          64 X2).
        ";
      };

      useChroot = mkOption {
        default = false;
        example = true;
        description = "
          If set, Nix will perform builds in a chroot-environment that it
          will set up automatically for each build.  This prevents
          impurities in builds by disallowing access to dependencies
          outside of the Nix store.
        ";
      };

      chrootDirs = mkOption {
        default = [];
        example = [ "/dev" "/proc" ];
        description =
          ''
            Directories from the host filesystem to be included
            in the chroot.
          '';
      };

      extraOptions = mkOption {
        default = "";
        example = "
          gc-keep-outputs = true
          gc-keep-derivations = true
        ";
        description = "Additional text appended to <filename>nix.conf</filename>.";
      };

      distributedBuilds = mkOption {
        default = false;
        description = "
          Whether to distribute builds to the machines listed in
          <option>nix.buildMachines</option>.
          If you know that the <option>buildMachines</option> are not
          always available either use nixos
          <command>nixos-rebuild --no-build-hook</command>
          or consider managing <filename>/etc/nix.machines</filename> manually
          by setting <option>manualNixMachines</option>. Then you can comment
          unavailable buildmachines.
        ";
      };

      manualNixMachines = mkOption {
        default = false;
        description = "
          Whether to manually manage the list of buildmachines used in distributed
          builds in /etc/nix.machines.
        ";
      };

      daemonNiceLevel = mkOption {
        default = 10;
        description = "
          Nix daemon process priority. This priority propagates to build processes.
          0 is the default Unix process priority, 20 is the lowest.
        ";
      };

      daemonIONiceLevel = mkOption {
        default = 7;
        description = "
          Nix daemon process I/O priority. This priority propagates to build processes.
          0 is the default Unix process I/O priority, 7 is the lowest.
        ";
      };

      buildMachines = mkOption {
        example = [
          { hostName = "voila.labs.cs.uu.nl";
            sshUser = "nix";
            sshKey = "/root/.ssh/id_buildfarm";
            system = "powerpc-darwin";
            maxJobs = 1;
          }
          { hostName = "linux64.example.org";
            sshUser = "buildfarm";
            sshKey = "/root/.ssh/id_buildfarm";
            system = "x86_64-linux";
            maxJobs = 2;
          }
        ];
        description = "
          This option lists the machines to be used if distributed
          builds are enabled (see
          <option>nix.distributedBuilds</option>).  Nix will perform
          derivations on those machines via SSh by copying the inputs to
          the Nix store on the remote machine, starting the build, then
          copying the output back to the local Nix store.  Each element
          of the list should be an attribute set containing the
          machine's host name (<varname>hostname</varname>), the user
          name to be used for the SSH connection
          (<varname>sshUser</varname>), the Nix system type
          (<varname>system</varname>, e.g.,
          <literal>\"i686-linux\"</literal>), the maximum number of jobs
          to be run in parallel on that machine
          (<varname>maxJobs</varname>), and the path to the SSH private
          key to be used to connect (<varname>sshKey</varname>).  The
          SSH private key should not have a passphrase, and the
          corresponding public key should be added to
          <filename>~<replaceable>sshUser</replaceable>/authorized_keys</filename>
          on the remote machine.
        ";
      };

      proxy = mkOption {
        default = "";
        description = "
          This option specifies the proxy to use for fetchurl. The real effect
          is just exporting http_proxy, https_proxy and ftp_proxy with that
          value.
        ";
        example = "http://127.0.0.1:3128";
      };

      # Environment variables for running Nix.  !!! Misnomer - it's
      # actually a shell script.
      envVars = mkOption {
        internal = true;
        default = {};
        type = types.attrs;
        description = "Environment variables used by Nix.";
      };

      nrBuildUsers = mkOption {
        default = 10;
        description = ''
          Number of <literal>nixbld</literal> user accounts created to
          perform secure concurrent builds.  If you receive an error
          message saying that “all build users are currently in use”,
          you should increase this value.
        '';
      };

<<<<<<< HEAD
      readOnlyStore = mkOption {
        default = false;
        description = ''
          If set, NixOS will enforce the immutability of the Nix store
          by making <filename>/nix/store</filename> a read-only bind
          mount.  Nix will automatically make the store writable when
          needed.
        '';
      };

=======
>>>>>>> 78bd54ca
      binaryCaches = mkOption {
        default = [ http://nixos.org/binary-cache ];
        type = types.list types.string;
        description = ''
          List of binary cache URLs used to obtain pre-built binaries
          of Nix packages.
        '';
      };

      trustedBinaryCaches = mkOption {
        default = [ ];
        example = [ http://hydra.nixos.org/ ];
        type = types.list types.string;
        description = ''
          List of binary cache URLs that non-root users can use (in
          addition to those specified using
          <option>nix.binaryCaches</option> by passing
          <literal>--option binary-caches</literal> to Nix commands.
        '';
      };

    };

  };


  ###### implementation

  config = {

    nix.chrootDirs = [ "/dev" "/dev/pts" "/proc" "/bin" ];

    environment.etc =
      [ { # Nix configuration.
          source =
            let
              # Tricky: if we're using a chroot for builds, then we need
              # /bin/sh in the chroot (our own compromise to purity).
              # However, since /bin/sh is a symlink to some path in the
              # Nix store, which furthermore has runtime dependencies on
              # other paths in the store, we need the closure of /bin/sh
              # in `build-chroot-dirs' - otherwise any builder that uses
              # /bin/sh won't work.
              binshDeps = pkgs.writeReferencesToFile config.system.build.binsh;
            in
              pkgs.runCommand "nix.conf" {extraOptions = cfg.extraOptions; } ''
                extraPaths=$(for i in $(cat ${binshDeps}); do if test -d $i; then echo $i; fi; done)
                cat > $out <<END
                # WARNING: this file is generated.
                build-users-group = nixbld
<<<<<<< HEAD
                build-max-jobs = ${toString (cfg.maxJobs)}
                build-use-chroot = ${if cfg.useChroot then "true" else "false"}
                build-chroot-dirs = ${toString cfg.chrootDirs} $(echo $extraPaths)
=======
                build-max-jobs = ${toString (config.nix.maxJobs)}
                build-use-chroot = ${if config.nix.useChroot then "true" else "false"}
                build-chroot-dirs = ${toString config.nix.chrootDirs} $(echo $extraPaths)
>>>>>>> 78bd54ca
                binary-caches = ${toString config.nix.binaryCaches}
                trusted-binary-caches = ${toString config.nix.trustedBinaryCaches}
                $extraOptions
                END
              '';
          target = "nix/nix.conf";
        }
      ]

      ++ optional (cfg.distributedBuilds && !cfg.manualNixMachines)
        { # List of machines for distributed Nix builds in the format expected
          # by build-remote.pl.
          source = pkgs.writeText "nix.machines"
            (concatStrings (map (machine:
              "${machine.sshUser}@${machine.hostName} "
              + (if machine ? system then machine.system else concatStringsSep "," machine.systems)
              + " ${machine.sshKey} ${toString machine.maxJobs} "
              + (if machine ? speedFactor then toString machine.speedFactor else "1" )
              + "\n"
            ) cfg.buildMachines));
          target = "nix.machines";
        };

    boot.systemd.sockets."nix-daemon" =
      { description = "Nix Daemon Socket";
        wantedBy = [ "sockets.target" ];
        before = [ "multi-user.target" ];
        socketConfig.ListenStream = "/nix/var/nix/daemon-socket/socket";
      };

    boot.systemd.services."nix-daemon" =
      { description = "Nix Daemon";

        path = [ nix pkgs.openssl pkgs.utillinux ]
          ++ optionals cfg.distributedBuilds [ pkgs.openssh pkgs.gzip ];

        environment = cfg.envVars;

        serviceConfig =
          { ExecStart = "${nix}/bin/nix-worker --daemon";
            KillMode = "process";
            Nice = cfg.daemonNiceLevel;
            IOSchedulingPriority = cfg.daemonIONiceLevel;
            LimitNOFILE = 4096;
          };
      };

    nix.envVars =
      { NIX_CONF_DIR = "/etc/nix";

        # Enable the copy-from-other-stores substituter, which allows builds
        # to be sped up by copying build results from remote Nix stores.  To
        # do this, mount the remote file system on a subdirectory of
        # /var/run/nix/remote-stores.
        NIX_OTHER_STORES = "/var/run/nix/remote-stores/*/nix";
      }

      // optionalAttrs cfg.distributedBuilds {
        NIX_BUILD_HOOK = "${config.environment.nix}/libexec/nix/build-remote.pl";
        NIX_REMOTE_SYSTEMS = "/etc/nix.machines";
        NIX_CURRENT_LOAD = "/var/run/nix/current-load";
      }

      # !!! These should not be defined here, but in some general proxy configuration module!
      // optionalAttrs (cfg.proxy != "") {
        http_proxy = cfg.proxy;
        https_proxy = cfg.proxy;
        ftp_proxy = cfg.proxy;
      };

    environment.shellInit =
      ''
        # Set up the environment variables for running Nix.
        ${concatMapStrings (n: "export ${n}=\"${getAttr n cfg.envVars}\"\n") (attrNames cfg.envVars)}

        # Set up secure multi-user builds: non-root users build through the
        # Nix daemon.
        if test "$USER" != root; then
            export NIX_REMOTE=daemon
        else
            export NIX_REMOTE=
        fi
      '';

    users.extraUsers = map makeNixBuildUser (range 1 cfg.nrBuildUsers);

    system.activationScripts.nix = stringAfter [ "etc" "users" ]
      ''
        # Nix initialisation.
        mkdir -m 0755 -p \
          /nix/var/nix/gcroots \
          /nix/var/nix/temproots \
          /nix/var/nix/manifests \
          /nix/var/nix/userpool \
          /nix/var/nix/profiles \
          /nix/var/nix/db \
          /nix/var/log/nix/drvs \
          /nix/var/nix/channel-cache \
          /nix/var/nix/chroots
        mkdir -m 1777 -p \
          /nix/var/nix/gcroots/per-user \
          /nix/var/nix/profiles/per-user \
          /nix/var/nix/gcroots/tmp

        ln -sf /nix/var/nix/profiles /nix/var/nix/gcroots/
        ln -sf /nix/var/nix/manifests /nix/var/nix/gcroots/
      '';

  };

}<|MERGE_RESOLUTION|>--- conflicted
+++ resolved
@@ -184,7 +184,6 @@
         '';
       };
 
-<<<<<<< HEAD
       readOnlyStore = mkOption {
         default = false;
         description = ''
@@ -195,8 +194,6 @@
         '';
       };
 
-=======
->>>>>>> 78bd54ca
       binaryCaches = mkOption {
         default = [ http://nixos.org/binary-cache ];
         type = types.list types.string;
@@ -247,17 +244,11 @@
                 cat > $out <<END
                 # WARNING: this file is generated.
                 build-users-group = nixbld
-<<<<<<< HEAD
                 build-max-jobs = ${toString (cfg.maxJobs)}
                 build-use-chroot = ${if cfg.useChroot then "true" else "false"}
                 build-chroot-dirs = ${toString cfg.chrootDirs} $(echo $extraPaths)
-=======
-                build-max-jobs = ${toString (config.nix.maxJobs)}
-                build-use-chroot = ${if config.nix.useChroot then "true" else "false"}
-                build-chroot-dirs = ${toString config.nix.chrootDirs} $(echo $extraPaths)
->>>>>>> 78bd54ca
-                binary-caches = ${toString config.nix.binaryCaches}
-                trusted-binary-caches = ${toString config.nix.trustedBinaryCaches}
+                binary-caches = ${toString cfg.binaryCaches}
+                trusted-binary-caches = ${toString cfg.trustedBinaryCaches}
                 $extraOptions
                 END
               '';
