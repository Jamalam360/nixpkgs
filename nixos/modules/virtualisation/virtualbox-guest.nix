--- conflicted
+++ resolved
@@ -54,11 +54,7 @@
         serviceConfig.ExecStart = "@${kernel.virtualboxGuestAdditions}/sbin/VBoxService VBoxService --foreground";
       };
 
-<<<<<<< HEAD
-    hardware.opengl.videoDrivers = mkOverride 50 [ "virtualbox" ];
-=======
     services.mesa.videoDrivers = mkOverride 50 [ "virtualbox" ];
->>>>>>> 53e743fa
 
     services.xserver.config =
       ''
