{ config, lib, pkgs, ... }:

with lib;

let
  cfg = config.services.uwsgi;

  buildCfg = name: c:
    let
      plugins =
        if any (n: !any (m: m == n) cfg.plugins) (c.plugins or [])
        then throw "`plugins` attribute in UWSGI configuration contains plugins not in config.services.uwsgi.plugins"
        else c.plugins or cfg.plugins;

      hasPython = v: filter (n: n == "python${v}") plugins != [];
      hasPython2 = hasPython "2";
      hasPython3 = hasPython "3";

      python =
        if hasPython2 && hasPython3 then
          throw "`plugins` attribute in UWSGI configuration shouldn't contain both python2 and python3"
        else if hasPython2 then cfg.package.python2
        else if hasPython3 then cfg.package.python3
        else null;

      pythonEnv = python.withPackages (c.pythonPackages or (self: []));

      uwsgiCfg = {
        uwsgi =
          if c.type == "normal"
            then {
              inherit plugins;
            } // removeAttrs c [ "type" "pythonPackages" ]
              // optionalAttrs (python != null) {
                pythonpath = "${pythonEnv}/${python.sitePackages}";
                env =
                  # Argh, uwsgi expects list of key-values there instead of a dictionary.
                  let env' = c.env or [];
                      getPath =
                        x: if hasPrefix "PATH=" x
                           then substring (stringLength "PATH=") (stringLength x) x
                           else null;
                      oldPaths = filter (x: x != null) (map getPath env');
                  in env' ++ [ "PATH=${optionalString (oldPaths != []) "${last oldPaths}:"}${pythonEnv}/bin" ];
              }
          else if c.type == "emperor"
            then {
              emperor = if builtins.typeOf c.vassals != "set" then c.vassals
                        else pkgs.buildEnv {
                          name = "vassals";
                          paths = mapAttrsToList buildCfg c.vassals;
                        };
            } // removeAttrs c [ "type" "vassals" ]
          else throw "`type` attribute in UWSGI configuration should be either 'normal' or 'emperor'";
      };

    in pkgs.writeTextDir "${name}.json" (builtins.toJSON uwsgiCfg);

in {

  options = {
    services.uwsgi = {

      enable = mkOption {
        type = types.bool;
        default = false;
        description = "Enable uWSGI";
      };

      runDir = mkOption {
        type = types.path;
        default = "/run/uwsgi";
        description = "Where uWSGI communication sockets can live";
      };

      package = mkOption {
        type = types.package;
        internal = true;
      };

      instance = mkOption {
        type = types.attrs;
        default = {
          type = "normal";
        };
        example = literalExample ''
          {
            type = "emperor";
            vassals = {
              moin = {
                type = "normal";
                pythonPackages = self: with self; [ moinmoin ];
                socket = "${config.services.uwsgi.runDir}/uwsgi.sock";
              };
            };
          }
        '';
        description = ''
          uWSGI configuration. It awaits an attribute <literal>type</literal> inside which can be either
          <literal>normal</literal> or <literal>emperor</literal>.

          For <literal>normal</literal> mode you can specify <literal>pythonPackages</literal> as a function
          from libraries set into a list of libraries. <literal>pythonpath</literal> will be set accordingly.

          For <literal>emperor</literal> mode, you should use <literal>vassals</literal> attribute
          which should be either a set of names and configurations or a path to a directory.

          Other attributes will be used in configuration file as-is. Notice that you can redefine
          <literal>plugins</literal> setting here.
        '';
      };

      plugins = mkOption {
        type = types.listOf types.str;
        default = [];
        description = "Plugins used with uWSGI";
      };

      user = mkOption {
        type = types.str;
        default = "uwsgi";
        description = "User account under which uwsgi runs.";
      };

      group = mkOption {
        type = types.str;
        default = "uwsgi";
        description = "Group account under which uwsgi runs.";
      };
    };
  };

  config = mkIf cfg.enable {
    systemd.services.uwsgi = {
      wantedBy = [ "multi-user.target" ];
      preStart = ''
        mkdir -p ${cfg.runDir}
        chown ${cfg.user}:${cfg.group} ${cfg.runDir}
      '';
      serviceConfig = {
        Type = "notify";
        ExecStart = "${cfg.package}/bin/uwsgi --uid ${cfg.user} --gid ${cfg.group} --json ${buildCfg "server" cfg.instance}/server.json";
        ExecReload = "${pkgs.coreutils}/bin/kill -HUP $MAINPID";
        ExecStop = "${pkgs.coreutils}/bin/kill -INT $MAINPID";
        NotifyAccess = "main";
        KillSignal = "SIGQUIT";
      };
    };

    users.users = optionalAttrs (cfg.user == "uwsgi") {
      uwsgi = {
        group = cfg.group;
        uid = config.ids.uids.uwsgi;
      };
    };

<<<<<<< HEAD
    users.groups = optionalAttrs (cfg.group == "uwsgi") (singleton
      { name = "uwsgi";
        gid = config.ids.gids.uwsgi;
      });

    services.uwsgi.package = pkgs.uwsgi.override {
      inherit (cfg) plugins;
=======
    users.groups = optionalAttrs (cfg.group == "uwsgi") {
      uwsgi.gid = config.ids.gids.uwsgi;
>>>>>>> 1b28e47a
    };
  };
}<|MERGE_RESOLUTION|>--- conflicted
+++ resolved
@@ -154,18 +154,12 @@
       };
     };
 
-<<<<<<< HEAD
-    users.groups = optionalAttrs (cfg.group == "uwsgi") (singleton
-      { name = "uwsgi";
-        gid = config.ids.gids.uwsgi;
-      });
+    users.groups = optionalAttrs (cfg.group == "uwsgi") {
+      uwsgi.gid = config.ids.gids.uwsgi;
+    };
 
     services.uwsgi.package = pkgs.uwsgi.override {
       inherit (cfg) plugins;
-=======
-    users.groups = optionalAttrs (cfg.group == "uwsgi") {
-      uwsgi.gid = config.ids.gids.uwsgi;
->>>>>>> 1b28e47a
     };
   };
 }