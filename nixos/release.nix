--- conflicted
+++ resolved
@@ -16,19 +16,15 @@
     inherit system;
   } // args);
 
-<<<<<<< HEAD
-  callTestOnTheseSystems = systems: fn: args: forMatchingSystems systems (system: hydraJob (importTest fn args system));
-=======
   # Note: only supportedSystems are considered.
-  callTestOnTheseSystems = systems: fn: args:
-    forTheseSystems
+  callTestOnMatchingSystems = systems: fn: args:
+    forMatchingSystems
       (intersectLists supportedSystems systems)
       (system: hydraJob (importTest fn args system));
->>>>>>> 5675f17b
-  callTest = callTestOnTheseSystems supportedSystems;
-
-  callSubTests = callSubTestsOnTheseSystems supportedSystems;
-  callSubTestsOnTheseSystems = systems: fn: args: let
+  callTest = callTestOnMatchingSystems supportedSystems;
+
+  callSubTests = callSubTestsOnMatchingSystems supportedSystems;
+  callSubTestsOnMatchingSystems = systems: fn: args: let
     discover = attrs: let
       subTests = filterAttrs (const (hasAttr "test")) attrs;
     in mapAttrs (const (t: hydraJob t.test)) subTests;
@@ -237,9 +233,9 @@
   tests.boot-stage1 = callTest tests/boot-stage1.nix {};
   tests.borgbackup = callTest tests/borgbackup.nix {};
   tests.buildbot = callTest tests/buildbot.nix {};
-  tests.cadvisor = callTestOnTheseSystems ["x86_64-linux"] tests/cadvisor.nix {};
-  tests.ceph = callTestOnTheseSystems ["x86_64-linux"] tests/ceph.nix {};
-  tests.chromium = (callSubTestsOnTheseSystems ["x86_64-linux"] tests/chromium.nix {}).stable or {};
+  tests.cadvisor = callTestOnMatchingSystems ["x86_64-linux"] tests/cadvisor.nix {};
+  tests.ceph = callTestOnMatchingSystems ["x86_64-linux"] tests/ceph.nix {};
+  tests.chromium = (callSubTestsOnMatchingSystems ["x86_64-linux"] tests/chromium.nix {}).stable or {};
   tests.cjdns = callTest tests/cjdns.nix {};
   tests.cloud-init = callTest tests/cloud-init.nix {};
   tests.containers-ipv4 = callTest tests/containers-ipv4.nix {};
@@ -253,21 +249,21 @@
   tests.containers-hosts = callTest tests/containers-hosts.nix {};
   tests.containers-macvlans = callTest tests/containers-macvlans.nix {};
   tests.couchdb = callTest tests/couchdb.nix {};
-  tests.docker = callTestOnTheseSystems ["x86_64-linux"] tests/docker.nix {};
-  tests.docker-tools = callTestOnTheseSystems ["x86_64-linux"] tests/docker-tools.nix {};
-  tests.docker-edge = callTestOnTheseSystems ["x86_64-linux"] tests/docker-edge.nix {};
+  tests.docker = callTestOnMatchingSystems ["x86_64-linux"] tests/docker.nix {};
+  tests.docker-tools = callTestOnMatchingSystems ["x86_64-linux"] tests/docker-tools.nix {};
+  tests.docker-edge = callTestOnMatchingSystems ["x86_64-linux"] tests/docker-edge.nix {};
   tests.dovecot = callTest tests/dovecot.nix {};
-  tests.dnscrypt-proxy = callTestOnTheseSystems ["x86_64-linux"] tests/dnscrypt-proxy.nix {};
+  tests.dnscrypt-proxy = callTestOnMatchingSystems ["x86_64-linux"] tests/dnscrypt-proxy.nix {};
   tests.ecryptfs = callTest tests/ecryptfs.nix {};
-  tests.etcd = callTestOnTheseSystems ["x86_64-linux"] tests/etcd.nix {};
-  tests.ec2-nixops = (callSubTestsOnTheseSystems ["x86_64-linux"] tests/ec2.nix {}).boot-ec2-nixops or {};
-  tests.ec2-config = (callSubTestsOnTheseSystems ["x86_64-linux"] tests/ec2.nix {}).boot-ec2-config or {};
-  tests.elk = callSubTestsOnTheseSystems ["x86_64-linux"] tests/elk.nix {};
+  tests.etcd = callTestOnMatchingSystems ["x86_64-linux"] tests/etcd.nix {};
+  tests.ec2-nixops = (callSubTestsOnMatchingSystems ["x86_64-linux"] tests/ec2.nix {}).boot-ec2-nixops or {};
+  tests.ec2-config = (callSubTestsOnMatchingSystems ["x86_64-linux"] tests/ec2.nix {}).boot-ec2-config or {};
+  tests.elk = callSubTestsOnMatchingSystems ["x86_64-linux"] tests/elk.nix {};
   tests.env = callTest tests/env.nix {};
   tests.ferm = callTest tests/ferm.nix {};
   tests.firefox = callTest tests/firefox.nix {};
   tests.firewall = callTest tests/firewall.nix {};
-  tests.fleet = callTestOnTheseSystems ["x86_64-linux"] tests/fleet.nix {};
+  tests.fleet = callTestOnMatchingSystems ["x86_64-linux"] tests/fleet.nix {};
   tests.fwupd = callTest tests/fwupd.nix {};
   #tests.gitlab = callTest tests/gitlab.nix {};
   tests.gitolite = callTest tests/gitolite.nix {};
@@ -300,7 +296,7 @@
   tests.kernel-copperhead = callTest tests/kernel-copperhead.nix {};
   tests.kernel-latest = callTest tests/kernel-latest.nix {};
   tests.kernel-lts = callTest tests/kernel-lts.nix {};
-  tests.kubernetes = callSubTestsOnTheseSystems ["x86_64-linux"] tests/kubernetes/default.nix {};
+  tests.kubernetes = callSubTestsOnMatchingSystems ["x86_64-linux"] tests/kubernetes/default.nix {};
   tests.latestKernel.login = callTest tests/login.nix { latestKernel = true; };
   tests.ldap = callTest tests/ldap.nix {};
   #tests.lightdm = callTest tests/lightdm.nix {};
@@ -330,14 +326,14 @@
   tests.nginx = callTest tests/nginx.nix { };
   tests.nghttpx = callTest tests/nghttpx.nix { };
   tests.nix-ssh-serve = callTest tests/nix-ssh-serve.nix { };
-  tests.novacomd = callTestOnTheseSystems ["x86_64-linux"] tests/novacomd.nix { };
+  tests.novacomd = callTestOnMatchingSystems ["x86_64-linux"] tests/novacomd.nix { };
   tests.leaps = callTest tests/leaps.nix { };
   tests.nsd = callTest tests/nsd.nix {};
   tests.openssh = callTest tests/openssh.nix {};
   tests.openldap = callTest tests/openldap.nix {};
   tests.owncloud = callTest tests/owncloud.nix {};
   tests.pam-oath-login = callTest tests/pam-oath-login.nix {};
-  #tests.panamax = callTestOnTheseSystems ["x86_64-linux"] tests/panamax.nix {};
+  #tests.panamax = callTestOnMatchingSystems ["x86_64-linux"] tests/panamax.nix {};
   tests.peerflix = callTest tests/peerflix.nix {};
   tests.php-pcre = callTest tests/php-pcre.nix {};
   tests.postgresql = callSubTests tests/postgresql.nix {};
@@ -370,7 +366,7 @@
   tests.tomcat = callTest tests/tomcat.nix {};
   tests.udisks2 = callTest tests/udisks2.nix {};
   tests.vault = callTest tests/vault.nix {};
-  tests.virtualbox = callSubTestsOnTheseSystems ["x86_64-linux"] tests/virtualbox.nix {};
+  tests.virtualbox = callSubTestsOnMatchingSystems ["x86_64-linux"] tests/virtualbox.nix {};
   tests.wordpress = callTest tests/wordpress.nix {};
   tests.xautolock = callTest tests/xautolock.nix {};
   tests.xfce = callTest tests/xfce.nix {};
