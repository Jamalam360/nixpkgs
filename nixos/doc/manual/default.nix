--- conflicted
+++ resolved
@@ -57,12 +57,9 @@
       chmod -R u+w .
       cp ${../../modules/services/databases/postgresql.xml} configuration/postgresql.xml
       cp ${../../modules/services/misc/gitlab.xml} configuration/gitlab.xml
+      cp ${../../modules/services/misc/taskserver/doc.xml} configuration/taskserver.xml
       cp ${../../modules/security/acme.xml} configuration/acme.xml
-<<<<<<< HEAD
       cp ${../../modules/i18n/input-method/default.xml} configuration/input-methods.xml
-=======
-      cp ${../../modules/services/misc/taskserver/doc.xml} configuration/taskserver.xml
->>>>>>> c36d6e59
       ln -s ${optionsDocBook} options-db.xml
       echo "${version}" > version
     '';
