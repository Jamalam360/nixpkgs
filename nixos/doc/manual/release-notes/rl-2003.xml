--- conflicted
+++ resolved
@@ -86,14 +86,16 @@
   <itemizedlist>
    <listitem>
     <para>
-<<<<<<< HEAD
       GnuPG is now built without support for a graphical passphrase entry
       by default. Please enable the <literal>gpg-agent</literal> user service
       via the NixOS option <literal>programs.gnupg.agent.enable</literal>.
       Note that upstream recommends using <literal>gpg-agent</literal> and
       will spawn a <literal>gpg-agent</literal> on the first invocation of
       GnuPG anyway.
-=======
+    </para>
+   </listitem>
+   <listitem>
+    <para>
      The <literal>dynamicHosts</literal> option has been removed from the
      <link linkend="opt-networking.networkmanager.enable">networkd</link>
      module. Allowing (multiple) regular users to override host entries
@@ -105,7 +107,6 @@
      <link linkend="opt-environment.etc">environment.etc</link>
      to add a file into <literal>/etc/NetworkManager/dnsmasq.d</literal>
      reconfiguring <literal>hostsdir</literal>.
->>>>>>> d3baf946
     </para>
    </listitem>
   </itemizedlist>
